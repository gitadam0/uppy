--- conflicted
+++ resolved
@@ -49,11 +49,7 @@
       semiTransparent: false,
       defaultTabIcon: defaultTabIcon(),
       showProgressDetails: false,
-<<<<<<< HEAD
       note: false,
-=======
-      setMetaFromTargetForm: true,
->>>>>>> d979b52b
       locale: defaultLocale
     }
 
