/* eslint-disable no-console, prefer-arrow-callback */
import path from 'node:path'
import { readFile, writeFile } from 'node:fs/promises'
import { fileURLToPath } from 'node:url'

import { getLocales, sortObjectAlphabetically } from './helpers.mjs'

const root = fileURLToPath(new URL('../../', import.meta.url))

const localesPath = path.join(root, 'packages', '@uppy', 'locales')
const templatePath = path.join(localesPath, 'template.js')
const englishLocalePath = path.join(localesPath, 'src', 'en_US.js')

<<<<<<< HEAD
async function getLocalesAndCombinedLocale() {
  const locales = await getLocales(`${root}/packages/@uppy/**/src/locale.js`)
=======
async function getLocalesAndCombinedLocale () {
  const locales = await getLocales(`${root}/packages/@uppy/**/lib/locale.js`)
>>>>>>> b7e8a08e

  const combinedLocale = {}
  for (const [pluginName, locale] of Object.entries(locales)) {
    for (const [key, value] of Object.entries(locale.strings)) {
      if (key in combinedLocale && value !== combinedLocale[key]) {
        throw new Error(
          `'${key}' from ${pluginName} already exists in locale pack.`,
        )
      }
      combinedLocale[key] = value
    }
  }

  return sortObjectAlphabetically(combinedLocale)
}

const [combinedLocale, fileString] = await Promise.all([
  getLocalesAndCombinedLocale(),
  readFile(templatePath, 'utf-8'),
])
const formattedLocale = JSON.stringify(combinedLocale, null, ' ')

await Promise.all([
  // Populate template
  writeFile(
    englishLocalePath,
    fileString.replace(
      'en_US.strings = {}',
      `en_US.strings = ${formattedLocale}`,
    ),
  ).then(() => console.log(`✅ Generated '${englishLocalePath}'`)),
])<|MERGE_RESOLUTION|>--- conflicted
+++ resolved
@@ -11,13 +11,8 @@
 const templatePath = path.join(localesPath, 'template.js')
 const englishLocalePath = path.join(localesPath, 'src', 'en_US.js')
 
-<<<<<<< HEAD
-async function getLocalesAndCombinedLocale() {
-  const locales = await getLocales(`${root}/packages/@uppy/**/src/locale.js`)
-=======
 async function getLocalesAndCombinedLocale () {
   const locales = await getLocales(`${root}/packages/@uppy/**/lib/locale.js`)
->>>>>>> b7e8a08e
 
   const combinedLocale = {}
   for (const [pluginName, locale] of Object.entries(locales)) {
