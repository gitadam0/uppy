[Settings]
ID = "uppy"

[main]
# (no main build settings, we use Github Pages)

[context.deploy-preview]
<<<<<<< HEAD
command = "npx lerna bootstrap && npm run build && npm run web:inject-disc && npm run web:build"
environment = { NODE_VERSION = "10" }
=======
command = "npm run build && npm run web:inject-disc && npm run web:build"
environment = { NODE_VERSION = "12" }
>>>>>>> 88fc5d0d
publish = "website/public"<|MERGE_RESOLUTION|>--- conflicted
+++ resolved
@@ -5,11 +5,6 @@
 # (no main build settings, we use Github Pages)
 
 [context.deploy-preview]
-<<<<<<< HEAD
 command = "npx lerna bootstrap && npm run build && npm run web:inject-disc && npm run web:build"
-environment = { NODE_VERSION = "10" }
-=======
-command = "npm run build && npm run web:inject-disc && npm run web:build"
 environment = { NODE_VERSION = "12" }
->>>>>>> 88fc5d0d
 publish = "website/public"