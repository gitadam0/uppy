--- conflicted
+++ resolved
@@ -5,15 +5,9 @@
 # Uppy versions, auto updated by update.js
 uppy_version: 0.0.1
 
-<<<<<<< HEAD
 uppy_dev_size: "81.30"
 uppy_min_size: "81.30"
 uppy_gz_size: "81.30"
-=======
-uppy_dev_size: "80.27"
-uppy_min_size: "80.27"
-uppy_gz_size: "80.27"
->>>>>>> d4000fbb
 
 # Theme
 google_analytics: UA-63083-12
