--- conflicted
+++ resolved
@@ -1,11 +1,6 @@
 ---
-<<<<<<< HEAD
-title: "The Golden Retriever: Browser-crash-surviving Uploads"
+title: "The Golden Retriever: Making uploads survive browser crashes"
 date: 2017-07-31
-=======
-title: "The Golden Retriever: Making uploads survive browser crashes"
-date: 2017-07-28
->>>>>>> 2877fdf5
 author: arturi
 published: true
 ---
@@ -22,11 +17,7 @@
 
 ## Uppy?
 
-<<<<<<< HEAD
-For those of you who are new here, Uppy is the next-gen open source file uploader for the web. It is made by Transloadit and thus it works great with their uploading & encoding platform - but it also works great without! Simply add Uppy JavaScript to your website, deploy your own tusd/node/Apache/Nginx server, and be on your way. Add [uppy-server](https://github.com/transloadit/uppy-server), and your users will be able to pick files from remote sources like Dropbox and Instagram. Uppy’s focus is on the modern web, and we go through extreme lengths to achieve the smoothest of user experiences, and the most durable of reliabilities. 🙃
-=======
-For those of you who are new here, Uppy is the next-gen open source file uploader for the web. It is made by Transloadit and thus it works great with their uploading & encoding platform - but it also works great without! Simply add Uppy JavaScript to your website, deploy your own tusd/Node.js/Apache/Nginx server, and be on your way. Uppy’s focus is on the modern web, and we go through extreme lengths to achieve the smoothest of user experiences, and the most durable of reliabilities. 🙃
->>>>>>> 2877fdf5
+For those of you who are new here, Uppy is the next-gen open source file uploader for the web. It is made by Transloadit and thus it works great with their uploading & encoding platform - but it also works great without! Simply add Uppy JavaScript to your website, deploy your own tusd/Node.js/Apache/Nginx server, and be on your way. Add [uppy-server](https://github.com/transloadit/uppy-server), and your users will be able to pick files from remote sources like Dropbox and Instagram. Uppy’s focus is on the modern web, and we go through extreme lengths to achieve the smoothest of user experiences, and the most durable of reliabilities. 🙃
 
 ## Hacking trip
 
@@ -44,11 +35,7 @@
 
 As you can see, we’re not yet fully done with training her, but we’re getting there! 😄
 
-<<<<<<< HEAD
-But wait, we can hear you think, didn't [tus.io](https://tus.io) already make resumable uploads possible? Yes indeed, and it does an awesome job at recovering from poor network conditions. However, if your browser suddenly decided to crash, Uppy would be clueless about what it was doing before, and you would have to re-select and edit your files all over. 
-=======
-But wait, we can hear you think, didn't [tus.io](https://tus.io) already make resumable uploads possible? Yes indeed, and it does an awesome job at recovering from poor network conditions. However, if your browser suddenly decided to crash and you had to restart it, Uppy would have no idea what it was doing before, and you would still have to start all over. 
->>>>>>> 2877fdf5
+But wait, we can hear you think, didn't [tus.io](https://tus.io) already make resumable uploads possible? Yes indeed, and it does an awesome job at recovering from poor network conditions. However, if your browser suddenly decided to crash, Uppy would have no idea about what it was doing before, and you would have to re-select and edit your files all over. 
 
 <center><img src="/images/blog/golden-retriever/no-idea-dog-3.gif" alt="Dog has no idea what he is doing" title="Keep trying, buddy!"></center>
 
