--- conflicted
+++ resolved
@@ -12,7 +12,6 @@
 
 In the current stage we aim to release a new version at least every month.
 
-<<<<<<< HEAD
 ## 4.0.0-beta.9
 
 Released: 2024-05-23
@@ -351,7 +350,6 @@
 - @uppy/vue: [v4.x] remove manual types (Antoine du Hamel / #4803)
 - meta: prepare release workflow for beta versions (Antoine du Hamel)
 
-=======
 ## 3.26.0
 
 Released: 2024-06-04
@@ -372,7 +370,6 @@
 - docs: Improve provider docs: OneDrive (Evgenia Karunus / #5196)
 
 
->>>>>>> 9816fd7f
 ## 3.25.5
 
 Released: 2024-05-23
