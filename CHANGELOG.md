--- conflicted
+++ resolved
@@ -12,7 +12,6 @@
 
 In the current stage we aim to release a new version at least every month.
 
-<<<<<<< HEAD
 ## 4.0.0-beta.8
 
 Released: 2024-05-22
@@ -336,7 +335,6 @@
 - @uppy/vue: [v4.x] remove manual types (Antoine du Hamel / #4803)
 - meta: prepare release workflow for beta versions (Antoine du Hamel)
 
-=======
 ## 3.25.5
 
 Released: 2024-05-23
@@ -351,7 +349,6 @@
 - meta: improve changelog generator (Antoine du Hamel / #5190)
 
 
->>>>>>> 965d2a09
 ## 3.25.4
 
 Released: 2024-05-22
