# Changelog

<!--lint disable no-literal-urls no-undefined-references-->

This is our changelog which contains planned todos and past dones.

Items can be optionally tagged by the GitHub issue's owner, if a discussion happened / is needed.

Please add your entries in this format:

- `- [ ] (<plugin name>|website|core|meta|build|test): <Present tense verb> <subject> \(<list of associated owners/gh-issues>\)`.

In the current stage we aim to release a new version at least every month.

<<<<<<< HEAD
## 3.0.0-beta

Released: 2022-05-30

| Package                   |    Version | Package                   |    Version |
| ------------------------- | ---------- | ------------------------- | ---------- |
| @uppy/audio               | 3.0.0-beta | @uppy/progress-bar        | 3.0.0-beta |
| @uppy/aws-s3              | 3.0.0-beta | @uppy/provider-views      | 3.0.0-beta |
| @uppy/aws-s3-multipart    | 3.0.0-beta | @uppy/react               | 3.0.0-beta |
| @uppy/box                 | 3.0.0-beta | @uppy/redux-dev-tools     | 3.0.0-beta |
| @uppy/companion           | 4.0.0-beta | @uppy/robodog             | 3.0.0-beta |
| @uppy/companion-client    | 3.0.0-beta | @uppy/screen-capture      | 3.0.0-beta |
| @uppy/compressor          | 3.0.0-beta | @uppy/status-bar          | 3.0.0-beta |
| @uppy/core                | 3.0.0-beta | @uppy/store-default       | 3.0.0-beta |
| @uppy/dashboard           | 3.0.0-beta | @uppy/store-redux         | 3.0.0-beta |
| @uppy/drag-drop           | 3.0.0-beta | @uppy/svelte              | 3.0.0-beta |
| @uppy/drop-target         | 3.0.0-beta | @uppy/thumbnail-generator | 3.0.0-beta |
| @uppy/dropbox             | 3.0.0-beta | @uppy/transloadit         | 3.0.0-beta |
| @uppy/facebook            | 3.0.0-beta | @uppy/tus                 | 3.0.0-beta |
| @uppy/file-input          | 3.0.0-beta | @uppy/unsplash            | 3.0.0-beta |
| @uppy/form                | 3.0.0-beta | @uppy/url                 | 3.0.0-beta |
| @uppy/golden-retriever    | 3.0.0-beta | @uppy/utils               | 5.0.0-beta |
| @uppy/google-drive        | 3.0.0-beta | @uppy/vue                 | 3.0.0-beta |
| @uppy/image-editor        | 3.0.0-beta | @uppy/webcam              | 3.0.0-beta |
| @uppy/informer            | 3.0.0-beta | @uppy/xhr-upload          | 3.0.0-beta |
| @uppy/instagram           | 3.0.0-beta | @uppy/zoom                | 3.0.0-beta |
| @uppy/locales             | 3.0.0-beta | uppy                      | 3.0.0-beta |
| @uppy/onedrive            | 3.0.0-beta |                           |            |

- meta: temporary adjust release script for the beta (Antoine du Hamel)
- meta: disable ESM to CJS transform in dist files (Antoine du Hamel / #3773)
- @uppy/companion: remove `searchProviders` wrapper & move `s3` options (Merlijn Vos / #3781)
- meta: do not test on EOL versions of Node.js (Antoine du Hamel / #3786)
- @uppy/companion: remove support for EOL versions of Node.js (Antoine du Hamel / #3784)
- @uppy/react: refactor to ESM (Antoine du Hamel / #3780)
- @uppy/transloadit: remove IE 10 hack (Antoine du Hamel / #3777)
=======
## 2.12.1

Released: 2022-06-09

| Package           | Version | Package           | Version |
| ----------------- | ------- | ----------------- | ------- |
| @uppy/transloadit |   2.3.1 | uppy              |  2.12.1 |
| @uppy/robodog     |   2.8.1 |                   |         |

- @uppy/transloadit: fix `COMPANION_PATTERN` export (Antoine du Hamel / #3820)
- meta: fix URL generation in the release script (Antoine du Hamel)


## 2.12.0

Released: 2022-06-07

| Package                | Version | Package                | Version |
| ---------------------- | ------- | ---------------------- | ------- |
| @uppy/aws-s3           |   2.2.1 | @uppy/tus              |   2.4.1 |
| @uppy/aws-s3-multipart |   2.4.1 | @uppy/url              |   2.2.0 |
| @uppy/companion-client |   2.2.1 | @uppy/xhr-upload       |   2.1.2 |
| @uppy/core             |   2.3.1 | @uppy/robodog          |   2.8.0 |
| @uppy/react            |   2.2.2 | uppy                   |  2.12.0 |
| @uppy/remote-sources   |   0.1.0 |                        |         |

- @uppy/remote-sources: Add @uppy/remote-sources preset/plugin (Artur Paikin / #3676)
- @uppy/react: Reset uppy instance when React component is unmounted (Tomasz Pęksa / #3814)
- @uppy/aws-s3-multipart,@uppy/aws-s3,@uppy/tus: queue socket token requests for remote files (Merlijn Vos / #3797)
- @uppy/xhr-upload: replace `ev.target.status` with `xhr.status` (Wes Sankey / #3782)
- @uppy/core: fix `TypeError` when file was deleted (Antoine du Hamel / #3811)
- @uppy/robodog: fix linter warnings (Antoine du Hamel / #3808)
- meta: fix GHA workflow for prereleases (Antoine du Hamel)
- @uppy/aws-s3-multipart: allow `companionHeaders` to be modified with `setOptions` (Paulo Lemos Neto / #3770)
- @uppy/url: enable passing optional meta data to `addFile` (Brad Edelman / #3788)
- @uppy/url: fix `getFileNameFromUrl` (Brad Edelman / #3804)
- @uppy/tus: make onShouldRetry type optional (Merlijn Vos / #3800)
- doc: fix React examples (Antoine du Hamel / #3799)
- meta: add GHA workflow for prereleases (Antoine du Hamel)
>>>>>>> ef8c5ccc


## 2.11.0

Released: 2022-05-30

| Package                   | Version | Package                   | Version |
| ------------------------- | ------- | ------------------------- | ------- |
| @uppy/angular             |   0.3.1 | @uppy/progress-bar        |   2.1.1 |
| @uppy/audio               |   0.3.2 | @uppy/provider-views      |   2.1.1 |
| @uppy/aws-s3              |   2.2.0 | @uppy/react               |   2.2.1 |
| @uppy/aws-s3-multipart    |   2.4.0 | @uppy/react-native        |   0.3.1 |
| @uppy/box                 |   1.0.7 | @uppy/redux-dev-tools     |   2.1.0 |
| @uppy/companion           |   3.6.0 | @uppy/screen-capture      |   2.1.1 |
| @uppy/companion-client    |   2.2.0 | @uppy/status-bar          |   2.2.1 |
| @uppy/compressor          |   0.3.0 | @uppy/store-default       |   2.1.0 |
| @uppy/core                |   2.3.0 | @uppy/store-redux         |   2.1.0 |
| @uppy/dashboard           |   2.3.0 | @uppy/thumbnail-generator |   2.2.0 |
| @uppy/drag-drop           |   2.1.1 | @uppy/transloadit         |   2.3.0 |
| @uppy/dropbox             |   2.0.7 | @uppy/tus                 |   2.4.0 |
| @uppy/facebook            |   2.0.7 | @uppy/unsplash            |   2.1.0 |
| @uppy/file-input          |   2.1.1 | @uppy/url                 |   2.1.1 |
| @uppy/form                |   2.0.6 | @uppy/utils               |   4.1.0 |
| @uppy/golden-retriever    |   2.1.0 | @uppy/vue                 |   0.4.8 |
| @uppy/google-drive        |   2.1.1 | @uppy/webcam              |   2.2.1 |
| @uppy/image-editor        |   1.3.0 | @uppy/xhr-upload          |   2.1.1 |
| @uppy/informer            |   2.1.0 | @uppy/zoom                |   1.1.1 |
| @uppy/instagram           |   2.1.1 | @uppy/robodog             |   2.7.0 |
| @uppy/onedrive            |   2.1.1 | uppy                      |  2.11.0 |

- doc: update bundler recommendation (Antoine du Hamel / #3763)
- @uppy/aws-s3-multipart: refactor to ESM (Antoine du Hamel / #3672)
- @uppy/aws-s3: fix JSDoc type error (Antoine du Hamel / #3785)
- @uppy/aws-s3: refactor to ESM (Antoine du Hamel / #3673)
- @uppy/companion-client: Revert "Revert "@uppy/companion-client: refactor to ESM"" (Antoine du Hamel / #3730)
- @uppy/companion: expire redis keys after 1 day (Mikael Finstad / #3771)
- @uppy/companion: fix some linter warnings (Antoine du Hamel / #3752)
- @uppy/compressor: Fix Compressor docs, pass files array to compressor:complete event (Artur Paikin / #3682)
- @uppy/core: refactor to ESM (Antoine du Hamel / #3744)
- @uppy/dashboard: refactor to ESM (Antoine du Hamel / #3701)
- @uppy/dashboard: use webkitRelativePath when querying a file's relative path (Eduard Müller / taktik / #3766)
- @uppy/golden-retriever: refactor to ESM (Antoine du Hamel / #3731)
- @uppy/image-editor: remove CJS-interop hack in the source code (Antoine du Hamel / #3778)
- @uppy/informer: @uppy/Informer: refactor to ESM (Antoine du Hamel / #3732)
- @uppy/informer: remove remaining `require` call (Antoine du Hamel / #3737)
- @uppy/provider-views: Add onKeyPress event handler to capture e.shiftKey, unavailable in onChange (Artur Paikin / #3768)
- @uppy/redux-dev-tools: refactor to ESM (Antoine du Hamel / #3733)
- @uppy/screen-capture: don't install when unsupported (Artur Paikin / #3795)
- @uppy/store-default: refactor to ESM (Antoine du Hamel / #3746)
- @uppy/store-redux: refactor to ESM (Antoine du Hamel / #3745)
- @uppy/thumbnail-generator: refactor to ESM (Antoine du Hamel / #3734)
- @uppy/transloadit: refactor to ESM (Antoine du Hamel / #3725)
- @uppy/transloadit: transloadit: propagate error details when creating Assembly fails (Renée Kooi / #3794)
- @uppy/tus: Add `onShouldRetry` as option to @uppy/tus (Merlijn Vos / #3720)
- @uppy/tus: fix broken import (Antoine du Hamel / #3729)
- @uppy/tus: fixup! @uppy/tus: wait for user promise on beforeRequest (Antoine du Hamel / #3712)
- @uppy/tus: wait for user promise on beforeRequest (Antoine du Hamel / #3712)
- @uppy/unsplash: refactor to ESM (Antoine du Hamel / #3728)
- @uppy/utils: refactor to ESM (Antoine du Hamel / #3721)
- dev: fix dev env Vite's config (Antoine du Hamel)
- dev: fix return type of generateSignatureIfSecret (Renée Kooi / #3793)
- dev: remove `vite-plugin-jsx-commonjs` plugin on dev env (Antoine du Hamel / #3749)
- dev: remove CJS-related hack in `build:locale-pack` script (Antoine du Hamel / #3764)
- meta: e2e: run CI on PRs that modify the workflow file (Antoine du Hamel / #3740)
- meta: fix linter warnings (Antoine du Hamel / #3753)
- meta: fix more linter warnings (Antoine du Hamel / #3757)
- meta: resolve warnings in `.d.ts` files (Antoine du Hamel / #3754)
- meta: uppy: add Zoom plugin to the bundle and fix ESM exports (Antoine du Hamel / #3747)
- test: Apply bin/update-yarn.sh (Merlijn Vos / #3775)
- test: fix e2e dependency conflict (Merlijn Vos / #3779)
- test: fixup! e2e: run CI on PRs that modify the workflow file (Antoine du Hamel / #3740)
- test: prepare internal script files for lint rune hardening (Antoine du Hamel / #3760)
- test: prepare test files for lint rule hardening (Antoine du Hamel / #3761)
- test: Setup Cypress Dashboard (Merlijn Vos / #3691)
- test: split Companion CI between Node.js legacy and supported versions (Antoine du Hamel / #3776)
- website: disable linter warnings (Antoine du Hamel / #3759)


## 2.10.0

Released: 2022-05-14

| Package                | Version | Package                | Version |
| ---------------------- | ------- | ---------------------- | ------- |
| @uppy/audio            |   0.3.1 | @uppy/provider-views   |   2.1.0 |
| @uppy/aws-s3           |   2.1.0 | @uppy/react            |   2.2.0 |
| @uppy/aws-s3-multipart |   2.3.0 | @uppy/react-native     |   0.3.0 |
| @uppy/companion-client |   2.1.0 | @uppy/screen-capture   |   2.1.0 |
| @uppy/core             |   2.2.0 | @uppy/status-bar       |   2.2.0 |
| @uppy/dashboard        |   2.2.0 | @uppy/svelte           |   1.0.8 |
| @uppy/drag-drop        |   2.1.0 | @uppy/transloadit      |   2.2.0 |
| @uppy/file-input       |   2.1.0 | @uppy/tus              |   2.3.0 |
| @uppy/google-drive     |   2.1.0 | @uppy/url              |   2.1.0 |
| @uppy/image-editor     |   1.2.0 | @uppy/webcam           |   2.2.0 |
| @uppy/instagram        |   2.1.0 | @uppy/xhr-upload       |   2.1.0 |
| @uppy/locales          |   2.1.0 | @uppy/zoom             |   1.1.0 |
| @uppy/onedrive         |   2.1.0 | @uppy/robodog          |   2.6.0 |
| @uppy/progress-bar     |   2.1.0 | uppy                   |  2.10.0 |

- @uppy/audio: fix types (Merlijn Vos / #3689)
- @uppy/aws-s3-multipart,@uppy/aws-s3,@uppy/core,@uppy/react,@uppy/transloadit,@uppy/tus,@uppy/xhr-upload: proposal: Cancel assemblies optional (Mikael Finstad / #3575)
- @uppy/aws-s3-multipart: export interface AwsS3MultipartOptions (Matteo Padovano / #3709)
- @uppy/companion-client: refactor to ESM (Antoine du Hamel / #3693)
- @uppy/companion: Only deploy on companion changes (kiloreux / #3677)
- @uppy/core: add definition for addFiles method (Matteo Padovano / #3556)
- @uppy/core: wrap plugins in div.uppy-Root and set dir attrubute in UIPlugin (Artur Paikin / #3692)
- @uppy/google-drive: refactor to ESM (Antoine du Hamel / #3683)
- @uppy/image-editor: refactor to ESM (Antoine du Hamel / #3685)
- @uppy/instagram: refactor to ESM (Antoine du Hamel / #3696)
- @uppy/locales: Add `save` translation to Spanish locale (Juan Carlos Alonso / #3678)
- @uppy/locales: refactor to ESM (Antoine du Hamel / #3707)
- @uppy/onedrive: refactor to ESM (Antoine du Hamel / #3694)
- @uppy/progress-bar: refactor to ESM (Antoine du Hamel / #3706)
- @uppy/provider-views: refactor to ESM (Antoine du Hamel / #3715)
- @uppy/react: Support React 18 in @uppy/react (Merlijn Vos / #3680)
- @uppy/screen-capture: refactor to ESM (Antoine du Hamel / #3698)
- @uppy/status-bar: refactor to ESM (Antoine du Hamel / #3697)
- @uppy/transloadit: add rate limiting for assembly creation and status polling (Antoine du Hamel / #3718)
- @uppy/tus: refactor to ESM (Antoine du Hamel / #3724)
- @uppy/url: refactor to ESM (Antoine du Hamel / #3713)
- @uppy/webcam: refactor to ESM (Antoine du Hamel / #3686)
- @uppy/xhr-upload: refactor to ESM (Antoine du Hamel / #3695)
- @uppy/zoom: refactor to ESM (Antoine du Hamel / #3699)
- meta: e2e: fix failing test (Antoine du Hamel / #3722)
- test: harden linter rule for JSX/ESM validation (Antoine du Hamel / #3681)
- test: harden linter rules for ESM/CJS validation (Antoine du Hamel / #3674)
- test: Increase retries to trigger longer retryDelay in tus (Artur Paikin / #3726)
- test: Remove `it.only` from e2e test (Merlijn Vos / #3690)
- tests: Make Cypress more stable & add e2e test for error events when upload fails (Merlijn Vos / #3662)


## 2.9.5

Released: 2022-04-27

| Package         | Version | Package         | Version |
| --------------- | ------- | --------------- | ------- |
| @uppy/companion |   3.5.2 | @uppy/robodog   |   2.5.5 |
| @uppy/core      |  2.1.10 | uppy            |   2.9.5 |

- @uppy/companion: Bump moment from 2.29.1 to 2.29.2 (dependabot[bot] / #3635)
- @uppy/core: fix `TypeError` when file was removed (Antoine du Hamel / #3670)


## 2.9.4

Released: 2022-04-27

| Package                | Version | Package                | Version |
| ---------------------- | ------- | ---------------------- | ------- |
| @uppy/aws-s3-multipart |   2.2.2 | @uppy/file-input       |   2.0.6 |
| @uppy/box              |   1.0.6 | @uppy/form             |   2.0.5 |
| @uppy/companion        |   3.5.1 | @uppy/locales          |   2.0.9 |
| @uppy/compressor       |   0.2.5 | @uppy/transloadit      |   2.1.5 |
| @uppy/core             |   2.1.9 | @uppy/utils            |   4.0.7 |
| @uppy/drag-drop        |   2.0.7 | @uppy/vue              |   0.4.7 |
| @uppy/drop-target      |   1.1.3 | @uppy/robodog          |   2.5.4 |
| @uppy/dropbox          |   2.0.6 | uppy                   |   2.9.4 |
| @uppy/facebook         |   2.0.6 |                        |         |

- @uppy/locales: Plural translation in cs_CZ local (JakubHaladej / #3666)
- @uppy/vue: Add license field to package.json in @uppy/vue (Tobias Trumm / #3664)
- meta: Add todo comments (Murderlon)
- @uppy/facebook: refactor to ESM (Antoine du Hamel / #3653)
- meta: locale-pack: refactor to use more parallel processing (Antoine du Hamel / #3630)
- @uppy/file-input: refactor to ESM (Antoine du Hamel / #3652)
- meta: sign requests sent to Transloadit in e2e suite (Antoine du Hamel / #3656)
- meta: add `VITE_TRANSLOADIT_SECRET` for e2e (Antoine du Hamel)
- meta: Update BACKLOG.md (Artur Paikin)
- @uppy/form: refactor to ESM (Antoine du Hamel / #3654)
- @uppy/dropbox: refactor to ESM (Antoine du Hamel / #3651)
- meta: sign requests sent to Transloadit in dev env (Antoine du Hamel / #3517)
- @uppy/drop-target: refactor to ESM (Antoine du Hamel / #3648)
- @uppy/core: fix `TypeError` when file was removed (Antoine du Hamel / #3650)
- @uppy/drag-drop: refactor to ESM (Antoine du Hamel / #3647)
- meta: update outdated files (Antoine du Hamel / #3646)
- @uppy/compressor: Set meta on file compression (Camilo Forero / #3644)
- @uppy/transloadit: improve fetch error handling (Antoine du Hamel / #3637)
- @uppy/box: refactor to ESM (Antoine du Hamel / #3643)
- @uppy/utils: Fix getFileType for dicom images (Merlijn Vos / #3610)
- @uppy/aws-s3-multipart: Add `companionCookiesRule` type to @uppy/aws-s3-multipart (Mauricio Ribeiro / #3623)


## 2.9.3

Released: 2022-04-07

| Package       | Version | Package       | Version |
| ------------- | ------- | ------------- | ------- |
| @uppy/core    |   2.1.8 | uppy          |   2.9.3 |
| @uppy/robodog |   2.5.3 |               |         |

- @uppy/core: fix TypeError in event handler when file was removed (Antoine du Hamel / #3629)


## 2.9.2

Released: 2022-04-07

| Package                | Version | Package                | Version |
| ---------------------- | ------- | ---------------------- | ------- |
| @uppy/aws-s3           |   2.0.9 | @uppy/utils            |   4.0.6 |
| @uppy/companion-client |   2.0.6 | @uppy/robodog          |   2.5.2 |
| @uppy/compressor       |   0.2.4 | uppy                   |   2.9.2 |
| @uppy/transloadit      |   2.1.4 |                        |         |

- @uppy/aws-s3,@uppy/companion-client,@uppy/transloadit,@uppy/utils: Propagate `isNetworkError` through error wrappers (Renée Kooi / #3620)
- @uppy/compressor: Merge new name and type into compressed file (Camilo Forero / #3606)


## 2.9.1

Released: 2022-03-29

| Package       | Version | Package       | Version |
| ------------- | ------- | ------------- | ------- |
| @uppy/core    |   2.1.7 | @uppy/robodog |   2.5.1 |
| @uppy/tus     |   2.2.2 | uppy          |   2.9.1 |

- @uppy/tus: fix hasOwn (Mikael Finstad / #3604)
- meta: Increase test timeout for flaky e2e tests (Merlijn Vos / #3603)
- meta: upgrade GHA actions (Antoine du Hamel / #3602)
- @uppy/core: refactor: replace deprecated String.prototype.substr() (CommanderRoot / #3600)


## 2.9.0

Released: 2022-03-24

| Package           | Version | Package           | Version |
| ----------------- | ------- | ----------------- | ------- |
| @uppy/companion   |   3.5.0 | @uppy/webcam      |   2.1.0 |
| @uppy/status-bar  |   2.1.3 | @uppy/robodog     |   2.5.0 |
| @uppy/transloadit |   2.1.2 | uppy              |   2.9.0 |
| @uppy/tus         |   2.2.1 |                   |         |

- @uppy/transloadit: close assembly if upload is cancelled (Antoine du Hamel / #3591)
- @uppy/companion: Companion server upload events (Mikael Finstad / #3544)
- @uppy/tus: fix double requests sent when rate limiting (Antoine du Hamel / #3595)
- website: fix linter error on blog post (Antoine du Hamel / #3596)
- @uppy/companion: fix `yarn test` command (Antoine du Hamel / #3590)
- @uppy/webcam: Mime types in webcam options type (Sobakin Sviatoslav / #3593)
- website: Some polish and a better (?) intro for the recent update post (AJvanLoon / #3588)
- @uppy/companion: Allow setting no ACL (Mikael Finstad / #3577)
- @uppy/companion: Small companion code and doc changes (Mikael Finstad / #3586)
- @uppy/robodog: fix CDN bundle (Antoine du Hamel / #3587)
- website: Fix broken link (YukeshShr / #3581)

## 2.8.0

Released: 2022-03-16

| Package              | Version | Package              | Version |
| -------------------- | ------- | -------------------- | ------- |
| @uppy/audio          |   0.3.0 | @uppy/locales        |   2.0.8 |
| @uppy/aws-s3         |   2.0.8 | @uppy/provider-views |   2.0.8 |
| @uppy/companion      |   3.4.0 | @uppy/vue            |   0.4.6 |
| @uppy/compressor     |   0.2.3 | @uppy/robodog        |   2.4.0 |
| @uppy/core           |   2.1.6 | uppy                 |   2.8.0 |
| @uppy/drop-target    |   1.1.2 |                      |         |

- @uppy/aws-s3: fix wrong events being sent to companion (Mikael Finstad / #3576)
- @uppy/compressor: ignore remote files, calculate savings correctly (Artur Paikin / #3578)
- @uppy/companion: always log errors with stack trace (Mikael Finstad / #3573)
- meta: remove incorrect s3 documentation (Mikael Finstad / #3571)
- @uppy/companion: Companion refactor (Mikael Finstad / #3542)
- website: partial ooops (Artur Paikin)
- meta: run e2e workflow on the head branch instead of the base one (Antoine du Hamel / #3561)
- website: Use Plausible instead of Google Analytics (Artur Paikin / #3567)
- @uppy/vue: enforce use of file extension within the import path (Antoine du Hamel / #3560)
- @uppy/drop-target: ignore if dropped elements aren't files (Penar Musaraj / #3563)
- @uppy/core: Abstract restriction logic in a new Restricter class (Merlijn Vos / #3532)
- @uppy/companion: Fetch all Google Drive shared drives (Robert DiMartino / #3553)
- website: add blog post 2.4-2.7 (Artur Paikin / #3557)
- meta: fix e2e (Antoine du Hamel / #3562)
- meta: fix broken link (YukeshShr / #3559)
- meta: fix support of export declaration in source files (Antoine du Hamel / #3558)
- @uppy/companion: Order Google Drive results by folder to show all folders first (Robert DiMartino / #3546)
- meta: add corsOrigins to docs (Mikael Finstad / #3554)
- @uppy/audio: refactor to ESM (Antoine du Hamel / #3470)
- @uppy/locales: compressor cleanup (Antoine du Hamel / #3531)
- meta: fix CJS interop in Vite config (Antoine du Hamel / #3543)
- @uppy/companion: upgrade node-redis-pubsub (Mikael Finstad / #3541)
- @uppy/provider-views: provider-view: fix breadcrumbs (Artur Paikin / #3535)
- meta: Update BACKLOG.md (Artur Paikin)
- @uppy/locales: Update ru_RU.js (Sobakin Sviatoslav / #3529)
- @uppy/companion: reorder reqToOptions (Antoine du Hamel / #3530)
- meta: Fix yarn caching in github actions (Mikael Finstad / #3526)


## 2.7.0

Released: 2022-03-02

| Package                | Version | Package                | Version |
| ---------------------- | ------- | ---------------------- | ------- |
| @uppy/angular          |   0.3.0 | @uppy/locales          |   2.0.7 |
| @uppy/aws-s3-multipart |   2.2.1 | uppy                   |   2.7.0 |
| @uppy/companion        |   3.3.1 |                        |         |

- @uppy/companion: fix unstable test (Mikael Finstad)
- @uppy/companion: replace debug (Mikael Finstad)
- @uppy/companion: Fix COMPANION_PATH (Mikael Finstad / #3515)
- @uppy/angular: update ng version (Antoine du Hamel / #3503)
- @uppy/companion: Upload protocol "s3-multipart" does not use the chunkSize option (Gabi Ganam / #3511)
- @uppy/aws-s3-multipart: Add chunks back to prepareUploadParts, indexed by partNumber (Kevin West / #3520)
- @uppy/locales: Update zh_CN.js (linxunzyf / #3513)
- meta: update remark dependencies (Antoine du Hamel / #3502)
## 2.6.0

Released: 2022-02-17

| Package         | Version | Package         | Version |
| --------------- | ------- | --------------- | ------- |
| @uppy/companion |   3.3.0 | uppy            |   2.6.0 |
| @uppy/robodog   |   2.3.2 |                 |         |

- meta: warn about not merging PR manually (Artur Paikin / #3492)
- @uppy/companion: fix unpslash author meta, sanitize metadata to strings and improve companion tests (Mikael Finstad / #3478)
- meta: ensure README is correctly formatted when doing releases (Antoine du Hamel / #3499)
- meta: fix CDN bundle (Antoine du Hamel / #3494)
- meta: fix missing EOL and end of e2e test templates (Antoine du Hamel / #3484)
- meta: use a single `.env` file for config (Antoine du Hamel / #3498)
## 2.5.1

Released: 2022-02-16

| Package                   | Version | Package                   | Version |
| ------------------------- | ------- | ------------------------- | ------- |
| @uppy/companion           |   3.2.1 | @uppy/thumbnail-generator |   2.1.1 |
| @uppy/compressor          |   0.2.2 | @uppy/robodog             |   2.3.1 |
| @uppy/onedrive            |   2.0.6 | uppy                      |   2.5.1 |

- meta: Missing comma and wrong attribute name on cors example config (Edgar Santiago / #3465)
- @uppy/onedrive: Update README.md (Márton László Attila / #3489)
- @uppy/compressor: Add image compressor plugin (Artur Paikin / #3471)
- @uppy/companion: fix periodicPingUrls oops (Mikael Finstad / #3490)
- meta: add support for ESM sources in build script (Antoine du Hamel / #3468)
## 2.5.0

Released: 2022-02-14

| Package                   | Version | Package                   | Version |
| ------------------------- | ------- | ------------------------- | ------- |
| @uppy/companion           |   3.2.0 | @uppy/provider-views      |   2.0.7 |
| @uppy/companion-client    |   2.0.5 | @uppy/thumbnail-generator |   2.1.0 |
| @uppy/core                |   2.1.5 | @uppy/robodog             |   2.3.0 |
| @uppy/dashboard           |   2.1.4 | uppy                      |   2.5.0 |
| @uppy/locales             |   2.0.6 |                           |         |

- @uppy/companion: add support for COMPANION_UNSPLASH_SECRET (Mikael Finstad / #3463)
- @uppy/unsplash: fix nested meta (Artur Paikin / #3485)
- meta: fix(docs): typo in property `thumbnailType` (Dan Schalow / #3472)
- @uppy/robodog: add audio, box, unsplash, screen-capture to Robodog (Artur Paikin / #3483)
- meta: consolidate ENV files and fix contributing guidelines (Antoine du Hamel / #3475)
- @uppy/companion-client,@uppy/companion,@uppy/provider-views,@uppy/robodog: Finishing touches on Companion dynamic Oauth (Renée Kooi / #2802)
- meta: Improve companion docs (Mikael Finstad / #3479)
- meta: Make E2E Great Again (Merlijn Vos / #3444)
- meta: Add PostCSS handling to Vite (Artur Paikin / #3467)
- meta: Update CONTRIBUTING.md (Mikael Finstad / #3411)
- @uppy/companion: fix broken thumbnails for box and dropbox (Mikael Finstad / #3460)
- website: fix `Uppy is not defined` error (Antoine du Hamel / #3461)
- @uppy/companion: Implement periodic ping functionality (Mikael Finstad / #3246)
- @uppy/companion: fix callback urls (Mikael Finstad / #3458)
- @uppy/core,@uppy/dashboard,@uppy/thumbnail-generator: Add dashboard and UIPlugin types (Merlijn Vos / #3426)
- @uppy/locales: Add "save" to fr_FR.js (Charly Billaud / #3395)
- @uppy/companion: Fix TypeError when invalid initialization vector (Julian Gruber / #3416)
- meta: Upgrade size-limit to 7.0.5 (Artur Paikin / #3445)
- @uppy/provider-views: Unsplash: UI improvements (Artur Paikin / #3438)
- @uppy/thumbnail-generator: exifr: remove legacy IE support (Artur Paikin / #3382)
- @uppy/companion: Default to HEAD requests when the Companion looks to get meta information about a URL (Zack Bloom / #3417)
- @uppy/dashboard: check if info array is empty (Artur Paikin / #3442)
- meta: dev: fix Vite custom plugin (Antoine du Hamel / #3437)
- website: add legacy bundle to CDN example (Antoine du Hamel / #3433)
- meta: remove unused lerna and npm files (Antoine du Hamel / #3436)
- meta: replace browserify with esbuild (Antoine du Hamel / #3363)
## 2.4.1

Released: 2022-01-12

| Package           | Version | Package           | Version |
| ----------------- | ------- | ----------------- | ------- |
| @uppy/transloadit |   2.1.1 | uppy              |   2.4.1 |
| @uppy/robodog     |   2.2.1 |                   |         |

- @uppy/transloadit: fix handling of Tus errors and rate limiting (Antoine du Hamel / #3429)
- meta: Add Unsplash to website dashboard example (Merlijn Vos / #3431)
- meta: dev: move configuration to a `.env` file (Antoine du Hamel / #3430)
- meta: Update ci.yml (Kevin van Zonneveld / #3428)
- @uppy/transloadit: simplify `#onTusError` (Antoine du Hamel / #3419)
- meta: Force include babel numeric separator (Merlijn Vos / #3422)
## 2.4.0

Released: 2022-01-10

| Package              | Version | Package              | Version |
| -------------------- | ------- | -------------------- | ------- |
| @uppy/drag-drop      |   2.0.6 | @uppy/tus            |   2.2.0 |
| @uppy/image-editor   |   1.1.1 | @uppy/utils          |   4.0.5 |
| @uppy/screen-capture |   2.0.6 | @uppy/robodog        |   2.2.0 |
| @uppy/transloadit    |   2.1.0 | uppy                 |   2.4.0 |

- @uppy/transloadit: ignore rate limiting errors when polling (Antoine du Hamel / #3418)
- @uppy/tus: pause all requests in response to server rate limiting (Antoine du Hamel / #3394)
- @uppy/transloadit: better defaults for rate limiting (Antoine du Hamel / #3414)
- @uppy/companion: Fix Companion deploys (kiloreux / #3388)
- meta: update aws-presigned-url example to use esm (Antoine du Hamel / #3413)
- @uppy/image-editor: namespace input range css (Merlijn Vos / #3406)
- @uppy/screen-capture: Add missing option to the screen capture types (Mustafa Navruz / #3400)
- @uppy/drag-drop: fix `undefined is not a function` TypeError (Antoine du Hamel / #3397)
- website: update december 2021 blog post (Antoine du Hamel / #3396)
- website: Polished the latest update blog (AJvanLoon / #3390)
- website: docs: fix typo in audio.md (heocoi / #3389)
- website: 2.0-2.3 post draft (Artur Paikin / #3370)

## 2.3.3

Released: 2022-01-04

| Package         | Version | Package         | Version |
| --------------- | ------- | --------------- | ------- |
| @uppy/companion |   3.1.5 | uppy            |   2.3.3 |

- @uppy/companion: improve private ip check (Mikael Finstad / #3403)


## 2.3.2

Released: 2021-12-21

| Package         | Version | Package         | Version |
| --------------- | ------- | --------------- | ------- |
| @uppy/angular   |   0.2.8 | @uppy/vue       |   0.4.5 |
| @uppy/companion |   3.1.4 | uppy            |   2.3.2 |
| @uppy/svelte    |   1.0.7 |                 |         |

- meta: fix release script (Antoine du Hamel)
- @uppy/core: document file.name (Merlijn Vos / #3381)
- @uppy/angular,@uppy/companion,@uppy/svelte,@uppy/vue: add `.npmignore` files to ignore `.gitignore` when packing (Antoine du Hamel / #3380)
- meta: add VSCode workspace settings to `.gitignore` (Antoine du Hamel)
- @uppy/companion: Upgrade ws in companion (Merlijn Vos / #3377)
- meta: use ESBuild to bundle in E2E test suite (Antoine du Hamel / #3375)
- meta: update linter config to parse ESM files (Antoine du Hamel / #3371)
- meta: move dev workspace to `private/` (Antoine du Hamel / #3368)
- meta: use Vite for examples/dev (Antoine du Hamel / #3361)
- website: remove dependency on `crypto` in @uppy/transloadit example (Antoine du Hamel / #3367)
- meta: enable linter on website examples (Antoine du Hamel / #3366)
- meta: enable linter on mjs scripts (Antoine du Hamel / #3364)
- @uppy/angular: Fix module field in `package.json` (Merlijn Vos / #3365)
- meta: improve release script wording and formatting (Artur Paikin)


## 2.3.1

Released: 2021-12-09

| Package           | Version | Package           | Version |
| ----------------- | ------- | ----------------- | ------- |
| @uppy/angular     |   0.2.7 | @uppy/store-redux |   2.0.3 |
| @uppy/audio       |   0.2.1 | @uppy/svelte      |   1.0.6 |
| @uppy/aws-s3      |   2.0.7 | @uppy/vue         |   0.4.4 |
| @uppy/companion   |   3.1.3 | @uppy/xhr-upload  |   2.0.7 |
| @uppy/core        |   2.1.4 | @uppy/robodog     |   2.1.5 |
| @uppy/dashboard   |   2.1.3 | uppy              |   2.3.1 |
| @uppy/locales     |   2.0.5 |                   |         |

- meta: update npm deps (Antoine du Hamel / #3352)
- @uppy/companion: fix Dockerfile and deploy automation (Mikael Finstad / #3355)
- @uppy/companion: don’t pin Yarn version in `package.json` (Antoine du Hamel / #3347)
- @uppy/aws-s3,@uppy/core,@uppy/dashboard,@uppy/store-redux,@uppy/xhr-upload: deps: use `nanoid/non-secure` to workaround react-native limitation (Antoine du Hamel / #3350)
- @uppy/audio: showRecordingLength option was removed, always clearInterval (Artur Paikin / #3351)
- meta: drop `stringify-object` dependency to generate locales (Antoine du Hamel / #3344)
- meta: add release automations (Antoine du Hamel / #3304)


## 2.3.0

Released: 2021-12-07

| Package                   | Version | Package                   | Version |
| ------------------------- | ------- | ------------------------- | ------- |
| @uppy/angular             |   0.2.6 | @uppy/locales             |   2.0.4 |
| @uppy/audio               |   0.2.0 | @uppy/onedrive            |   2.0.5 |
| @uppy/aws-s3              |   2.0.6 | @uppy/provider-views      |   2.0.6 |
| @uppy/aws-s3-multipart    |   2.2.0 | @uppy/react               |   2.1.2 |
| @uppy/box                 |   1.0.5 | @uppy/screen-capture      |   2.0.5 |
| @uppy/companion           |   3.1.2 | @uppy/status-bar          |   2.1.2 |
| @uppy/companion-client    |   2.0.4 | @uppy/store-default       |   2.0.3 |
| @uppy/core                |   2.1.3 | @uppy/thumbnail-generator |   2.0.6 |
| @uppy/dashboard           |   2.1.2 | @uppy/transloadit         |   2.0.5 |
| @uppy/drag-drop           |   2.0.5 | @uppy/tus                 |   2.1.2 |
| @uppy/dropbox             |   2.0.5 | @uppy/url                 |   2.0.5 |
| @uppy/facebook            |   2.0.5 | @uppy/utils               |   4.0.4 |
| @uppy/file-input          |   2.0.5 | @uppy/webcam              |   2.0.5 |
| @uppy/golden-retriever    |   2.0.6 | @uppy/xhr-upload          |   2.0.6 |
| @uppy/google-drive        |   2.0.5 | @uppy/zoom                |   1.0.5 |
| @uppy/image-editor        |   1.1.0 | @uppy/robodog             |   2.1.4 |
| @uppy/informer            |   2.0.5 | uppy                      |   2.3.0 |
| @uppy/instagram           |   2.0.5 |                           |         |

- meta: add release automations (Antoine du Hamel / #3304)
- @uppy/dashboard: Save meta fields when opening the image editor (Merlijn Vos / #3339)
- @uppy/aws-s3-multipart: Drop `lockedCandidatesForBatch` and mark chunks as busy when preparing (Yegor Yarko / #3342)
- @uppy/webcam: fix broken links in `webcam.md` (Antoine du Hamel / #3346)
- @uppy/audio: new @uppy/audio plugin for recording with microphone (Artur Paikin / #2976)
- build: force use of `@babel/plugin-proposal-optional-chaining` (Antoine du Hamel / #3335)
- @uppy/companion: fix deploy Yarn version (Antoine du Hamel / #3327)
- @uppy/companion: upgrade aws-sdk (Mikael Finstad / #3334)
- @uppy/core: disable loose transpilation for legacy bundle (Antoine du Hamel / #3329)
- @uppy/angular: examples: update `angular-example` to Angular v13 (Antoine du Hamel / #3325)
- meta: Update BACKLOG.md (Artur Paikin, Merlijn Vos)
- meta: Add disableLocalFiles to options summary (Steve Barker / #3323)
- meta: Create SECURITY.md (Ziding Zhang / #3052)
- @uppy/image-editor: Pass croppedCanvasOptions to getCroppedCanvas (Mohamed Boudra / #3320)
- meta: finish `master`->`main` job (Mikael Finstad / #3315)
- website: update documents that were out of date (Antoine du Hamel / #3317)
- @uppy/status-bar: Status bar error state improvements (Merlijn Vos / #3299)
- doc: Fix typo in `docs/drag-drop.md` (Ash Allen / #3319)
- website: Update /support and docs about Transloadit-hosted Companion (Artur Paikin / #3243)
- @uppy/aws-s3,@uppy/box,@uppy/core,@uppy/dashboard,@uppy/drag-drop,@uppy/dropbox,@uppy/facebook,@uppy/file-input,@uppy/google-drive,@uppy/image-editor,@uppy/instagram,@uppy/locales,@uppy/onedrive,@uppy/screen-capture,@uppy/status-bar,@uppy/thumbnail-generator,@uppy/transloadit,@uppy/url,@uppy/webcam,@uppy/xhr-upload,@uppy/zoom: Refactor locale scripts & generate types and docs (Merlijn Vos / #3276)
- @uppy/companion: Remove references of incorrect `options` argument for `companion.socket` (Mikael Finstad / #3307)
- @uppy/companion: Upgrade linting to 2.0.0-0 (Kevin van Zonneveld / #3280)


## 2.2.1

Released: 2021-10-14

| Package | Version | Package | Version |
|-|-|-|-|
| @uppy/angular | 0.2.5 | @uppy/provider-views | 2.0.4 |
| @uppy/aws-s3-multipart | 2.1.1 | @uppy/react-native | 0.2.4 |
| @uppy/aws-s3 | 2.0.5 | @uppy/react | 2.1.1 |
| @uppy/box | 1.0.4 | @uppy/redux-dev-tools | 2.0.3 |
| @uppy/companion-client | 2.0.3 | @uppy/robodog | 2.1.1 |
| @uppy/companion | 3.1.1 | @uppy/screen-capture | 2.0.4 |
| @uppy/core | 2.1.1 | @uppy/status-bar | 2.1.1 |
| @uppy/dashboard | 2.1.1 | @uppy/store-default | 2.0.2 |
| @uppy/drag-drop | 2.0.4 | @uppy/store-redux | 2.0.2 |
| @uppy/drop-target | 1.1.1 | @uppy/svelte | 1.0.5 |
| @uppy/dropbox | 2.0.4 | @uppy/thumbnail-generator | 2.0.5 |
| @uppy/facebook | 2.0.4 | @uppy/transloadit | 2.0.4 |
| @uppy/file-input | 2.0.4 | @uppy/tus | 2.1.1 |
| @uppy/form | 2.0.4 | @uppy/unsplash | 2.0.1 |
| @uppy/golden-retriever | 2.0.5 | @uppy/url | 2.0.4 |
| @uppy/google-drive | 2.0.4 | @uppy/utils | 4.0.3 |
| @uppy/image-editor | 1.0.4 | @uppy/vue | 0.4.3 |
| @uppy/informer | 2.0.4 | @uppy/webcam | 2.0.4 |
| @uppy/instagram | 2.0.4 | @uppy/xhr-upload | 2.0.5 |
| @uppy/locales | 2.0.3 | @uppy/zoom | 1.0.4 |
| @uppy/onedrive | 2.0.4 | uppy | 2.2.1 |
| @uppy/progress-bar | 2.0.4 | - | - |

- @uppy/locale: Update ar_SA.js (issa.ahmd@gmail.com  / #3192)
- @uppy/status-bar: fix `calculateProcessingProgress` is not a function (@aduh95 / #3261)
- @uppy/status-bar: Progress object is nested (@arturi / #3262)
- build: Add retext to markdown linter (@aduh95 / #3024)
- build: Bump tar from 6.1.2 to 6.1.9 (dependabot / #3152)
- website: Revert "Remove broken link in `plugin_list.ejs` (@aduh95 / #3166)

## 2.2.0

Released: 2021-10-06

This release marks a major version for `@uppy/unsplash` plugin which is now production-ready. It also includes various fixes and improvements such as fix to `@uppy/transloadit` plugin and adds `onDrop` event to `@uppy/drop-target`.

| Package | Version | Package | Version |
|-|-|-|-|
| @uppy/angular | 0.2.4 | @uppy/provider-views | 2.0.3 |
| @uppy/aws-s3-multipart | 2.1.0 | @uppy/react-native | 0.2.3 |
| @uppy/aws-s3 | 2.0.4 | @uppy/react | 2.1.0 |
| @uppy/box | 1.0.3 | @uppy/redux-dev-tools | 2.0.2 |
| @uppy/companion-client | 2.0.2 | @uppy/robodog | 2.1.0 |
| @uppy/companion | 3.1.0 | @uppy/screen-capture | 2.0.3 |
| @uppy/core | 2.1.0 | @uppy/status-bar | 2.1.0 |
| @uppy/dashboard | 2.1.0 | @uppy/store-default | 2.0.1 |
| @uppy/drag-drop | 2.0.3 | @uppy/store-redux | 2.0.1 |
| @uppy/drop-target | 1.1.0 | @uppy/svelte | 1.0.4 |
| @uppy/dropbox | 2.0.3 | @uppy/thumbnail-generator | 2.0.4 |
| @uppy/facebook | 2.0.3 | @uppy/transloadit | 2.0.3 |
| @uppy/file-input | 2.0.3 | @uppy/tus | 2.1.0 |
| @uppy/form | 2.0.3 | @uppy/unsplash | 2.0.0 |
| @uppy/golden-retriever | 2.0.4 | @uppy/url | 2.0.3 |
| @uppy/google-drive | 2.0.3 | @uppy/utils | 4.0.2 |
| @uppy/image-editor | 1.0.3 | @uppy/vue | 0.4.2 |
| @uppy/informer | 2.0.3 | @uppy/webcam | 2.0.3 |
| @uppy/instagram | 2.0.3 | @uppy/xhr-upload | 2.0.4 |
| @uppy/locales | 2.0.2 | @uppy/zoom | 1.0.3 |
| @uppy/onedrive | 2.0.3 | remark-lint-uppy | 0.0.3 |
| @uppy/progress-bar | 2.0.3 | uppy | 2.2.0 |

- @uppy/angular: fix component crash by loosening `package.json` version constraints (#3210 / @ajkachnic)
- @uppy/aws-s3-multipart: Retry `prepareUploadParts` on fail for `@uppy/aws-s3-multipart` (#3224 / @Murderlon)
- @uppy/aws-s3: Fix AWS S3 upload on React Native (#3064 / @Cretezy)
- @uppy/companion: `Object.fromEntries` is not available on Node.js v10.x (#3209 / @aduh95)
- @uppy/companion: Close window on auth callback error and show error to user (#3143 / @mifi)
- @uppy/companion: Default allow headers (#3167 / @mifi)
- @uppy/companion: docs: fix typo in companion.md (#3240 / @eltociear)
- @uppy/companion: Include status code in HTTP error message (#3212 / @mifi)
- @uppy/companion: Make uploadUrls recommended (#3182 / @mifi)
- @uppy/companion: Use GET instead of HEAD for getURLMeta + Cut off length of file names (#3048 / @mifi)
- @uppy/core: Fix typo in `@uppy/core` types (#3230 / @lucax88x)
- @uppy/core: move `Uppy` class to its own module (#3225 / @aduh95)
- @uppy/dashboard: Add info about include in the Dashboard (#3236 / @epexa)
- @uppy/dashboard: Fix i18n error in `CopyLinkButton` (#3235 / @Murderlon)
- @uppy/dashboard: fix linter (#3206 / @aduh95)
- @uppy/drop-target: expose `onDrop` events (#3238 / @Murderlon)
- @uppy/image-editor: add workaround for when `Cropper` is loaded as ESM (#3218 / @aduh95)
- @uppy/locales: added translate for missingRequiredMetafield es_ES (#3242 / @sebasegovia01)
- @uppy/react: propagate prop mutation (#3208 / @aduh95)
- @uppy/react: update HTMLAttributes filter (#3215 / @aduh95)
- @uppy/status-bar: Show all details on mobile when `showProgressDetails` is `true` (#3174 / @Murderlon)
- @uppy/store-redux: Improve docs on redux store integration (#3227 / @Murderlon)
- @uppy/transloadit: pass fields to transloadit (#3228 / @aduh95)
- @uppy/tus: Add support for `opts.headers` as a function in `@uppy/tus` (#3221 / @danilat)
- @uppy/unsplash: Make `@uppy/unsplash` production ready (#3196 / @Murderlon)
- @uppy/xhr-upload: fix `this.uppy is undefined` error (#3207 / @aduh95)
- ci: test on Node.js v16.x (#3205 / @aduh95)
- website: Remove broken link in `plugin_list.ejs` (#3166 / @YukeshShr)

## 2.1.1

Released: 2021-09-20

| Package | Version | Package | Version |
|-|-|-|-|
| @uppy/angular | 0.2.3 | @uppy/progress-bar | 2.0.2 |
| @uppy/aws-s3-multipart | 2.0.3 | @uppy/provider-views | 2.0.2 |
| @uppy/aws-s3 | 2.0.3 | @uppy/react-native | 0.2.2 |
| @uppy/box | 1.0.2 | @uppy/react | 2.0.3 |
| @uppy/companion-client | 2.0.1 | @uppy/robodog | 2.0.4 |
| @uppy/core | 2.0.3 | @uppy/screen-capture | 2.0.2 |
| @uppy/dashboard | 2.0.3 | @uppy/status-bar | 2.0.2 |
| @uppy/drag-drop | 2.0.2 | @uppy/svelte | 1.0.3 |
| @uppy/drop-target | 1.0.2 | @uppy/thumbnail-generator | 2.0.3 |
| @uppy/dropbox | 2.0.2 | @uppy/transloadit | 2.0.2 |
| @uppy/facebook | 2.0.2 | @uppy/tus | 2.0.2 |
| @uppy/file-input | 2.0.2 | @uppy/unsplash | 1.0.2 |
| @uppy/form | 2.0.2 | @uppy/url | 2.0.2 |
| @uppy/golden-retriever | 2.0.3 | @uppy/utils | 4.0.1 |
| @uppy/google-drive | 2.0.2 | @uppy/vue | 0.4.1 |
| @uppy/image-editor | 1.0.2 | @uppy/webcam | 2.0.2 |
| @uppy/informer | 2.0.2 | @uppy/xhr-upload | 2.0.3 |
| @uppy/instagram | 2.0.2 | @uppy/zoom | 1.0.2 |
| @uppy/locales | 2.0.1 | uppy | 2.1.1 |
| @uppy/onedrive | 2.0.2 | - | - |

- @uppy/unsplash: Fix "attempted to use private field on non-instance" in `SearchProvider` (#3201)
- @uppy/locales: Add 'done' to `nb_NO.js` (#3200)
- @uppy/transloadit: Fix unhandledPromiseRejection failures (#3197)
- @uppy/aws-s3-multipart: Fix AbortController is not defined on Node.js (Server Side Render) (#3169)
- @uppy/aws-s3-multipart: Fix `net::ERR_OUT_OF_MEMORY` (#3183)
- @uppy/dashboard: Fix `autoOpenFileEditor` (#3186)
- @uppy/dashboard: Update Google Drive for brand compliance (#3178)

## 2.1.0

Released: 2021-09-01

| Package | Version | Package | Version |
|-|-|-|-|
| @uppy/angular | 0.2.2 | @uppy/svelte | 1.0.2 |
| @uppy/aws-s3 | 2.0.2 | @uppy/thumbnail-generator | 2.0.2 |
| @uppy/core | 2.0.2 | @uppy/vue | 0.4.0 |
| @uppy/dashboard | 2.0.2 | @uppy/xhr-upload | 2.0.2 |
| @uppy/react | 2.0.2 | uppy | 2.1.0 |
| @uppy/robodog | 2.0.3 | - | - |

- @uppy/aws-s3: fix 'send' XMLHttpRequest (#3130 / @jhen0409)
- @uppy/aws-s3, @uppy/thumbnail-generator, @uppy/xhr-upload: fix `i18n` (#3142 / @jhen0409 / @aduh95)
- @uppy/react: fix `DashboardModal`'s `target` type (#3110 / @Murderlon)
- @uppy/xhr-upload: add types for methods (#3154 / @BePo65)
- @uppy/core: improve accuracy/compatibility of success/error callback types (#3141 / @Hawxy)
- @uppy/vue: add Vue FileInput component (#3125 / @valentinoli)

## 2.0.2

Released: 2021-08-26

| Package | Version | Package | Version |
|-|-|-|-|
| @uppy/angular | 0.2.2 | @uppy/robodog | 2.0.2 |
| @uppy/aws-s3-multipart | 2.0.2 | @uppy/robodog | 2.0.3 |
| @uppy/aws-s3 | 2.0.2 | @uppy/svelte | 1.0.2 |
| @uppy/companion | 3.0.1 | @uppy/thumbnail-generator | 2.0.2 |
| @uppy/vue | 0.4.0 | @uppy/core | 2.0.2 |
| @uppy/dashboard | 2.0.2 | uppy | 2.0.2 |
| @uppy/golden-retriever | 2.0.2 | @uppy/xhr-upload | 2.0.2 |
| @uppy/react | 2.0.2 | - | - |

- @uppy/aws-s3-multipart: fix route ordering and query parameters (#3132 / @rossng)
- @uppy/core: add types overload for `off` method (#3137 / @Hawxy)
- @uppy/golden-retriever: handle promise rejections (#3131 / @Murderlon)

## 2.0.1

| Package | Version | Package | Version |
|-|-|-|-|
| @uppy/angular | 0.2.1 | @uppy/react-native | 0.2.1 |
| @uppy/react | 2.0.1 | @uppy/provider-views | 2.0.1 |
| @uppy/aws-s3-multipart | 2.0.1 | @uppy/redux-dev-tools | 2.0.1 |
| @uppy/aws-s3 | 2.0.1 | @uppy/robodog | 2.0.1 |
| @uppy/box | 1.0.1 | @uppy/svelte | 1.0.1 |
| @uppy/companion | 3.0.1 | @uppy/screen-capture | 2.0.1 |
| @uppy/core | 2.0.1 | @uppy/status-bar | 2.0.1 |
| @uppy/dashboard | 2.0.1 | @uppy/svelte | 1.0.2 |
| @uppy/thumbnail-generator | 2.0.1 | @uppy/drag-drop | 2.0.1 |
| @uppy/drop-target | 1.0.1 | @uppy/transloadit | 2.0.1 |
| @uppy/dropbox | 2.0.1 | @uppy/tus | 2.0.1 |
| @uppy/facebook | 2.0.1 | @uppy/unsplash | 1.0.1 |
| @uppy/file-input | 2.0.1 | @uppy/url | 2.0.1 |
| @uppy/form | 2.0.1 | @uppy/vue | 0.3.1 |
| @uppy/golden-retriever | 2.0.1 | @uppy/vue | 0.4.0 | @uppy/webcam | 2.0.1 |
| @uppy/google-drive | 2.0.1 | @uppy/xhr-upload | 2.0.1 |
| @uppy/image-editor | 1.0.1 | @uppy/onedrive | 2.0.1 |
| @uppy/informer | 2.0.1 | @uppy/zoom | 1.0.1 |
| @uppy/instagram | 2.0.1 | uppy | 2.0.1 |
| @uppy/progress-bar | 2.0.1 | - | - |

Released: 2021-08-25

- Update peerDependencies to ^2.0.0 in all uppy packages @arturi (b39824819)

## 2.0.0

Released: 2021-08-24

| Package | Version | Package | Version |
|-|-|-|-|
| @uppy/angular | 0.2.0 | @uppy/provider-views | 2.0.0 |
| @uppy/aws-s3-multipart | 2.0.0 | @uppy/react-native | 0.2.0 |
| @uppy/aws-s3 | 2.0.0 | @uppy/react | 2.0.0 |
| @uppy/box | 1.0.0 | @uppy/redux-dev-tools | 2.0.0 |
| @uppy/companion-client | 2.0.0 | @uppy/robodog | 2.0.0 |
| @uppy/companion | 3.0.0 | @uppy/screen-capture | 2.0.0 |
| @uppy/core | 2.0.0 | @uppy/status-bar | 2.0.0 |
| @uppy/dashboard | 2.0.0 | @uppy/store-default | 2.0.0 |
| @uppy/drag-drop | 2.0.0 | @uppy/store-redux | 2.0.0 |
| @uppy/drop-target | 1.0.0 | @uppy/svelte | 1.0.0 |
| @uppy/dropbox | 2.0.0 | @uppy/thumbnail-generator | 2.0.0 |
| @uppy/facebook | 2.0.0 | @uppy/transloadit | 2.0.0 |
| @uppy/file-input | 2.0.0 | @uppy/tus | 2.0.0 |
| @uppy/form | 2.0.0 | @uppy/unsplash | 1.0.0 |
| @uppy/golden-retriever | 2.0.0 | @uppy/url | 2.0.0 |
| @uppy/google-drive | 2.0.0 | @uppy/utils | 4.0.0 |
| @uppy/image-editor | 1.0.0 | @uppy/vue | 0.3.0 |
| @uppy/informer | 2.0.0 | @uppy/webcam | 2.0.0 |
| @uppy/instagram | 2.0.0 | @uppy/xhr-upload | 2.0.0 |
| @uppy/locales | 2.0.0 | @uppy/zoom | 1.0.0 |
| @uppy/onedrive | 2.0.0 | uppy | 2.0.0 |
| @uppy/progress-bar | 2.0.0 | - | - |

### ⚠️ Breaking changes

- build: Remove IE polyfills and special casing — Uppy officially drops IE 11 support. You can manually include the polyfills, and we have an `uppy.legacy.js` bundle, but we are not (#2947 / @aduh95)
- @uppy/core: Upgraded Preact to latest Preact 10 — all custom Uppy plugins should now use new version too (#2926 / @Murderlon)
- @uppy/core: force `new` keyword — please 1always use `const uppy = new Uppy()` now (#2949 / @arturi)
- @uppy/core: renamed `allowMultipleUploads` to `allowMultipleUploadBatches` (#3115 / @arturi)
- @uppy/core: Split `Plugin` into `BasePlugin` and extended `UIPlugin` (#2944 / @Murderlon)
- @uppy/core: Set plugin titles from locale packs (#3023 / @arturi)
- @uppy/informer: Support multiple messages in informer (#3017 / @Murderlon)
- @uppy/xhr-upload, @uppy/tus: Set default concurrent file upload limit to 5 (#2993 / @arturi)
- @uppy/core: Strictly type uppy events (#3085 / @Hawxy)
- @uppy/core: always enable strict types and remove `.run` method (#2957 / @Murderlon)
- @uppy/dashboard: Removed backwards compatibility hacks in locales (#2969 / @goto-bus-stop)
- @uppy/companion Removed `oldHtmlContent` from Companion’s `send-token` option (#2967 / @Murderlon)
- @uppy/provider-views: Removed `isTeamDrive` from `@uppy/google-drive` option (#2967 / @Murderlon)
- @uppy/tus: Removed timeout for `resetUploaderReferences` option (#2967 / @Murderlon)
- @uppy/tus: Removed `resume` option (#2967 / @Murderlon)


### Misc

- @uppy/angular: fix uppy dependencies @aduh95
- @uppy/angular: upgrade to Angular 12.1 (d61113979 / @aduh95 )
- @uppy/aws-s3-multipart: add support for presigned URL batching (#3056 / @martin-brennan)
- @uppy/aws-s3: refactor to private fields (#3076 / @aduh95)
- @uppy/aws-s3: refactor to use private fields (#3094 / @aduh95)
- @uppy/companion-client: migrate to private properties (#3057 / @aduh95)
- @uppy/companion: Companion improve logging (#3103 / @mifi)
- @uppy/companion: fix build (960cfa5ba / @aduh95)
- @uppy/companion: remove `lodash` dependency (#3036 / @aduh95)
- @uppy/companion: Remove deprecated `serverHeaders` in favour of `companionHeaders` (#2995 / @arturi)
- @uppy/core: add types for `logger` (#3090 / @bencergazda)
- @uppy/core: avoid binding methods to instance in constructor (#3043 / @aduh95)
- @uppy/core: Create `getObjectOfFilesPerState` in core for plugins (#2961 / @Murderlon)
- @uppy/core: Create `onUnmount` in `UIPlugin` for plugins that require clean up (#3093 / @Murderlon)
- @uppy/core: detach event listeners on close (#3035 / @aduh95)
- @uppy/core: do not expose `plugins` property (#3045 / @aduh95)
- @uppy/core: fix i18n binding (4ab06907c / @aduh95)
- @uppy/core: fix types (dcaef3173 / @aduh95)
- @uppy/core: move event emitter to private properties (#3042 / @aduh95)
- @uppy/core: move more internals to private properties (#3041 / @aduh95)
- @uppy/core: `onBeforeFileAdded` — pass full file object with extension, detected type, meta, size, etc (#2941 / @arturi)
- @uppy/core: reject empty string as valid value for required meta fields (#3119 / @aduh95) (0b801ccba)
- @uppy/core: Remove `sync` option from `VirtualList` & update `UIPlugin` render @Murderlon
- @uppy/core: remove more IE hacks (#3015 / @aduh95)
- @uppy/core: remove use of `Array.prototype.reduce` where possible (#3016 / @aduh95)
- @uppy/core: Resolve all type `TODO`'s (#2963 / @Murderlon)
- @uppy/core: UIPlugin fix: prevent Preact replacing contents of body element by using `createDocumentFragment` (#3072 / @arturi)
- @uppy/core: use private fields (#3013 / @aduh95)
- @uppy/core: use privater properties in `UIPlugin` (#3073 / @aduh95)
- @uppy/core: validateRestrictions was failing due to being unbound, fixed with arrow function (1c7ac56d8 / @arturi)
- @uppy/dashboard, @uppy/status-bar: call core methods directly (#3062 / @arturi)
- @uppy/dashboard: don’t show informer for individual required meta fields errors (#3060 / @arturi)
- @uppy/dashboard: fileSource string is unused (2b52d9f9a / @arturi)
- @uppy/dashboard: Fix `editFile` locale usage (#3108 / @Murderlon)
- @uppy/dashboard: fix metafield form validation (#3113 / @aduh95)
- @uppy/dashboard: set default trigger: null (#2942 / @arturi)
- @uppy/dashboard: `showLinkToFileUploadResult: false` by default (#2994 / @arturi)
- @uppy/form: deprecate multipleResults option (#2996 / @arturi)
- @uppy/image-editor: Add `croppedCanvasOptions` to image editor `opts` (#3037 / @Murderlon)
- @uppy/image-editor: fix SASS deprecation warning (#3009 / @aduh95)
- @uppy/informer: remove dependency to `preact-transition-group` (#3055 / @aduh95)
- @uppy/locales: Fix locales — point to CDN v1.31.0 (198f23649 / @arturi)
- @uppy/locales: remove es_GL that was kept for backwards-compat (#2943 / @arturi)
- @uppy/locales: remove unused strings (@arturi)
- @uppy/locales: Sync and enhance locale de_DE (#3071 / @paescuj)
- @uppy/provider-views: Improve checkbox for screenreaders 2 (#2980 / @Murderlon)
- @uppy/provider-views: Sort Google Drive list by name (#3069 / @Murderlon)
- @uppy/provider-views: Tweak breadcrump styling (#3030 / @Murderlon)
- @uppy/robodog: fix types @aduh95 (d9ff0030a)
- @uppy/store-redux: force `new` keyword (17f71da67 / @aduh95)
- @uppy/transloadit: fix tests on v16.x (@aduh95)
- @uppy/transloadit: fix unhandled promise rejections (#2948 / @aduh95)
- @uppy/transloadit: refactor to use private properties (#3019 / @aduh95)
- @uppy/transloadit: upgrade `socket.io-client` version (#3065 / @aduh95)
- @uppy/tus: remove `autoRetry` option (#2938 / @aduh95)
- @uppy/utils: avoid creating throw-away `<div>` in `isDragDropSupported` (#3080 / @aduh95)
- @uppy/utils: improve support of data URI in `dataURItoBlob` (#3080 / @aduh95) (0cccb686f)
- @uppy/utils: refactor `prettyETA` (#3080 / @aduh95)
- @uppy/utils: refactor `truncateString` (#3080 / @aduh95)
- @uppy/utils: remove ponyfill for `Array#findIndex` (#3080 / @aduh95)
- @uppy/utils: resolve remaining linter errors (#3091 / @aduh95)
- @uppy/utils: simplify `canvasToBlob` (#3080 / @aduh95)
- @uppy/utils: simplify `getTimeStamp` (#3080 / @aduh95)
- @uppy/utils: simplify code using optional chaining (#3080 / @aduh95)
- @uppy/utils: use `Array.from` insterad of custom utils (#3080 / @aduh95)
- @uppy/utils: use private fields in `EventTracker` (#3080 / @aduh95)
- @uppy/utils: use private fields in `ProgressTimeout` (#3080 / @aduh95)
- @uppy/utils: use private fields in `RateLimitedQueue` (#3080 / @aduh95)
- @uppy/webcam, @uppy/screen-capture: expect built-in support for `MediaDevices` API (#2945 / @aduh95)
- @uppy/webcam: Fix webcam mirror option (#3074 / @Murderlon) (b7210b137)
- @uppy/xhr-upload: Call `upload-started` for every file instead of all at once in `xhr-upload` (#3005 / @Murderlon)
- @uppy/xhr-upload: change default name depending on whether `bundle` is set (#2933 / @aduh95)
- @uppy/xhr-upload: fix import path (#3080 / @aduh95)
- @uppy/xhr-upload: use symbol for internal options (#2934 / @aduh95)
- @uppy/locales: Add new added phrases and some improvment to fa_IR translation file (#3050 / @ghasrfakhri)
- build: Add `@babel/plugin-proposal-nullish-coalescing-operator` babel plugin (4bbd3b97b / @aduh95)
- build: add stylelint (#3124 / @arturi) (dbe3ed25b)
- build: Bootstrap without package-lock files (#3029 / @Murderlon)
- build: don't run markdown tests in type tests (a4e2da159 / @aduh95)
- build: don’t run IE tests for 2.0 (e4eb502f2 / @arturi)
- build: enable linter for TypeScript (#2997 / @aduh95) (5630f7dc0)
- build: enforce `no-unused-vars` linter rule (#3118 / @aduh95) (ec87b232e)
- build: fix `package.json` imports to be inlined by Babel (#3047 / @aduh95)
- build: fix building on Node.js v14.x LTS (#3061 / @aduh95)
- build: fix legacy bundle (#3112 / @aduh95)
- build: Fix lint warnings in bin/locale-packs.js (#3028 / @goto-bus-stop)
- build: harden locale pack check for unused or duplicate key (#3081 / @aduh95)
- build: lint JS code snippets inside blog posts (#2992 / @aduh95)
- build: remove `@babel/polyfill` in favor of `core-js@3` (#3025 / @aduh95)
- build: remove Node.js v10.x, add v16.x (#2932 / @aduh95)
- build: remove use of `promisify` where possible (#3010 / @aduh95)
- build: Set node version in `workflows/cdn.yml` to 16.x @Murderlon (35697d18d)
- build: Stricter linter (#3095 / @aduh95)
- doc, deps: clean up polyfill inconsistencies (#3020 / @aduh95)
- doc: lint JS code snippets (#2954 / @aduh95)
- docs: Fix typo in `docs/companion.md` (3632a55c6 / @Murderlon)
- docs: use ESM syntax in code snippets (#2953 / @aduh95)
- Improve a11y of remove button in dashboard (#3088 / @Murderlon)
- meta: rename master branch to main (08cac3beb / @arturi)
- meta: Resolve or remove miscellaneous todos (#2967 / @Murderlon)
- @uppy/companion: Safely escape `<script>` injected code in companion `send-token.js` (#3101 / @mifi) (3059d733f)
- test: fix end2end test suite (#3008 / @aduh95)
- test: remove npm warning on Node.js v14.x (1666f8918 / @aduh95)
- website: Disable box (#3087 / @mifi)
- website: hide Box from examples for now (0b9092527 / @arturi)
- website: set background color on root element (#3078 / @aduh95)
- website: update jquery to latest (c70b9d71b / @arturi)
- docs: update example to use `i18nInit` (#3122 / @aduh95) (2a93874e3)

### Dependency upgrades

- deps: remove unused `cheerio-select-tmp` @aduh95 (367ec5099 / @aduh95)
- deps: remove unused `karma-*` @aduh95 (d2a4c9e84 / @aduh95)
- deps: update `browserify` to v17 @aduh95 (79611cc8d / @aduh95)
- deps: upgrade eslint plugins @aduh95 (ce5414d3b / @aduh95)
- deps: upgrade `adm-zip` to v0.5 @aduh95 (0e8ab0d6d / @aduh95)
- deps: upgrade `typescript` version @aduh95 (d6fb14dfb)
- deps: upgrade `verdaccio` to v5 @aduh95 (135c64a26)
- deps: upgrade `tsd` to v0.17 @aduh95 (7f6c3fcc4)
- deps: update `temp-write` to v5 @aduh95 (d01422937)
- deps: upgrade `tar` to v6 @aduh95 (2a1512288)
- deps: upgrade `remark-cli` to v9 @aduh95 (def967d5e)
- deps: upgrade `pacote` to v11 @aduh95 (431f437d1)
- deps: upgrade `onchange` to v7 @aduh95 (91f056e9e)
- deps: upgrade `npm-packlist` to v2 @aduh95 (047261ca8)
- deps: upgrade `nodemon`to v2 @aduh95 (115fa101f)
- @uppy/companion: upgrade `helmet` to v4 @aduh95 (7330d21b8)
- deps: update `lerna` to v4 @aduh95 (469e2e5df)
- deps: remove `execa` and refactor `update-contributors` script @aduh95 (95a8d871e)
- deps: update `cssname` to v5 @aduh95 (51af8668f)
- deps: upgrade `chalk` to v4 @aduh95 (8e2833546)
- deps: update `autoprefixer` to v10 @aduh95 (0481f5d9b)
- deps: remove unused `webpack` deps @aduh95 (f251c5705)
- deps: upgrade `webdriverio` to v7 @aduh95 (96b9e74f7)
- deps: re-organize React dependencies @aduh95 (f3b90b072)
- deps: remove `mkdirp` in favor of the built-in `fs.mkdir` @aduh95 (06d5b3e25)
- deps: remove unused `json3` @aduh95 (811acddfa)
- deps: upgrade `isomorphic-fetch` @aduh95 (d5d34fd12)
- deps: upgrade `globby` @aduh95 (0964e9a16)
- deps: upgrade `fakefile` @aduh95 (b7e939d1d)
- deps: upgrade `exircist` @aduh95 (51f28ab95)
- deps: remove `rimraf` in favor of built-in `fs.rm` @aduh95 (e4c53bdad)
- test: update `jest` to v27 @aduh95 (bbf04e4bd)
- deps: upgrade `nock` to v13 @aduh95 (38388b175)
- deps: replace `cuid` with `nanoid` (#3053 / @aduh95)
- deps: nanoid to 3.1.25 to fix missing commonjs issue (6e8b1d50d / @arturi)
- deps: Bump tar from 6.1.0 to 6.1.2 (#3070)
- deps: remove `qs-stringify` from dependencies (#3077 / @aduh95)
- deps: upgrade create-react-app to 4.0.3 (0760be8cc / @arturi)
- deps: update Webdriverio packages (#3027 / @aduh95)
- deps: update `package-lock.json` (4497557a3 / @aduh95)

## 1.31.0

Released: 2021-07-29

| Package | Version | Package | Version |
|-|-|-|-|
| @uppy/angular | 0.1.3 | @uppy/react | 1.12.1 |
| @uppy/aws-s3 | 1.8.0 | @uppy/robodog | 1.11.0 |
| @uppy/companion | 2.12.0 | @uppy/screen-capture | 1.1.0 |
| @uppy/core | 1.20.0 | @uppy/svelte | 0.1.13 |
| @uppy/dashboard | 1.21.0 | @uppy/transloadit | 1.7.0 |
| @uppy/drag-drop | 1.4.31 | @uppy/vue | 0.2.6 |
| @uppy/image-editor | 0.4.0 | @uppy/webcam | 1.8.13 |
| @uppy/locales | 1.22.0 | uppy | 1.31.0 |

- @uppy/companion: Fix invalid referrer crashing the process (a785f7deebe5ad75bb2e7ea0874198784c19fea1 / @juliangruber)
- @uppy/companion: Fix typescript error (6dbaddc09d36308821b842ed13a847f5d655cbf4 / @juliangruber)
- @uppy/angular: Fix broken packaging (#3007 / @ajkachnic)
- @uppy/robodog: Add Robodog Types (#2989 / @Hawxy)
- @uppy/core: Tighten duck type check for file objects (#3006 / @goto-bus-stop)
- @uppy/core: tighten duck type check for file objects (#3006 / @goto-bus-stop)
- @uppy/core: Set file size from progress data when null (#2778 / @mejiaej)
- @uppy/core: Mark state as deprecated (#3044 / @aduh95)
- @uppy/locales: Update de_DE.js (#3012 / @paescuj)
- @uppy/dashboard: Rename Done to Cancel, add Save to Image Editor (#3033 / @arturi)
- @uppy/box: Add Box (#3004 / @mifi)
- @uppy/dashboard: Add required option to metaFields (#2896 / @aduh95)
- build: Fix package.json imports to be inlined by Babel (#3047 / @aduh95)
- docs: Add instagram development notes (#2984 / @mifi)
- docs: Update CONTRIBUTING.md (#3011 / @aduh95)
- website: fix linter errors in JS code snippets inside blog posts (#2991 / @aduh95)

## Companion Patch 2.12.2

| Package | Version |
|-|-|
| @uppy/companion@2.12.2 | 2.12.2 |

- @uppy/companion: Improve logging (#3103 / @mifi)

### Patch release

| Package | Version | Package | Version |
|-|-|-|-|
| @uppy/angular | 0.1.2 | @uppy/companion | 2.11.1 |

## June 2021

## 1.30.0

Released: 2021-07-01

| Package | Version | Package | Version |
|-|-|-|-|
| @uppy/angular | 0.1.1 | @uppy/progress-bar | 1.3.30 |
| @uppy/aws-s3-multipart | 1.8.17 | @uppy/provider-views | 1.12.2 |
| @uppy/aws-s3-multipart | 1.8.18 | @uppy/provider-views | 1.12.3 |
| @uppy/aws-s3 | 1.7.11 | @uppy/react-native | 0.1.8 |
| @uppy/aws-s3 | 1.7.12 | @uppy/react-native | 0.1.9 |
| @uppy/box | 0.3.11 | @uppy/react | 1.11.10 |
| @uppy/box | 0.3.12 | @uppy/react | 1.12.0 |
| @uppy/companion-client | 1.10.1 | @uppy/redux-dev-tools | 1.3.9 |
| @uppy/companion-client | 1.10.2 | @uppy/robodog | 1.10.11 |
| @uppy/companion | 2.10.1 | @uppy/robodog | 1.10.12 |
| @uppy/companion | 2.11.0 | @uppy/screen-capture | 1.0.20 |
| @uppy/core | 1.19.1 | @uppy/screen-capture | 1.0.21 |
| @uppy/core | 1.19.2 | @uppy/status-bar | 1.9.5 |
| @uppy/dashboard | 1.20.1 | @uppy/status-bar | 1.9.6 |
| @uppy/dashboard | 1.20.2 | @uppy/store-default | 1.2.7 |
| @uppy/drag-drop | 1.4.29 | @uppy/store-redux | 1.2.7 |
| @uppy/drag-drop | 1.4.30 | @uppy/store-redux | 1.2.8 |
| @uppy/drop-target | 0.2.3 | @uppy/svelte | 0.1.11 |
| @uppy/drop-target | 0.2.4 | @uppy/svelte | 0.1.12 |
| @uppy/dropbox | 1.5.1 | @uppy/thumbnail-generator | 1.7.10 |
| @uppy/dropbox | 1.5.2 | @uppy/thumbnail-generator | 1.7.11 |
| @uppy/facebook | 1.2.1 | @uppy/transloadit | 1.6.25 |
| @uppy/facebook | 1.2.2 | @uppy/transloadit | 1.6.26 |
| @uppy/file-input | 1.5.1 | @uppy/tus | 1.9.1 |
| @uppy/file-input | 1.5.2 | @uppy/tus | 1.9.2 |
| @uppy/form | 1.3.30 | @uppy/unsplash | 0.1.12 |
| @uppy/form | 1.3.31 | @uppy/unsplash | 0.1.13 |
| @uppy/golden-retriever | 1.4.1 | @uppy/url | 1.5.22 |
| @uppy/golden-retriever | 1.4.2 | @uppy/url | 1.5.23 |
| @uppy/google-drive | 1.7.1 | @uppy/utils | 3.6.1 |
| @uppy/google-drive | 1.7.2 | @uppy/utils | 3.6.2 |
| @uppy/image-editor | 0.2.6 | @uppy/vue | 0.2.4 |
| @uppy/image-editor | 0.3.0 | @uppy/vue | 0.2.5 |
| @uppy/informer | 1.6.5 | @uppy/webcam | 1.8.11 |
| @uppy/informer | 1.6.6 | @uppy/webcam | 1.8.12 |
| @uppy/instagram | 1.5.1 | @uppy/xhr-upload | 1.7.4 |
| @uppy/instagram | 1.5.2 | @uppy/xhr-upload | 1.7.5 |
| @uppy/locales | 1.20.1 | @uppy/zoom | 0.1.17 |
| @uppy/locales | 1.21.0 | @uppy/zoom | 0.1.18 |
| @uppy/onedrive | 1.2.1 | remark-lint-uppy | 0.0.1 |
| @uppy/onedrive | 1.2.2 | uppy | 1.29.1 |
| @uppy/progress-bar | 1.3.29 | uppy | 1.30.0 |

- @uppy/companion: add `logClientVersion` option (#2855 / @mifi)
- @uppy/angular: add Angular integration (#2871 / @ajkachnic)
- @uppy/core: add types for uppy.once method (#2965 / @a-kriya)
- @uppy/core: enrich error event for use from postproocessor (#2909 / @aduh95)
- @uppy/react-native: refactor takePictureWithExpo (#2946 / @aduh95)
- @uppy/companion: fixed standalone server to initiate itself on explicit function (#2920 / @Cruaier)
- @uppy/google-drive: Google drive shortcuts (#2917 / @mifi)
- @uppy/react: allowed HTML Attributes to be passed via props (#2891 / @ajkachnic)
- @uppy/drag-drop: Expose drag-drop events (#2914 / @Murderlon)
- @uppy/image-editor: Add more granular image rotation control (#2838 / @aduh95)
- @uppy/utils: Translator: refactor interpolate (#2903 / @aduh95)
- @uppy/url: return fileId or error in plugin.addFile (#2919 / @nil1511)
- @uppy/locales: Mention the file name in exceedsSize error message (#2918 / @Murderlon)
- build: Fix eslint uppy package imports (#2915 / @Murderlon)
- docs: fix typo in docs/progressbar.md (#2962 / @a-kriya)
- docs: add props example (#2959 / @jmontoyaa)

## May 2021

## 1.29.1

Released: 2021-05-28

This release features a significant refactor of the Golden Retriever plugin, among with some Companion and Typescript improvements.

| Package | Version | Package | Version |
|-|-|-|-|
| @uppy/aws-s3-multipart | 1.8.17 | @uppy/react-native | 0.1.8 |
| @uppy/aws-s3 | 1.7.11 | @uppy/react | 1.11.10 |
| @uppy/box | 0.3.11 | @uppy/redux-dev-tools | 1.3.9 |
| @uppy/companion-client | 1.10.1 | @uppy/robodog | 1.10.11 |
| @uppy/companion | 2.10.1 | @uppy/screen-capture | 1.0.20 |
| @uppy/core | 1.19.1 | @uppy/status-bar | 1.9.5 |
| @uppy/dashboard | 1.20.1 | @uppy/store-default | 1.2.7 |
| @uppy/drag-drop | 1.4.29 | @uppy/store-redux | 1.2.7 |
| @uppy/drop-target | 0.2.3 | @uppy/svelte | 0.1.11 |
| @uppy/dropbox | 1.5.1 | @uppy/thumbnail-generator | 1.7.10 |
| @uppy/facebook | 1.2.1 | @uppy/transloadit | 1.6.25 |
| @uppy/file-input | 1.5.1 | @uppy/tus | 1.9.1 |
| @uppy/form | 1.3.30 | @uppy/unsplash | 0.1.12 |
| @uppy/golden-retriever | 1.4.1 | @uppy/url | 1.5.22 |
| @uppy/google-drive | 1.7.1 | @uppy/utils | 3.6.1 |
| @uppy/image-editor | 0.2.6 | @uppy/vue | 0.2.4 |
| @uppy/informer | 1.6.5 | @uppy/webcam | 1.8.11 |
| @uppy/instagram | 1.5.1 | @uppy/xhr-upload | 1.7.4 |
| @uppy/locales | 1.20.1 | @uppy/zoom | 0.1.17 |
| @uppy/onedrive | 1.2.1 | remark-lint-uppy | 0.0.1 |
| @uppy/progress-bar | 1.3.29 | uppy | 1.29.1 |
| @uppy/provider-views | 1.12.2 | - | - |

- @uppy/golden-retriever: Confirmation before restore, add “ghost” files #443 #257 (#2701 / @arturi)
- @uppy/golden-retriever: Golden retriever 2 fixes (#2895 / @arturi)
- @uppy/companion-client: rethrow original error objects (#2889 / @goto-bus-stop)
- @uppy/dashboard: Fix incorrect font in Chrome on the Dashboard (#2887 / @nqst)
- @uppy/url: Add missing companionCookiesRule option (#2898 / @jhen0409)
- @uppy/companion: fix NRP typescript errors (#2884 / @mifi)
- @uppy/companion: support relative redirect URLs in responses (#2901 / @ goto-bus-stop)
- @uppy/core: Add logout, Translator.translate and Translator.translateArray (#2899 / @arturi)

## 1.29.0

Released: 2021-05-27

⚠️ This release was deprecated — the `dist` folder with CSS files is missing in most of the released packages, due to a build error. Please upgrade to `1.29.1`.

## 1.28.1

Released: 2021-05-11

In this release the individual file progress in Dashboard was fixed.

| Package | Version | Package | Version |
|-|-|-|-|
| @uppy/companion | 2.9.0 | @uppy/robodog | 1.10.9 |
| @uppy/core | 1.18.1 | @uppy/svelte | 0.1.9 |
| @uppy/dashboard | 1.19.1 | @uppy/vue | 0.2.2 |
| @uppy/react | 1.11.8 | uppy | 1.28.1 |

- @uppy/companion: add chunkSize companion option (#2881 / @mifi)
- @uppy/dashboard: fix individual progress by renaming camelCased svg properties (#2882 / @arturi)

## 1.28.0

Released: 2021-05-05

| Package | Version | Package | Version |
|-|-|-|-|
| @uppy/box | 0.3.9 | @uppy/robodog | 1.10.8 |
| @uppy/companion | 2.8.0 | @uppy/screen-capture | 1.0.18 |
| @uppy/core | 1.18.0 | @uppy/svelte | 0.1.8 |
| @uppy/dashboard | 1.19.0 | @uppy/vue | 0.2.1 |
| @uppy/drop-target | 0.2.1 | @uppy/webcam | 1.8.9 |
| @uppy/locales | 1.19.0 | uppy | 1.28.0 |
| @uppy/react | 1.11.7 | - | - |

In this release we’ve added `disableLocalFiles` option to Dashboard, `uppy.logout()` API to log out of all providers at once, upgraded TypeScript and Redis.

- @uppy/companion: Smaller heroku deployment (#2845 / @goto-bus-stop)
- @uppy/companion: Pull out metric middleware logic (#2854 / @mifi)
- @uppy/companion: Bump redis from 2.8.0 to 3.1.1 (#2865 / @dependabot, @ kiloreux)
- @uppy/core: Add uppy.logout() that logs user out of all cloud providers (#2850 / @arturi)
- @uppy/core: Use AggregateError when available (#2869 / @aduh95)
- @uppy/dashboard: Implement disableLocalFiles option — disables drag & drop, hides “browse” and “My Device” buttons (#2852 / @arturi)
- @uppy/webcam: improve MIME type detection to solve issue in iOS Safari (#2851 / @dominiceden)
- @uppy/box: This PR added companion cookies rule to every provider except Box (#2864 / @mazoruss)
- @uppy/react: Add function as allowed prop type (#2873 / @GreenJimmy)
- @uppy/webcam: Add preview for videos made with webcam (#2837 / @Murderlon)
- @uppy/drop-target: Fix npm package name for drop-target (#2857 / @jszobody)
- @uppy/core: Remove outdated comment (#2868 / @aduh95)
- build: Upgrade TypeScript (#2856 / @ajkachnic)
- docs: Update transloadit.md (#2859 / @JimmyLv)

## March 2021

## 1.27.0

Released: 2021-03-31

⚠️ We’ve switched to npm 7 and Workspaces in this one, you need to upgrade to npm 7 to contribute to Uppy. Thanks!

In this release we’ve improved testing DX and CORS handling in Companion, added “shared with me” documents in Google Drive and a new `@uppy/drop-target` plugin.

| Package | Version | Package | Version |
|-|-|-|-|
| @uppy/aws-s3-multipart | 1.8.15 | @uppy/react-native | 0.1.6 |
| @uppy/aws-s3 | 1.7.9 | @uppy/react | 1.11.6 |
| @uppy/box | 0.3.8 | @uppy/redux-dev-tools | 1.3.8 |
| @uppy/companion-client | 1.9.0 | @uppy/robodog | 1.10.7 |
| @uppy/companion | 2.7.0 | @uppy/screen-capture | 1.0.17 |
| @uppy/core | 1.17.0 | @uppy/status-bar | 1.9.3 |
| @uppy/dashboard | 1.18.0 | @uppy/store-default | 1.2.6 |
| @uppy/drag-drop | 1.4.27 | @uppy/store-redux | 1.2.6 |
| @uppy/drop-target | 0.2.0 | @uppy/svelte | 0.1.7 |
| @uppy/dropbox | 1.4.26 | @uppy/thumbnail-generator | 1.7.8 |
| @uppy/facebook | 1.1.26 | @uppy/transloadit | 1.6.23 |
| @uppy/file-input | 1.4.25 | @uppy/tus | 1.8.7 |
| @uppy/form | 1.3.28 | @uppy/unsplash | 0.1.10 |
| @uppy/golden-retriever | 1.3.27 | @uppy/url | 1.5.20 |
| @uppy/google-drive | 1.6.0 | @uppy/utils | 3.5.0 |
| @uppy/image-editor | 0.2.4 | @uppy/vue | 0.2.0 |
| @uppy/informer | 1.6.3 | @uppy/webcam | 1.8.8 |
| @uppy/instagram | 1.4.26 | @uppy/xhr-upload | 1.7.2 |
| @uppy/locales | 1.18.0 | @uppy/zoom | 0.1.15 |
| @uppy/onedrive | 1.1.26 | remark-lint-uppy | 0.0.0 |
| @uppy/progress-bar | 1.3.27 | uppy | 1.27.0 |
| @uppy/provider-views | 1.12.0 | - | - |

- @uppy/aws-s3-multipart: Aws-s3-multipart sends outdated file info to upload-success event (#2828 / @goto-bus-stop)
- @uppy/aws-s3: removeUploader triggered on uninstall (#2824 / @slawexxx44)
- @uppy/companion: Add additional Google Drive Metadata (#2795 / @ajh-sr)
- @uppy/companion: Feature: add redis pubsub scope setting (#2804 / @coreprocess)
- @uppy/companion: fix running on a subpath (#2841, #2797 / @coreprocess, @goto-bus-stop) 
- @uppy/companion: Fix videoMediaMetadata property name (6cb90c613c5d3b256194e039bfce30d6de6a6dac / @goto-bus-stop)
- @uppy/companion: Improve companion unit testing DX (#2827 / @mifi)
- @uppy/companion: Use `cors` module instead of custom cors logic (#2823 / @mifi)
- @uppy/dashboard: Add dynamic metaFields option (#2834 / @aduh95)
- @uppy/dashboard: add missing doneButtonHandler type to dashboard (#2821 / @Dogfalo)
- @uppy/drop-target — drag and drop files on any existing DOM element (#2836 / @arturi)
- @uppy/google-drive: Google drive shared with me (#2758 / @mifi)
- @uppy/image-editor: Fix flipHorizontal string (#2815 / @suchoproduction)
- @uppy/locales: Update sk_SK.js (#2814 / @suchoproduction)
- @uppy/vue: Vue 3 support (#2755 / @ajkachnic, @arturi)
- @uppy/webcam: Fix issue where the modes: `['audio-only']` option was ignored when getting tracks from the media stream (#2810 / @dominiceden)
- @uppy/xhr-upload: Set headers just before the upload in case options changed (#2781 / @rart)
- docs: uploadStarted should say true (#2829 / @timodwhit)
- docs: Add a README.md specific to bundles (#2816 / @kvz)
- docs: Corrected hanging sentence in Svelte documentation, added an example (#2842 / @Abourass)
- website: Website improvements (#2803 / @nqst)
- build: Upgrade to eslint-config-transloadit@1.2.0 (#2830 / @kvz)
- build: Update Linter (#2796 / @kvz)
- build: error on import lint failure + some misc lint fixes (#2813 / @goto-bus-stop)
- build: Workspaces and NPM 7 (#2835 / @goto-bus-stop)

## 1.26.1

Released: 2021-03-10

⚠️ This release fixes a DOS vulnerability in Companion if you were *not* using S3 uploads.
We recommend updating ASAP if you run your own Companion instance.

It also adds typescript typings for Companion.

| Package | Version | Package | Version |
|-|-|-|-|
| @uppy/aws-s3-multipart | 1.8.14 | @uppy/progress-bar | 1.3.26 |
| @uppy/aws-s3 | 1.7.8 | @uppy/provider-views | 1.11.2 |
| @uppy/box | 0.3.7 | @uppy/react | 1.11.5 |
| @uppy/companion-client | 1.8.3 | @uppy/robodog | 1.10.6 |
| @uppy/companion | 2.6.0 | @uppy/screen-capture | 1.0.16 |
| @uppy/core | 1.16.2 | @uppy/status-bar | 1.9.2 |
| @uppy/dashboard | 1.17.1 | @uppy/svelte | 0.1.6 |
| @uppy/drag-drop | 1.4.26 | @uppy/thumbnail-generator | 1.7.7 |
| @uppy/dropbox | 1.4.25 | @uppy/transloadit | 1.6.22 |
| @uppy/facebook | 1.1.25 | @uppy/tus | 1.8.6 |
| @uppy/file-input | 1.4.24 | @uppy/unsplash | 0.1.9 |
| @uppy/form | 1.3.27 | @uppy/url | 1.5.19 |
| @uppy/golden-retriever | 1.3.26 | @uppy/utils | 3.4.2 |
| @uppy/google-drive | 1.5.25 | @uppy/vue | 0.1.7 |
| @uppy/image-editor | 0.2.3 | @uppy/webcam | 1.8.7 |
| @uppy/informer | 1.6.2 | @uppy/xhr-upload | 1.7.1 |
| @uppy/instagram | 1.4.25 | @uppy/zoom | 0.1.14 |
| @uppy/onedrive | 1.1.25 | uppy | 1.26.1 |

- @uppy/companion: fix crash when S3 is not configured (#2798 / @goto-bus-stop)
- @uppy/companion: generate type declaration file (#2749 / @goto-bus-stop)
- @uppy/core: support Vue 3's proxied objects in `removePlugin()` (#2793 / @arturi)

## February 2021

## 1.26.0

Released: 2021-02-26

This release adds a new `disabled` option for the Dashboard, some build system improvements and a fix for Transloadit plugin.

| Package | Version | Package | Version |
|-|-|-|-|
| @uppy/box | 0.3.6 | @uppy/robodog | 1.10.5 |
| @uppy/dashboard | 1.17.0 | @uppy/screen-capture | 1.0.15 |
| @uppy/dropbox | 1.4.24 | @uppy/svelte | 0.1.5 |
| @uppy/facebook | 1.1.24 | @uppy/transloadit | 1.6.21 |
| @uppy/google-drive | 1.5.24 | @uppy/unsplash | 0.1.8 |
| @uppy/image-editor | 0.2.2 | @uppy/url | 1.5.18 |
| @uppy/instagram | 1.4.24 | @uppy/vue | 0.1.6 |
| @uppy/locales | 1.17.2 | @uppy/webcam | 1.8.6 |
| @uppy/onedrive | 1.1.24 | @uppy/zoom | 0.1.13 |
| @uppy/react | 1.11.4 | uppy | 1.26.0 |

- build: set legacy-peer-deps for npm 7. We have some peerDependency mismatches in our install tree. In npm 6 this was OK (maybe reason for a warning) but in npm 7 they hard fail the install
- build: added npm version check (33e656cad32b865f960dbd88abf4d3839c8377f0 / @goto-bus-stop)
- @uppy/locales: fix Dutch spelling mistake (#2775 / @janwilts)
- @uppy/transloadit: make url concatenation more robust (#2777 /@ethanwillis)
- @uppy/companion: Docker tag release (#2771 / @kiloreux)
- @uppy/image-editor: Added missing @uppy/utils dependency in @uppy/image-editor package.json (#2770 / @mrogelja)
- @uppy/dashboard: Added `opts.disabled` for the Dashboard (#2768, #1530 / @arturi, @nqst)

## 1.25.2

Released: 2021-02-12

| Package | Version | Package | Version |
|-|-|-|-|
| @uppy/robodog | 1.10.4 | uppy | 1.25.2 |
| @uppy/transloadit | 1.6.20 | - | - |

- @uppy/transloadit: fix a case where the plugin used stale file data. (@goto-bus-stop)

## 1.25.1

Released: 2021-02-10

| Package | Version | Package | Version |
|-|-|-|-|
| @uppy/aws-s3-multipart | 1.8.13 | @uppy/provider-views | 1.11.1 |
| @uppy/aws-s3 | 1.7.7 | @uppy/react | 1.11.3 |
| @uppy/box | 0.3.5 | @uppy/robodog | 1.10.3 |
| @uppy/companion-client | 1.8.2 | @uppy/screen-capture | 1.0.14 |
| @uppy/companion | 2.5.1 | @uppy/status-bar | 1.9.1 |
| @uppy/core | 1.16.1 | @uppy/svelte | 0.1.4 |
| @uppy/dashboard | 1.16.1 | @uppy/thumbnail-generator | 1.7.6 |
| @uppy/drag-drop | 1.4.25 | @uppy/transloadit | 1.6.19 |
| @uppy/dropbox | 1.4.23 | @uppy/tus | 1.8.5 |
| @uppy/facebook | 1.1.23 | @uppy/unsplash | 0.1.7 |
| @uppy/file-input | 1.4.23 | @uppy/url | 1.5.17 |
| @uppy/form | 1.3.26 | @uppy/utils | 3.4.1 |
| @uppy/golden-retriever | 1.3.25 | @uppy/vue | 0.1.5 |
| @uppy/google-drive | 1.5.23 | @uppy/webcam | 1.8.5 |
| @uppy/informer | 1.6.1 | @uppy/xhr-upload | 1.7.0 |
| @uppy/instagram | 1.4.23 | @uppy/zoom | 0.1.12 |
| @uppy/onedrive | 1.1.23 | uppy | 1.25.1 |
| @uppy/progress-bar | 1.3.25 | - | - |

- @uppy/companion: Companion should respect previously set value for Accesss-Control-Allow-Methods (#2726 / @tim-kos, @mifi, @so-steve)
- @uppy/xhr-upload: accept a `headers: (file) => {}` function (#2747, #2299 / @goto-but-stop)
- @uppy/transloadit: fix polling fallback bugs (#2759 / @goto-bus-stop)
- @uppy/dashboard: fix showing showProgressDetails on md and up (#2760 / @goto-bus-stop)
- @uppy/utils: added mp4 file type support — Safari 14.0 on Mac records audio using audio/mp4 MIME type which isn't currently recognised by Uppy (#2753 / @dominiceden)

## January 2021

### 1.25.0

Released: 2021-01-28

This release adds support for right-to-left scripts, and includes Box in the Uppy CDN.

| Package | Version | Package | Version |
|-|-|-|-|
| @uppy/aws-s3-multipart | 1.8.12 | @uppy/provider-views | 1.11.0 |
| @uppy/aws-s3 | 1.7.6 | @uppy/react | 1.11.2 |
| @uppy/box | 0.3.4 | @uppy/robodog | 1.10.2 |
| @uppy/companion-client | 1.8.1 | @uppy/screen-capture | 1.0.13 |
| @uppy/core | 1.16.0 | @uppy/status-bar | 1.9.0 |
| @uppy/dashboard | 1.16.0 | @uppy/svelte | 0.1.3 |
| @uppy/drag-drop | 1.4.24 | @uppy/thumbnail-generator | 1.7.5 |
| @uppy/dropbox | 1.4.22 | @uppy/transloadit | 1.6.18 |
| @uppy/facebook | 1.1.22 | @uppy/tus | 1.8.4 |
| @uppy/file-input | 1.4.22 | @uppy/unsplash | 0.1.6 |
| @uppy/form | 1.3.25 | @uppy/url | 1.5.16 |
| @uppy/golden-retriever | 1.3.24 | @uppy/utils | 3.4.0 |
| @uppy/google-drive | 1.5.22 | @uppy/vue | 0.1.4 |
| @uppy/informer | 1.6.0 | @uppy/webcam | 1.8.4 |
| @uppy/instagram | 1.4.22 | @uppy/xhr-upload | 1.6.10 |
| @uppy/onedrive | 1.1.22 | @uppy/zoom | 0.1.11 |
| @uppy/progress-bar | 1.3.24 | uppy | 1.25.0 |

- @uppy/dashboard, @uppy/core: improve support for right-to-left scripts (Arabic, Hebrew) (#2705 / @goto-bus-stop)
- uppy: add Box to Uppy CDN (cfb29dda085c0cf76f7c7f9df42d8fe727c33da3 / @arturi)

### 1.24.1

Released: 2021-01-27

In this release Companion gains support for setting 3rd party credentials in runtime and will now pass metadata to S3. Ukrainian locale has been added.

This releases also fixes an issue with image-editor package being unavailable in the previous `uppy@1.24.0` package.

| Package | Version | Package | Version |
|-|-|-|-|
| @uppy/aws-s3-multipart | 1.8.11 | @uppy/react-native | 0.1.5 |
| @uppy/aws-s3 | 1.7.5 | @uppy/react | 1.11.1 |
| @uppy/box | 0.3.3 | @uppy/redux-dev-tools | 1.3.7 |
| @uppy/companion-client | 1.8.0 | @uppy/robodog | 1.10.1 |
| @uppy/companion | 2.5.0 | @uppy/screen-capture | 1.0.12 |
| @uppy/core | 1.15.1 | @uppy/status-bar | 1.8.2 |
| @uppy/dashboard | 1.15.0 | @uppy/store-default | 1.2.5 |
| @uppy/drag-drop | 1.4.23 | @uppy/store-redux | 1.2.5 |
| @uppy/dropbox | 1.4.21 | @uppy/svelte | 0.1.2 |
| @uppy/facebook | 1.1.21 | @uppy/thumbnail-generator | 1.7.4 |
| @uppy/file-input | 1.4.21 | @uppy/transloadit | 1.6.17 |
| @uppy/form | 1.3.24 | @uppy/tus | 1.8.3 |
| @uppy/golden-retriever | 1.3.23 | @uppy/unsplash | 0.1.5 |
| @uppy/google-drive | 1.5.21 | @uppy/url | 1.5.15 |
| @uppy/image-editor | 0.2.1 | @uppy/utils | 3.3.1 |
| @uppy/informer | 1.5.15 | @uppy/vue | 0.1.3 |
| @uppy/instagram | 1.4.21 | @uppy/webcam | 1.8.3 |
| @uppy/locales | 1.17.1 | @uppy/xhr-upload | 1.6.9 |
| @uppy/onedrive | 1.1.21 | @uppy/zoom | 0.1.10 |
| @uppy/progress-bar | 1.3.23 | uppy | 1.24.1 |
| @uppy/provider-views | 1.10.0 | - | - |

- uppy: added @uppy/image-editor to package.json (2f11dcc65307d23a43fdaa669bc92cd6f912b54f/ @arturi, @koenvu)
- @uppy/companion: configurable oauth 3rd party credentials — provide your own Google Drive, Instagram application key/secret at request time (#2622 / @ife)
- @uppy/companion: delete tus error's originalRequest field before propagating error (#2733 / @ife)
- @uppy/companion: pass-through metadata to S3, fixes #2531 (goto-bus-stop / #2742)
- @uppy/companion: use multi-stage docker build (#2732 / @kiloreux)
- @uppy/locales: added Ukrainian localization (uk-UA) (#2713 / @DenysNosov)
- @uppy/locales: fixed Russian grammar (#2714 / @DenysNosov)
- @uppy/dashboard: emit fileId on both file-edit-start and file-edit-complete events (#2729 / @arturi)
- build: fixes around Github actions and Companion deploys (#2717 / @kiloreux)
- docs: Add Integration Guide (#2696 / @ajkachnic)
- docs: list required permissions to upload S3 files using companion (#1825 / @mkopinsky)
- docs: remove warning about multiple uploads on S3 which is now fixed (#2720 / @Jbithell)
- docs: update xhrupload.md (#2731 / @hxgf)
- @uppy/companion-client: support options cookies send rule (#2618 / @ifedapoolarewaju)
- meta: add all the CI badges (#2725 / @goto-bus-stop, @arturi)


## December 2020

### 1.24.0

Released: 2020-12-23

This release adds new Svelte wrapper components, a React FileInput component, and an `autoOpenFileEditor` option for the Dashboard.

The `uppy@1.24.0` package was deprecated due to @uppy/image-editor missing from package.json, it is fixed in v1.24.1. This only affects the “bundled/CDN” `uppy` package.

| Package | Version | Package | Version |
|-|-|-|-|
| @uppy/aws-s3-multipart | 1.8.10 | @uppy/progress-bar | 1.3.22 |
| @uppy/aws-s3 | 1.7.4 | @uppy/provider-views | 1.9.2 |
| @uppy/box | 0.3.2 | @uppy/react | 1.11.0 |
| @uppy/companion-client | 1.7.0 | @uppy/robodog | 1.10.0 |
| @uppy/companion | 2.4.0 | @uppy/screen-capture | 1.0.11 |
| @uppy/core | 1.15.0 | @uppy/status-bar | 1.8.1 |
| @uppy/dashboard | 1.14.0 | @uppy/svelte | 0.1.1 |
| @uppy/drag-drop | 1.4.22 | @uppy/thumbnail-generator | 1.7.3 |
| @uppy/dropbox | 1.4.20 | @uppy/transloadit | 1.6.16 |
| @uppy/facebook | 1.1.20 | @uppy/tus | 1.8.2 |
| @uppy/file-input | 1.4.20 | @uppy/unsplash | 0.1.4 |
| @uppy/form | 1.3.23 | @uppy/url | 1.5.14 |
| @uppy/golden-retriever | 1.3.22 | @uppy/utils | 3.3.0 |
| @uppy/google-drive | 1.5.20 | @uppy/vue | 0.1.2 |
| @uppy/image-editor | 0.2.0 | @uppy/webcam | 1.8.2 |
| @uppy/informer | 1.5.14 | @uppy/xhr-upload | 1.6.8 |
| @uppy/instagram | 1.4.20 | @uppy/zoom | 0.1.9 |
| @uppy/onedrive | 1.1.20 | uppy | 1.24.0 |

- @uppy/svelte: add Svelte integration (#2671 / @ajkachnic, @adammedford)
- @uppy/core: new event `files-added` with all files added in one batch (#2681 / @arturi)
- @uppy/react: add useUppy() hook (#2666 / @goto-bus-stop)
- @uppy/react: add FileInput component to React (#2706 / @ajkachnic)
- @uppy/status-bar: corrected StatusBar types (#2697 / @ajkachnic)
- @uppy/utils: Add archive mime types (#2703 / @ahmedkandel)
- @uppy/dashboard: add autoopen for file editors (@uppy/image-editor) (#2681 / @arturi)
- meta: use `tusd.tusdemo.net` (#2691 / @goto-bus-stop)

### 1.23.3

Released: 2020-12-11

This release fixes a peerDependency mismatch in `@uppy/companion` and a mistake in the return type for `uppy.addFile()`.

And thanks to @elkebab, Norwegian (bokmål) translations are now available!

| Package | Version | Package | Version |
|-|-|-|-|
| @uppy/aws-s3-multipart | 1.8.9 | @uppy/provider-views | 1.9.1 |
| @uppy/box | 0.3.1 | @uppy/react | 1.10.12 |
| @uppy/companion | 2.3.1 | @uppy/robodog | 1.9.13 |
| @uppy/core | 1.14.2 | @uppy/thumbnail-generator | 1.7.2 |
| @uppy/dashboard | 1.13.1 | @uppy/transloadit | 1.6.15 |
| @uppy/dropbox | 1.4.19 | @uppy/tus | 1.8.1 |
| @uppy/facebook | 1.1.19 | @uppy/unsplash | 0.1.3 |
| @uppy/google-drive | 1.5.19 | @uppy/vue | 0.1.1 |
| @uppy/instagram | 1.4.19 | @uppy/zoom | 0.1.8 |
| @uppy/locales | 1.17.0 | uppy | 1.23.3 |
| @uppy/onedrive | 1.1.19 | - | - |

- @uppy/aws-s3-multipart: expand result as body on success (#2623 / @abannach)
- @uppy/companion: fix crash when Dropbox API returns an error (#2687 / @ifedapoolarewaju)
- @uppy/companion: remove unnecessary `fs.stat()` call (#2683 / @mejiaej)
- @uppy/companion: upgrade express-prom-bundle to v6 (#2689 / @goto-bus-stop)
- @uppy/core: `addFile()` returns `string`, not `void` (#2685 / @arturi)
- @uppy/locales: add Norwegian (bokmål) (#2677 / @elkebab)
- @uppy/thumbnail-generator: upgrade exifr to v6 (#2667 / @goto-bus-stop)
- @uppy/unsplash: needs @uppy/core to be `^1.13.3` (#2676 / @ifedapoolarewaju)

## November 2020

### 1.23.2

Released: 2020-11-27

| Package | Version | Package | Version |
|-|-|-|-|
| @uppy/aws-s3 | 1.7.3 | @uppy/robodog | 1.9.12 |
| @uppy/companion | 2.3.0 | @uppy/status-bar | 1.8.0 |
| @uppy/core | 1.14.1 | @uppy/vue | 0.1.0 |
| @uppy/dashboard | 1.13.0 | @uppy/xhr-upload | 1.6.7 |
| @uppy/react | 1.10.11 | uppy | 1.23.2 |

This release brings Vue.js support to Uppy! 💥 Plus a “Done” button for Status Bar, to close the Dashboard modal when an upload is finished.

- @uppy/vue: add Vue.js wrapper component for the Dashboard (#2500 / @ajkachnic)
- @uppy/core: pass files array to _checkRestrictions (#2655 / @arturi)
- @uppy/status-bar, @uppy/dashboard: Added “Done” button for when upload is successfully finished (#2653 / @arturi, @nqst)
- @uppy/dashboard: show the edit button only when !uploadInProgressOrComplete (55d38e7b5fd0d1031caa5b3316fc7c85407ffac7 / @arturi)
- @uppy/xhr-upload: Add missing option types to XHRUploadOptions (#2639 / @wbaaron)
- docs: Updated website docs, added total upload progress event (#2637 / @mkabatek)
- test: added test DeepFrozenStore with deepFreeze to try and assert that state in not mutated anywhere by accident (#2607 / @arturi)
- build: switched from Travis to GitHub Actions (@goto-bus-stop)
- meta: separated backlog from CHANGELOG.md into BACKLOG.md (#2646 / @azizk)

### 1.23.1

Released: 2020-11-16

| Package | Version | Package | Version |
|-|-|-|-|
| @uppy/box | 0.3.0 | @uppy/transloadit | 1.6.14 |
| @uppy/companion | 2.2.0 | @uppy/tus | 1.8.0 |
| @uppy/image-editor | 0.1.8 | uppy | 1.23.1 |
| @uppy/robodog | 1.9.11 | - | - |

This release introduces a new Box provider plugin.

- @uppy/box: Box provider implementation (#2549 / @cartfisk, @ifedapoolarewaju)
- @uppy/box: Fix the thumbnail for Box provider (#2630 / @ifedapoolarewaju)
- @uppy/image-editor: zoom button and types fix (#2632 / @arturi)
- @uppy/companion: fix box provider tests + remove unused e2e test files (#2628 / @ifedapoolarewaju)
- @uppy/tus: tus: add `onBeforeRequest` option (#2611 / @bedgerotto, @Acconut)
- @uppy/companion: catch errors when fetching dropbox user email (#2627 /@ifedapoolarewaju)

### 1.23.0

Released: 2020-11-13

| Package | Version | Package | Version |
|-|-|-|-|
| @uppy/aws-s3-multipart | 1.8.8 | @uppy/progress-bar | 1.3.21 |
| @uppy/aws-s3 | 1.7.2 | @uppy/provider-views | 1.9.0 |
| @uppy/companion-client | 1.6.1 | @uppy/react | 1.10.10 |
| @uppy/companion | 2.1.1 | @uppy/redux-dev-tools | 1.3.6 |
| @uppy/core | 1.14.0 | @uppy/robodog | 1.9.10 |
| @uppy/dashboard | 1.12.10 | @uppy/screen-capture | 1.0.10 |
| @uppy/drag-drop | 1.4.21 | @uppy/status-bar | 1.7.8 |
| @uppy/dropbox | 1.4.18 | @uppy/thumbnail-generator | 1.7.1 |
| @uppy/facebook | 1.1.18 | @uppy/transloadit | 1.6.13 |
| @uppy/file-input | 1.4.19 | @uppy/tus | 1.7.9 |
| @uppy/form | 1.3.22 | @uppy/unsplash | 0.1.2 |
| @uppy/golden-retriever | 1.3.21 | @uppy/url | 1.5.13 |
| @uppy/google-drive | 1.5.18 | @uppy/utils | 3.2.5 |
| @uppy/image-editor | 0.1.7 | @uppy/webcam | 1.8.1 |
| @uppy/informer | 1.5.13 | @uppy/xhr-upload | 1.6.6 |
| @uppy/instagram | 1.4.18 | @uppy/zoom | 0.1.7 |
| @uppy/locales | 1.16.10 | uppy | 1.23.0 |
| @uppy/onedrive | 1.1.18 | - | - |

Optional buttons for the Image Editor, @uppy/core `infoTimeout` option and Robodog fixes.

- @uppy/image-editor: Image Editor optional buttons (#2615 / @lamartire, @arturi)
- @uppy/image-editor: show “edit” icon even when metaFields are not specified (#2614 / @arturi)
- @uppy/dashboard: Uppy console logging within hideAllPanels (#2597 / @onassar)
- @uppy/robodog: Update addTransloaditPlugin.js to include missing configurable Transloadit plugin options (#2612 / @ethanwillis)
- @uppy/provider-views: add `uppy.validateRestrictions(file, files)` and disallow selecting files that don’t pass restrictions in providers (#2602 / @arturi, @lakesare)
- @uppy/core: add `uppy.opts.infoTimeout` (#2619 / @arturi)
- @uppy/onedrive: fix OneDrive for Business (#2536 / @szh)
- build: use new releases domain (#2608 / @kvz)
- website: switch to xhr-server.herokuapp.com endpoint (@arturi)

## October 2020

### 1.22.0

Released: 2020-10-29

- @uppy/companion: add option to hide welcome and metrics (#2521 / @szh)
- @uppy/companion: add more test cases to companion tests (#2585 / @ifedapoolarewaju)
- @uppy/companion: upgrade prometheus (fixes memory leak) (#2600 / @ifedapoolarewaju)
- @uppy/unsplash: add Unsplash provider (#2431 / @ifedapoolarewaju)
- @uppy/locales: update th_TH.js (#2571 / @dogrocker)
- @uppy/locales: add missing camera translations to de_DE (#2574 / @ferdiusa)
- @uppy/locales: update el_GR.js with more proper wording for Drag'n'Drop (#2578 / @aalepis)
- @uppy/core: core: add maxTotalFileSize restriction #514 (#2594 / @arturi)
- @uppy/core: add postprocess progress when upload success (#2535 / @mejiaej)
- @uppy/webcam: add video source selector (#2492 / @goto-bus-stop, @arturi)
- @uppy/react: Webpack5: Fix react imports (#2589 / @olemoign)
- @uppy/thumbnail-generator: Add support for png thumbnails (#2603 / @SxDx)
- website: mobile issues fixes + compact Companion migration table (#2593 / @nqst)

### 1.21.2

Released: 2020-10-02

Fixed nesting folder uploading from third-party providers, included Zoom meeting name in the file name.

- website: Fix XHR upload demos, fixes #2517 (#2537 / @goto-bus-stop)
- docs: Corrected localhost URL to actual URL (#2543 / @adritasharma)
- docs: Include required CSS import (#2548 / @Gkleinereva)
- @uppy/provider-views: szh fix username not updating when switching OneDrive accounts (#2538 / @szh)
- @uppy/provider-views: Add support for uploading nested folders (#2557 / @mokutsu-coursera)
- @uppy/dashboard: Fix missing `preact.h` import, enable lint for that (25b232eccc04795a869ff60eb6453180e41cdd03 / @goto-bus-stop)
- @uppy/tus: add withCredentials, fix #2518 (#2544 / @szh)
- @uppy/zoom: Include meeting name in file name, and include meeting data in response object so it is available in later uppy lifecycle methods when interacting with file object (#2547 / @mokutsu-coursera)

## September 2020

### 1.21.1

Released: 2020-09-16

Zoom fixes and  preact-css-transition-group removed.

| Package | Version | Package | Version |
|-|-|-|-|
| @uppy/companion | 2.0.1 | @uppy/onedrive | 1.1.15 |
| @uppy/dashboard | 1.12.7 | @uppy/provider-views | 1.7.6 |
| @uppy/dropbox | 1.4.15 | @uppy/react | 1.10.7 |
| @uppy/facebook | 1.1.15 | @uppy/robodog | 1.9.7 |
| @uppy/google-drive | 1.5.15 | @uppy/transloadit | 1.6.10 |
| @uppy/instagram | 1.4.15 | @uppy/zoom | 0.1.4 |
| @uppy/locales | 1.16.7 | uppy | 1.21.1 |

- @uppy/locales: added pt_PT and fixed some typos in pt_BR (#2510 / @Jmales)
- @uppy/locales: fixed translation of uploadingX in french locale (#2523 / @phil714)
- @uppy/zoom: omit timeline files and fix cc type files for zoom provider (#2508 / @mokutsu-coursera)
- @uppy/zoom: update the pagination limit / boundary on the zoom provider (#2511 / @mokutsu-coursera)
- @uppy/zoom: fix cases where a meeting UUID has slashes (#2526 / @mokutsu-coursera)
- @uppy/zoom: fix meeting timestamp for user timezones and explicitly include moment-timezone dependency (#2525 / @mokutsu-coursera)
- @uppy/dashboard: fix truncation and ellipses for very long file names (#2533 / @mokutsu-coursera)
- @uppy/dashboard: remove preact-css-transition-group (#2444 / @goto-bus-stop)
- @uppy/provider-views: fix mutating state where not intended (#2504 / @johnnyperkins)
- docs: Update readme pages for npm (#2527 / @mokutsu-coursera)
- build: fix overeager regex in website examples build (@goto-bus-stop)

### 1.21.0

Released: 2020-09-07

This is mostly a Companion 2.0 release 🎉

| Package | Version | Package | Version |
|-|-|-|-|
| @uppy/aws-s3-multipart | 1.8.6 | @uppy/provider-views | 1.7.5 |
| @uppy/aws-s3 | 1.7.0 | @uppy/react-native | 0.1.4 |
| @uppy/companion-client | 1.5.4 | @uppy/react | 1.10.6 |
| @uppy/companion | 2.0.0 | @uppy/redux-dev-tools | 1.3.5 |
| @uppy/core | 1.13.2 | @uppy/robodog | 1.9.6 |
| @uppy/dashboard | 1.12.6 | @uppy/screen-capture | 1.0.8 |
| @uppy/drag-drop | 1.4.19 | @uppy/status-bar | 1.7.6 |
| @uppy/dropbox | 1.4.14 | @uppy/store-default | 1.2.4 |
| @uppy/facebook | 1.1.14 | @uppy/store-redux | 1.2.4 |
| @uppy/file-input | 1.4.17 | @uppy/thumbnail-generator | 1.6.7 |
| @uppy/form | 1.3.20 | @uppy/transloadit | 1.6.9 |
| @uppy/golden-retriever | 1.3.19 | @uppy/tus | 1.7.6 |
| @uppy/google-drive | 1.5.14 | @uppy/url | 1.5.11 |
| @uppy/image-editor | 0.1.6 | @uppy/utils | 3.2.3 |
| @uppy/informer | 1.5.11 | @uppy/webcam | 1.7.0 |
| @uppy/instagram | 1.4.14 | @uppy/xhr-upload | 1.6.4 |
| @uppy/locales | 1.16.6 | @uppy/zoom | 0.1.3 |
| @uppy/onedrive | 1.1.14 | uppy | 1.21.0 |
| @uppy/progress-bar | 1.3.19 | - | - |

- @uppy/webcam: add `videoConstraints` option (#2362 / @ksouthworth)
- @uppy/screen-capture: fix translations for capturing (#2482 / @leaanthony)
- @uppy/companion: add calculated content-length for multipart uploads (#2466 / @ifedapoolarewaju, @mejiaej)
- @uppy/companion: validate url for truthy value (#2484 / @ifedapoolarewaju)
- @uppy/companion: Support running standalone with custom options (#2428 / @cyu)
- @uppy/react-native: Fix react native expo permissions (#2418 / @ajkachnic)
- @uppy/companion: fix multipart upload (#2490 / @ifedapoolarewaju)
- @uppy/companion: exclude non downloadable files in fetched list for dropbox (#2493 / @johnnyperkins)
- @uppy/aws-s3-multipart: fix stuck upload with `limit: 1` (#2475 / @goto-bus-stop)
- @uppy/aws-s3: add default locale for MiniXHRUpload, fixes #2459 (#2477 / @goto-bus-stop)
- @uppy/locales: fix missleading strings for zh_CN (#2498 / @sparanoid)
- @uppy/locales: Improve fa_IR Translations (#2494 / @ghasrfakhri)
- @uppy/aws-s3: Improved validateParameters() error message (#2480 / @kode-ninja)
- @uppy/companion: remove support for legacy instagram API (#2499 / @ifedapoolarewaju)
- @uppy/react-native: fix lint (@goto-bus-stop)
- Update Jest to v26, raise Companion requirements to Node.js >= 10.20.1 (#2472 / @goto-bus-stop)

### 1.20.2

Released: 2020-08-17

This release adds a `deauthorization callback` endpoint to Companion.

| Package | Version | Package | Version |
|-|-|-|-|
| @uppy/aws-s3-multipart | 1.8.5 | @uppy/provider-views | 1.7.4 |
| @uppy/companion | 2.0.0-alpha.11 | @uppy/react | 1.10.5 |
| @uppy/core | 1.13.1 | @uppy/robodog | 1.9.5 |
| @uppy/dashboard | 1.12.5 | @uppy/screen-capture | 1.0.7 |
| @uppy/dropbox | 1.4.13 | @uppy/status-bar | 1.7.5 |
| @uppy/facebook | 1.1.13 | @uppy/thumbnail-generator | 1.6.6 |
| @uppy/google-drive | 1.5.13 | @uppy/transloadit | 1.6.8 |
| @uppy/image-editor | 0.1.5 | @uppy/tus | 1.7.5 |
| @uppy/instagram | 1.4.13 | @uppy/webcam | 1.6.11 |
| @uppy/locales | 1.16.5 | @uppy/zoom | 0.1.2 |
| @uppy/onedrive | 1.1.13 | uppy | 1.20.2 |

- @uppy/companion: remove ouath scopes for zoom (#2464 / @ifedapoolarewaju)
- @uppy/companion: add deauthorization callback endpoint (#2470 / @ifedapoolarewaju)

### 1.20.1

Released: 2020-08-13

| Package | Version | Package | Version |
|-|-|-|-|
| @uppy/aws-s3-multipart | 1.8.4 | @uppy/provider-views | 1.7.3 |
| @uppy/dashboard | 1.12.4 | @uppy/react | 1.10.4 |
| @uppy/dropbox | 1.4.12 | @uppy/robodog | 1.9.4 |
| @uppy/facebook | 1.1.12 | @uppy/transloadit | 1.6.7 |
| @uppy/google-drive | 1.5.12 | @uppy/tus | 1.7.4 |
| @uppy/instagram | 1.4.12 | @uppy/zoom | 0.1.1 |
| @uppy/onedrive | 1.1.12 | uppy | 1.20.1 |

- @uppy/aws-s3-multipart: enable uploading zero-sized files (#2451 / @vedran555)
- @uppy/provider-views: fix incorrect files added count when adding folders (#2439 / @ajkachnic)
- @uppy/transloadit: add auth.expires type (#2457 / @just-mitch, @goto-bus-stop)
- @uppy/tus: docs-deprecate autoRetry (#2347 / @goto-bus-stop)
- @uppy/tus: fix fallback to default `fingerprint` implementation (#2456 / @Acconut, @goto-bus-stop)
- docs: add add-on section to Zoom docs (#2452 / @ifedapoolarewaju)
- docs: add documentation for zoom plugin (#2448 / @ifedapoolarewaju)

### 1.20.0

Released: 2020-08-10

This release fixes the localized text on the Dashboard (again), fixes an issue when repeatedly uploading the same file using the Transloadit plugin, and adds a new restriction, `minFileSize`, thanks to @anthony0030!

| Package | Version | Package | Version |
|-|-|-|-|
| @uppy/aws-s3-multipart | 1.8.3 | @uppy/react | 1.10.3 |
| @uppy/companion | 2.0.0-alpha.10 | @uppy/robodog | 1.9.3 |
| @uppy/core | 1.13.0 | @uppy/status-bar | 1.7.4 |
| @uppy/dashboard | 1.12.3 | @uppy/transloadit | 1.6.6 |
| @uppy/image-editor | 0.1.4 | uppy | 1.20.0 |
| @uppy/locales | 1.16.4 | - | - |

- @uppy/aws-s3-multipart: handle server returning numbers as strings (@goto-bus-stop)
- @uppy/companion: make npm run test work on windows (#2399 / @goto-bus-stop)
- @uppy/core: adds minFileSize option (#2394 / @anthony0030)
- @uppy/dashboard: use correct strings on AddFiles UI (#2426 / @goto-bus-stop)
- @uppy/status-bar: specify default string for `retryUpload` (#2442 / @goto-bus-stop)
- @uppy/transloadit: fully disable Tus fingerprinting (#2425 / @goto-bus-stop)
- docs: make global companion install bash line copy-pasteable (#2438 / @goto-bus-stop)
- test: re-enable Safari on Sauce (#2430 / @goto-bus-stop)
- website: enable zoom example conditionally + remove conditional instagram graph example (#2422 / @ifedapoolarewaju)
- website: various fixes (#2433 / @nqst)

### 1.19.2

Released: 2020-07-30

This mostly introduces patches to accommodate for the new `@uppy/zoom` plugin! 🎉

| Package | Version | Package | Version |
|-|-|-|-|
| @uppy/aws-s3-multipart | 1.8.2 | @uppy/progress-bar | 1.3.18 |
| @uppy/aws-s3 | 1.6.9 | @uppy/provider-views | 1.7.2 |
| @uppy/companion-client | 1.5.3 | @uppy/react | 1.10.2 |
| @uppy/companion | 2.0.0-alpha.9 | @uppy/redux-dev-tools | 1.3.4 |
| @uppy/core | 1.12.2 | @uppy/robodog | 1.9.2 |
| @uppy/dashboard | 1.12.2 | @uppy/screen-capture | 1.0.6 |
| @uppy/drag-drop | 1.4.18 | @uppy/status-bar | 1.7.3 |
| @uppy/dropbox | 1.4.11 | @uppy/store-default | 1.2.3 |
| @uppy/facebook | 1.1.11 | @uppy/store-redux | 1.2.3 |
| @uppy/file-input | 1.4.16 | @uppy/thumbnail-generator | 1.6.5 |
| @uppy/form | 1.3.19 | @uppy/transloadit | 1.6.5 |
| @uppy/golden-retriever | 1.3.18 | @uppy/tus | 1.7.3 |
| @uppy/google-drive | 1.5.11 | @uppy/url | 1.5.10 |
| @uppy/image-editor | 0.1.3 | @uppy/utils | 3.2.2 |
| @uppy/informer | 1.5.10 | @uppy/webcam | 1.6.10 |
| @uppy/instagram | 1.4.11 | @uppy/xhr-upload | 1.6.3 |
| @uppy/locales | 1.16.3 | @uppy/zoom | 0.1.0 |
| @uppy/onedrive | 1.1.11 | uppy | 1.19.2 |

- @uppy/utils: Add support for AVIF images in thumbnails (#2406 / @ajkachnic)
- @uppy/companion,@uppy/zoom: add implementation for Zoom plugin and Zoom Provider (#2342 / @mokutsu-coursera, @goto-bus-stop)
- @uppy/companion: fix zoom logout endpoint (#2414 / @ifedapoolarewaju)
- @uppy/companion: add extensions to zoom file names (#2415 / @ifedapoolarewaju)

### 1.19.1

Released: 2020-07-29

This is a bugfix release. The breaking change mentioned in 1.19.0 was much more severe than anticipated, because it affected the primary user-facing translation string. 1.19.1 hopes to restore backwards compatibility with all previous 1.x versions. Thanks to [@yaegor](https://github.com/yaegor) for pointing this out and to [@jonathanarbely](https://github.com/jonathanarbely) and [@fingul](https://github.com/fingul) for submitting translations for the new strings for German and Korean!

| Package | Version | Package | Version |
|-|-|-|-|
| @uppy/aws-s3-multipart | 1.8.1 | @uppy/provider-views | 1.7.1 |
| @uppy/aws-s3 | 1.6.8 | @uppy/react | 1.10.1 |
| @uppy/companion-client | 1.5.2 | @uppy/redux-dev-tools | 1.3.3 |
| @uppy/core | 1.12.1 | @uppy/robodog | 1.9.1 |
| @uppy/dashboard | 1.12.1 | @uppy/screen-capture | 1.0.5 |
| @uppy/drag-drop | 1.4.17 | @uppy/status-bar | 1.7.2 |
| @uppy/dropbox | 1.4.10 | @uppy/store-default | 1.2.2 |
| @uppy/facebook | 1.1.10 | @uppy/store-redux | 1.2.2 |
| @uppy/file-input | 1.4.15 | @uppy/thumbnail-generator | 1.6.4 |
| @uppy/form | 1.3.18 | @uppy/transloadit | 1.6.4 |
| @uppy/golden-retriever | 1.3.17 | @uppy/tus | 1.7.2 |
| @uppy/google-drive | 1.5.10 | @uppy/url | 1.5.9 |
| @uppy/informer | 1.5.9 | @uppy/utils | 3.2.1 |
| @uppy/instagram | 1.4.10 | @uppy/webcam | 1.6.9 |
| @uppy/locales | 1.16.2 | @uppy/xhr-upload | 1.6.2 |
| @uppy/onedrive | 1.1.10 | uppy | 1.19.1 |
| @uppy/progress-bar | 1.3.17 | - | - |

- @uppy/aws-s3: tighten type checks in default `getUploadParameters()` implementation (#2388 / @johnnyperkins)
- @uppy/dashboard: restore backwards compatibility for the locales (#2397 / @goto-bus-stop)
- @uppy/dashboard: revert Preact X version conflict fix, which was causing new bugs (#2405 / @goto-bus-stop)
- @uppy/locales: add stub value for `browseFiles` for all remaining translations (#2397 / @goto-bus-stop)
- @uppy/locales: add stub value for `browseFiles` for the German translation (#2396 / @jonathanarbely)
- @uppy/locales: tweak Korean wording and add the new `dropPaste*` strings (#2395 / @fingul)
- docs: document shape of file objects (#2371 / @goto-bus-stop)
- docs: document transloadit `waitForXYZ` options better (#2371 / @goto-bus-stop)
- docs: prefer constructor syntax `new Uppy()` over plain call syntax `Uppy()` (#2371 / @goto-bus-stop)
- website: fix a couple of cases where user-provided values were output to HTML unescaped. Thanks [Shivprsad Sammbhare](https://linkedin.com/in/shivprasadsambhare) for the report!

### 1.19.0

Released: 2020-07-21

Note that this release includes a very minor breaking change. If you are using custom translations for the `dropPaste` or `dropPasteImport` locale strings, you need to append the file selection style to the key name. Use `dropPasteFiles`, `dropPasteFolders`, or `dropPasteBoth`, or `dropPasteImportFiles`, `dropPasteImportFolders`, or `dropPasteImportBoth` depending on your dashboard and provider configuration.

- @uppy/image-editor: fix crop/rotate/zoom buttons on mobile (@arturi)
- uppy: remove unstable `ImageEditor` export (@goto-bus-stop)
- docs: document preact required version when writing custom plugins (@jrschumacher)
- @uppy/dashboard: fix preact version conflicts if outer app uses Preact X (#2379 / @goto-bus-stop)
- @uppy/dashboard: add `fileManagerSelectionType` option, allowing users to select folders (#2334 / @bdirito)

### 1.18.0

Released: 2020-07-19

| Package | Version | Package | Version |
|-|-|-|-|
| @uppy/companion | 2.0.0-alpha.8 | @uppy/react | 1.9.1 |
| @uppy/dashboard | 1.11.0 | @uppy/robodog | 1.8.0 |
| @uppy/image-editor | 0.1.1 | uppy | 1.18.0 |
| @uppy/locales | 1.16.0 | - | - |

- @uppy/image-editor: 🎉 add long-awaited image cropping, rotation, flipping and zooming (in beta!) (#2370 / @arturi)
- @uppy/companion: override grant's default redirect_uri for consistent provider options (#2364 / @ifedapoolarewaju)

### 1.17.0

Released: 2020-07-15

| Package | Version | Package | Version |
|-|-|-|-|
| @uppy/aws-s3-multipart | 1.8.0 | @uppy/onedrive | 1.1.9 |
| @uppy/aws-s3 | 1.6.7 | @uppy/progress-bar | 1.3.16 |
| @uppy/companion-client | 1.5.1 | @uppy/provider-views | 1.7.0 |
| @uppy/companion | 2.0.0-alpha.7 | @uppy/react | 1.9.0 |
| @uppy/core | 1.12.0 | @uppy/robodog | 1.7.2 |
| @uppy/dashboard | 1.10.2 | @uppy/screen-capture | 1.0.4 |
| @uppy/drag-drop | 1.4.16 | @uppy/status-bar | 1.7.1 |
| @uppy/dropbox | 1.4.9 | @uppy/thumbnail-generator | 1.6.3 |
| @uppy/facebook | 1.1.9 | @uppy/transloadit | 1.6.2 |
| @uppy/file-input | 1.4.14 | @uppy/tus | 1.7.0 |
| @uppy/form | 1.3.17 | @uppy/url | 1.5.8 |
| @uppy/golden-retriever | 1.3.16 | @uppy/utils | 3.2.0 |
| @uppy/google-drive | 1.5.9 | @uppy/webcam | 1.6.8 |
| @uppy/informer | 1.5.8 | @uppy/xhr-upload | 1.6.1 |
| @uppy/instagram | 1.4.9 | uppy | 1.17.0 |
| @uppy/locales | 1.15.1 | - | - |

- ⚠️ @uppy/companion: rename `microsoft` and `google` providerOptions to `onedrive` and `drive` respectively (#2346 / @ifedapoolarewaju)
- @uppy/aws-s3-multipart: do not store completed parts in state, fixes a resuming bug (#2326 / @yaegor)
- @uppy/aws-s3-multipart: retry uploading failed parts (#2312 / @goto-bus-stop)
- @uppy/companion: dependency updates (#2333 / @goto-bus-stop)
- @uppy/companion: send custom headers to tus uploads (#2338 / @ifedapoolarewaju)
- @uppy/core: add `reason` parameter to the `uppy.removeFile()` method and the `uppy.on('file-removed')` event (#2323 / @arturi)
- @uppy/core: do not create an empty upload in retryAll() if there were no errors (#2361 / @goto-bus-stop)
- @uppy/locales: add missing strings for Simplified Chinese (#2335 / @sparanoid)
- @uppy/tus: update tus-js-client to v2 (#2239 / @Acconut, @goto-bus-stop)
- docs: add authentication setup instructions for Dropbox and Google Drive (#2345 / @goto-bus-stop)
- docs: explain how to use Uppy with React Hooks (#1936 / @pedrofs)

### 1.16.1

Released: 2020-06-19

| Package | Version | Package | Version |
|-|-|-|-|
| @uppy/companion | 2.0.0-alpha.6 | - | - |

- @uppy/companion: Import url (#2328 / @ifedapoolarewaju)

Released: 2020-06-18

⚠️ This release patches a Server Side Request Forgery (SSRF) Security vulnerability on `@uppy/companion`

| Package | Version | Package | Version |
|-|-|-|-|
| @uppy/companion | 1.13.2, 2.0.0-alpha.5 | @uppy/onedrive | 1.1.8 |
| @uppy/dashboard | 1.10.1 | @uppy/provider-views | 1.6.8 |
| @uppy/drag-drop | 1.4.15 | @uppy/react | 1.8.1 |
| @uppy/dropbox | 1.4.8 | @uppy/robodog | 1.7.1 |
| @uppy/facebook | 1.1.8 | @uppy/thumbnail-generator | 1.6.2 |
| @uppy/google-drive | 1.5.8 | @uppy/transloadit | 1.6.1 |
| @uppy/instagram | 1.4.8 | uppy | 1.16.1 |

- @uppy/thumbnail-generator: upgrade exifr (@goto-bus-stop)
- @uppy/companion: set grant related options for custom providers (#2317 / @ifedapoolarewaju)
- @uppy/provider-views: handle all plugin state in provider-views (#2318 / @ifedapoolarewaju)
- @uppy/drag-drop: Add uppy-DragDrop-input class name back (ab88612dff3ce24b001acb3b626516f0e2f7fd0c / @arturi)
- @uppy/companion: block redirects to urls with different protocol (#2322 / @ifedapoolarewaju)

### 1.16.0

Released: 2020-06-13

This release fixes Drag Drop plugin bug introduced in the previous release (@uppy/drag-drop@1.4.13) and adds NetworkError reporting and `error.isNetworkError` to the Transloadit plugin.

| Package | Version | Package | Version |
|-|-|-|-|
| @uppy/aws-s3-multipart | 1.7.1 | @uppy/onedrive | 1.1.7 |
| @uppy/aws-s3 | 1.6.6 | @uppy/progress-bar | 1.3.15 |
| @uppy/companion-client | 1.5.0 | @uppy/provider-views | 1.6.7 |
| @uppy/companion | 2.0.0-alpha.4 | @uppy/react | 1.8.0 |
| @uppy/core | 1.11.0 | @uppy/robodog | 1.7.0 |
| @uppy/dashboard | 1.10.0 | @uppy/screen-capture | 1.0.3 |
| @uppy/drag-drop | 1.4.14 | @uppy/status-bar | 1.7.0 |
| @uppy/dropbox | 1.4.7 | @uppy/thumbnail-generator | 1.6.1 |
| @uppy/facebook | 1.1.7 | @uppy/transloadit | 1.6.0 |
| @uppy/file-input | 1.4.13 | @uppy/tus | 1.6.0 |
| @uppy/form | 1.3.16 | @uppy/url | 1.5.7 |
| @uppy/golden-retriever | 1.3.15 | @uppy/utils | 3.1.0 |
| @uppy/google-drive | 1.5.7 | @uppy/webcam | 1.6.7 |
| @uppy/informer | 1.5.7 | @uppy/xhr-upload | 1.6.0 |
| @uppy/instagram | 1.4.7 | uppy | 1.16.0 |
| @uppy/locales | 1.15.0 | - | - |

- @uppy/dashboard: Refactor FileProgress component (#2303, #2292 / @arturi, @atsawin)
- @uppy/dashboard:  Move the FileItem’s new ErrorButton, it was overlapping the edit button (0e78e32e4cf50b276ee4a48f1bf57e6be279b539 / @arturi)
- @uppy/drag-drop: Fix the issue with click event occuring twice, try hiding the input altogether (#2307 / @arturi)
- @uppy/transloadit: Add NetworkError handling to Transloadit plugin, refactor things, update docs about `error.isNetworkError` (#2291 / @arturi)
- @uppy/companion: Companion 2.0 (pre-released as alpha for now) (#2273 / @ifedapoolarewaju)
- @uppy/locales: Update of Galician i18n strings. (#2308 / @jarey)
- build: chores: catch custom version suffices (alpha, beta etc.) (#2311 / ifedapoolarewaju)

### 1.15.0

Released: 2020-05-25

This release features Bug Fixes And Performance Improvements™ (actually significant ones), two new languages, and a handful of nifty new Dashboard features.

| Package | Version | Package | Version |
|-|-|-|-|
| @uppy/aws-s3-multipart | 1.7.0 | @uppy/onedrive | 1.1.6 |
| @uppy/aws-s3 | 1.6.5 | @uppy/progress-bar | 1.3.14 |
| @uppy/companion-client | 1.4.5 | @uppy/provider-views | 1.6.6 |
| @uppy/companion | 2.0.0-alpha.3 | @uppy/react | 1.7.0 |
| @uppy/core | 1.10.5 | @uppy/robodog | 1.6.7 |
| @uppy/dashboard | 1.9.0 | @uppy/screen-capture | 1.0.2 |
| @uppy/drag-drop | 1.4.13 | @uppy/status-bar | 1.6.6 |
| @uppy/dropbox | 1.4.6 | @uppy/thumbnail-generator | 1.6.0 |
| @uppy/facebook | 1.1.6 | @uppy/transloadit | 1.5.11 |
| @uppy/file-input | 1.4.12 | @uppy/tus | 1.5.13 |
| @uppy/form | 1.3.15 | @uppy/url | 1.5.6 |
| @uppy/golden-retriever | 1.3.14 | @uppy/utils | 3.0.0 |
| @uppy/google-drive | 1.5.6 | @uppy/webcam | 1.6.6 |
| @uppy/informer | 1.5.6 | @uppy/xhr-upload | 1.5.11 |
| @uppy/instagram | 1.4.6 | uppy | 1.15.0 |
| @uppy/locales | 1.14.0 | - | - |

- @uppy/aws-s3-multipart: make chunk size configurable (#2253 / @goto-bus-stop)
- @uppy/aws-s3: add missing `cuid` dependency (#2236 / @tmaier)
- @uppy/aws-s3: fix accidental overwrite of file metadata (#2276 / @goto-bus-stop)
- @uppy/companion-client: add missing `@uppy/utils` dependency (#2266 / @goto-bus-stop)
- @uppy/companion: fix crash if provider returns an empty error response (#2264 / @ifedapoolarewaju)
- @uppy/companion: ignore environment variables that contain the empty string (#2283 / @ifedapoolarewaju)
- @uppy/companion: validate options when using the Node.js API (#2275 / @ifedapoolarewaju)
- @uppy/core: add more suggestions to console warning when incorrect `target` option is provided (#2242 / @goto-bus-stop)
- @uppy/dashboard: add option to let users remove already uploaded files, UI only (#2284 / @arturi)
- @uppy/dashboard: display error message for individual files (#2224 / @lafe)
- @uppy/dashboard: render only visible files to the DOM (VirtualList) to drastically improve performance (#2161 / @goto-bus-stop)
- @uppy/drag-drop: add a more accessible `<label>` element for the hidden input (#2257 / @arturi)
- @uppy/locales: add Bulgarian `bg_BG` (#2280 / @intenzive)
- @uppy/locales: add Slovakian `sk_SK` (#2261 / @suchoproduction)
- @uppy/progress-bar: hide the progress bar if no upload is in progress (#2252 / @nicojones)
- @uppy/thumbnail-generator: generate 80% quality JPEGs instead of high-quality PNGs for a 30% perf win (#2246 / @goto-bus-stop)
- @uppy/thumbnail-generator: support optional lazy thumbnail generation (#2161 / @goto-bus-stop)
- @uppy/transloadit: add typings for Companion URL constants (#2244 / @goto-bus-stop)
- @uppy/transloadit: fix typo that caused outdated Assembly data in `'complete'` event (#2287 / @goto-bus-stop)
- @uppy/transloadit: when cancelling all uploads, only cancel assemblies that belong to an ongoing upload (#2277 / @goto-bus-stop)
- @uppy/tus: fix tus uploads getting terminated if the file is removed from Uppy after the upload completed (#2262 / @zachconner)
- @uppy/utils: fix typescript typings for the `Translator` constructor (#2263 / @goto-bus-stop)
- @uppy/utils: remove `@uppy/utils/lib/prettyBytes`, use `@transloadit/prettier-bytes` instead (#2231 / @kvz)
- @uppy/webcam: show an "Enable Camera" screen if no camera device is available (#2282 / @arturi)
- website: list Robodog size and sort size stats by plugin name (#2259 / @goto-bus-stop)

### 1.14.1

Released: 2020-05-01

| Package | Version | Package | Version |
|-|-|-|-|
| @uppy/companion | 2.0.0-alpha.2 | - | - |

- @uppy/companion: make it node 8 compatible (temporarily) (#2234 / @ifedapoolarewaju)

Released: 2020-04-30

| Package | Version | Package | Version |
|-|-|-|-|
| @uppy/aws-s3-multipart | 1.6.4 | @uppy/locales | 1.13.3 |
| @uppy/aws-s3 | 1.6.4 | @uppy/onedrive | 1.1.5 |
| @uppy/companion-client | 1.4.4 | @uppy/progress-bar | 1.3.13 |
| @uppy/companion | 2.0.0-alpha.1 | @uppy/react | 1.6.5 |
| @uppy/core | 1.10.4 | @uppy/robodog | 1.6.6 |
| @uppy/dashboard | 1.8.5 | @uppy/screen-capture | 1.0.1 |
| @uppy/drag-drop | 1.4.12 | @uppy/status-bar | 1.6.5 |
| @uppy/dropbox | 1.4.5 | @uppy/thumbnail-generator | 1.5.12 |
| @uppy/facebook | 1.1.5 | @uppy/transloadit | 1.5.10 |
| @uppy/file-input | 1.4.11 | @uppy/tus | 1.5.12 |
| @uppy/form | 1.3.14 | @uppy/url | 1.5.5 |
| @uppy/golden-retriever | 1.3.13 | @uppy/utils | 2.4.4 |
| @uppy/google-drive | 1.5.5 | @uppy/webcam | 1.6.5 |
| @uppy/informer | 1.5.5 | @uppy/xhr-upload | 1.5.10 |
| @uppy/instagram | 1.4.5 | uppy | 1.14.1 |
| @uppy/provider-views | 1.6.5 | - | - |

- @uppy/companion: catch download failures via response status codes (#2223 / @ifedapoolarewaju)
- @uppy/companion: mask secrets present in log messages (#2214 / @ifedapoolarewaju)

### 1.14

Released: 2020-04-29

| Package | Version | Package | Version |
|-|-|-|-|
| @uppy/aws-s3-multipart | 1.6.3 | @uppy/onedrive | 1.1.4 |
| @uppy/aws-s3 | 1.6.3 | @uppy/progress-bar | 1.3.12 |
| @uppy/companion-client | 1.4.3 | @uppy/provider-views | 1.6.4 |
| @uppy/companion | 2.0.0-alpha.0 | @uppy/react | 1.6.4 |
| @uppy/core | 1.10.3 | @uppy/robodog | 1.6.5 |
| @uppy/dashboard | 1.8.4 | @uppy/screen-capture | 1.0.0 |
| @uppy/drag-drop | 1.4.11 | @uppy/status-bar | 1.6.4 |
| @uppy/dropbox | 1.4.4 | @uppy/thumbnail-generator | 1.5.11 |
| @uppy/facebook | 1.1.4 | @uppy/transloadit | 1.5.9 |
| @uppy/file-input | 1.4.10 | @uppy/tus | 1.5.11 |
| @uppy/form | 1.3.13 | @uppy/url | 1.5.4 |
| @uppy/golden-retriever | 1.3.12 | @uppy/utils | 2.4.3 |
| @uppy/google-drive | 1.5.4 | @uppy/webcam | 1.6.4 |
| @uppy/informer | 1.5.4 | @uppy/xhr-upload | 1.5.9 |
| @uppy/instagram | 1.4.4 | uppy | 1.14.0 |
| @uppy/locales | 1.13.2 | - | - |

- @uppy/aws-s3: fix double encoding of the upload params (#2220 / @romain-preston)
- @uppy/aws-s3: fixing URL constructor use in Safari (#2207 / @NaxYo)
- @uppy/companion: improve obscuring sensitive values in standalone server (#2219 / @goto-bus-stop)
- @uppy/companion: upgrade Companion version used in Heroku setup instructions (#2206 / @zacharylawson)
- @uppy/dashboard: move from white to off-white in Dark Mode (#2222 / @arturi)
- @uppy/locales: various updates to French translation (#2203 / @louim, #2216 / dtrucs)
- @uppy/screen-capture: add a new plugin for recording your device screen (#2132 / @jukakoski & @arturi)
- @uppy/thumbnail-generator: use new exifr.rotation() API  (#2230 / @goto-bus-stop)
- @uppy/utils: remove duplicate check of element type (#2210 / @jrschumacher)

### 1.13.2

Released: 2020-04-15

| Package | Version | Package | Version |
|-|-|-|-|
| @uppy/aws-s3-multipart | 1.6.2 | @uppy/progress-bar | 1.3.11 |
| @uppy/aws-s3 | 1.6.2 | @uppy/provider-views | 1.6.3 |
| @uppy/companion | 1.13.1 | @uppy/react | 1.6.3 |
| @uppy/core | 1.10.2 | @uppy/robodog | 1.6.4 |
| @uppy/dashboard | 1.8.3 | @uppy/status-bar | 1.6.3 |
| @uppy/drag-drop | 1.4.10 | @uppy/thumbnail-generator | 1.5.10 |
| @uppy/dropbox | 1.4.3 | @uppy/transloadit | 1.5.8 |
| @uppy/facebook | 1.1.3 | @uppy/tus | 1.5.10 |
| @uppy/file-input | 1.4.9 | @uppy/url | 1.5.3 |
| @uppy/form | 1.3.12 | @uppy/utils | 2.4.2 |
| @uppy/golden-retriever | 1.3.11 | @uppy/webcam | 1.6.3 |
| @uppy/google-drive | 1.5.3 | @uppy/xhr-upload | 1.5.8 |
| @uppy/informer | 1.5.3 | remark-lint-uppy | 0.1.1 |
| @uppy/instagram | 1.4.3 | uppy | 1.13.2 |
| @uppy/onedrive | 1.1.3 | - | - |

- @uppy/companion: mimetype could be undefined (#2201 / @ifedapoolarewaju)

### 1.13.1

Released 2020-04-14

Mainly fixes for the Dashboard provider/tab list in IE10 and correct Gsuit file extensions in Companion.

- @uppy/dashboard: Dashboard tablist IE10 flex fix and refactor (#2192 / @arturi)
- @uppy/companion: set debug based on `NODE_ENV` only if the env var is available (#2189 / @ifedapoolarewaju)
- @uppy/companion: fix uploader protocol validation (#2197 / @ifedapoolarewaju)
- @uppy/companion: set GSuite file extensions (#2194 / @ifedapoolarewaju)
- docs: fix minor typo in Dashboard docs (#2193 / @mhulet)
- website: add markdown linting using remark (#2181 / @goto-bus-stop)

### 1.13.0

Released 2020-04-08

| Package | Version | Package | Version |
|-|-|-|-|
| @uppy/aws-s3-multipart | 1.6.0 | @uppy/onedrive | 1.1.1 |
| @uppy/aws-s3 | 1.6.0 | @uppy/progress-bar | 1.3.9 |
| @uppy/companion | 1.12.0 | @uppy/provider-views | 1.6.1 |
| @uppy/core | 1.10.0 | @uppy/react | 1.6.1 |
| @uppy/dashboard | 1.8.1 | @uppy/robodog | 1.6.2 |
| @uppy/drag-drop | 1.4.8 | @uppy/status-bar | 1.6.1 |
| @uppy/dropbox | 1.4.1 | @uppy/thumbnail-generator | 1.5.8 |
| @uppy/facebook | 1.1.1 | @uppy/transloadit | 1.5.6 |
| @uppy/file-input | 1.4.7 | @uppy/tus | 1.5.8 |
| @uppy/form | 1.3.10 | @uppy/url | 1.5.1 |
| @uppy/golden-retriever | 1.3.9 | @uppy/utils | 2.4.0 |
| @uppy/google-drive | 1.5.1 | @uppy/webcam | 1.6.1 |
| @uppy/informer | 1.5.1 | @uppy/xhr-upload | 1.5.6 |
| @uppy/instagram | 1.4.1 | uppy | 1.13.0 |
| @uppy/locales | 1.13.1 | - | - |

This Release improves Google Drive's GSuite files support to export files to more flexible + popular formats

- @uppy/companion: favor xlsx, docx, ppt formats when export gsuite files (#2182 / @ifedapoolarewaju)
- @uppy/locales: remove legacy translations that have been re-translated (@goto-bus-stop)
- @uppy/companion: use full path for provider URL when the root path depends on user input (#2176 / @ifedapoolarewaju)
- @uppy/aws-s3: handle upload internally instead of deferring to xhr-upload (#2060 / @goto-bus-stop)
- @uppy/aws-s3: fix missing typescript type for `metaFields` option (#1866 / @goto-bus-stop)
- @uppy/robodog: Pass hideUploadButton to Dashboard in Robodog too (#2169 / @arturi)
- @uppy/dashboard: add `theme` option to typescript typings (@goto-bus-stop)
- @uppy/aws-s3-multipart: emit upload-error when companion returns error during upload instantiation (#2168 / @ifedapoolarewaju)

### 1.12.1

Released 2020-04-01

| Package | Version | Package | Version |
|-|-|-|-|
| @uppy/aws-s3 | 1.5.5 | @uppy/tus | 1.5.7 |
| @uppy/robodog | 1.6.1 | @uppy/xhr-upload | 1.5.5 |
| @uppy/transloadit | 1.5.5 | uppy | 1.12.1 |

Patch release to add OneDrive and Facebook to Robodog’s package.json 🙈

- @uppy/tus, @uppy/xhr-upload: emit error when companion returns error during upload creation (#2166 / @ifedapoolarewaju)
- @uppy/robodog: Add facebook and onedrive to package.json (#2167 / @arturi)

### 1.12.0

Released 2020-04-01

| Package | Version | Package | Version |
|-|-|-|-|
| @uppy/aws-s3 | 1.5.4 | @uppy/robodog | 1.6.0 |
| @uppy/companion | 1.11.1 | @uppy/thumbnail-generator | 1.5.7 |
| @uppy/dashboard | 1.8.0 | @uppy/transloadit | 1.5.4 |
| @uppy/locales | 1.13.0 | @uppy/xhr-upload | 1.5.4 |
| @uppy/react | 1.6.0 | uppy | 1.12.0 |

This release adds the Romanian language, more input validation in Companion, and a way to render custom metadata fields in the Dashboard UI.

- @uppy/companion: validate all client provided upload data. (#2160 / @ifedapoolarewaju)
- @uppy/dashboard: allow custom metadata fields when editing files (#2147 / @galli-leo)
- @uppy/locales: Remove obsolete strings from language files. (894c739 / @goto-bus-stop)
- @uppy/locales: Romanian (ro_RO) language pack added. (#2162 / @akizor)
- @uppy/robodog: Add Facebook and OneDrive to the bundle. (#2165 / @arturi)
- @uppy/transloadit: fix progress with very different Assembly runtimes (#2143 / @agreene-coursera)
- build: Fix locale pack test output (#2153 / @goto-bus-stop)
- docs: Fix fragment URL (#2156 / @ishendyweb)
- docs: document `XHRUpload#validateStatus` option. (#2154 / @goto-bus-stop)
- examples: document `npm run build` step. (697ad04 / @goto-bus-stop)

### 1.11.0

| Package | Version | Package | Version |
|-|-|-|-|
| @uppy/aws-s3-multipart | 1.5.3 | @uppy/onedrive | 1.1.0 |
| @uppy/aws-s3 | 1.5.3 | @uppy/progress-bar | 1.3.8 |
| @uppy/companion | 1.11.0 | @uppy/provider-views | 1.6.0 |
| @uppy/core | 1.9.0 | @uppy/react | 1.5.0 |
| @uppy/dashboard | 1.7.0 | @uppy/robodog | 1.5.4 |
| @uppy/drag-drop | 1.4.7 | @uppy/status-bar | 1.6.0 |
| @uppy/dropbox | 1.4.0 | @uppy/thumbnail-generator | 1.5.6 |
| @uppy/facebook | 1.1.0 | @uppy/transloadit | 1.5.3 |
| @uppy/file-input | 1.4.6 | @uppy/tus | 1.5.6 |
| @uppy/form | 1.3.9 | @uppy/url | 1.5.0 |
| @uppy/golden-retriever | 1.3.8 | @uppy/utils | 2.3.0 |
| @uppy/google-drive | 1.5.0 | @uppy/webcam | 1.6.0 |
| @uppy/informer | 1.5.0 | @uppy/xhr-upload | 1.5.3 |
| @uppy/instagram | 1.4.0 | uppy | 1.11.0 |
| @uppy/locales | 1.12.0 | - | - |

This Release offers Dashboard redesign (Dark mode), and support for Google Docs in Companion.

- @uppy/webcam: Try to respect restrictions (#2090 / @goto-bus-stop)
- @uppy/dashboard: 2020 redesign 🍿 (#2015 / @arturi)
- @uppy/companion: drop parallel down/upload for S3 multipart (#2114 / @goto-bus-stop)
- @uppy/core: add typings for `setOptions()`. (#2135 / @goto-bus-stop)
- @uppy/react: fix typescript proptypes for DashboardModal, fixes #2124 (#2136 / @goto-bus-stop)
- @uppy/companion: emit error to client if download fails (#2139 / @ifedapoolarewaju)
- @uppy/dashboard: Log warning instead of an error when trigger is not found (#2144 / @arturi)
- @uppy/locales: Polish language pack. (#2138 / @alfatv)
- @uppy/companion: add support to download gsuite (google docs, google spreadsheet) files (#2145 / @ifedapoolarewaju)
- @uppy/locales: Croatian translations added (#2150 / @dkisic)
- @uppy/core: Only _startIfAutoProceed if some files were actually added (#2146 / @arturi)
- @uppy/thumbnail-generator: replace exif-js with exifr in thumbnail-generator (#2140 / @MikeKovarik)

### 1.10.1

| Package | Version | Package | Version |
|-|-|-|-|
| @uppy/companion | 1.10.0 | uppy | 1.10.1 |
| @uppy/facebook | 1.0.0

This release moves `@uppy/facebook` out of beta to a `1.0.0` and adds `Uppy.Facebook` to the Uppy CDN bundle:

```
https://releases.transloadit.com/uppy/v1.10.1/uppy.min.js
https://releases.transloadit.com/uppy/v1.10.1/uppy.min.css
```

- uppy: add @uppy/facebook to `uppy` NPM and CDN bundles
- @uppy/facebook: Get Facebook integration on its feet (@ifedapoolarewaju)
- website: Add featured customers logos (#2120 / @nqst)

You can optionally download `1.10.1` release bundle: https://releases.transloadit.com/uppy/v1.10.1/uppy-v1.10.1.zip

### 1.10.0

| Package | Version | Package | Version |
|-|-|-|-|
| @uppy/companion | 1.10.0 | uppy | 1.10.0 |

This release offers a bunch of Companion improvements and bug fixes.

- @uppy/companion: pass `endpoint` and `region` to AWS SDK constructor (#2113 / @goto-bus-stop)
- @uppy/companion: Allow S3 ACL to be specified in Companion Standalone (#2111 / @jasonbosco)
- @uppy/companion: return 401 early if token is not set (#2118 / @ifedapoolarewaju)
- @uppy/companion: allow providing any S3 option, closes #1388 (#2030 / @goto-bus-stop)
- @uppy/companion:: don’t log redundant errors in production (#2112 / @ifedapoolarewaju)
- docs: Add S3 ACL option to companion docs (#2109 / @jasonbosco)

### 1.9.4

Released 2020-02-28

This release rolls out a fix for companion an issue introduced after [this PR](https://github.com/transloadit/uppy/pull/1668). See [#2096](https://github.com/transloadit/uppy/pull/2096) for more details.

| Package | Version |
|-|-|
| @uppy/companion | 1.9.5 |

- @uppy/companion: read state from session in oauth-redirect controller (#2096 / @ifedapoolarewaju)

Released: 2020-02-27

Previous `1.9.3` release has been deprecated due to broken URL Provider (see [#2094](https://github.com/transloadit/uppy/pull/2094)).

| Package | Version | Package | Version |
|-|-|-|-|
| @uppy/companion | 1.9.4 | @uppy/locales | 1.11.5 |

- @uppy/companion: return the right httpAgent when protocol value contains ":" (#2094 / @ifedapoolarewaju)
- @uppy/locales: fix pluralization in pt_BR (#2093 / @fgallinari)

### 1.9.3

Released: 2020-02-26

⚠️ This release patches a Server Side Request Forgery (SSRF) Security vulnerability on `@uppy/companion`

| Package | Version | Package | Version |
|-|-|-|-|
| @uppy/companion | 1.9.3 | @uppy/robodog | 1.5.3 |
| @uppy/drag-drop | 1.4.6 | @uppy/webcam | 1.5.5 |
| @uppy/locales | 1.11.4 | uppy | 1.9.3 |
| @uppy/react | 1.4.6 | - | - |

- @uppy/companion: ⚠️ patch SSRF Security vulnerability (#2083 / @ifedapoolarewaju)
- @uppy/webcam: Check the availability isTypeSupported api before calling (#2072 / @naveed-ahmad)
- @uppy/locales: Locale DE_de added new keys. (#2084 / @SpazzMarticus)
- @uppy/locales: Update zh_TW.js (#2075 / @cellvinchung)
- @uppy/drag-drop: add a type test and document shared props (#2003 / @andychongyz)
- @uppy/companion: make s3 signed url expiry configurable in companion (#2085 / @adamelmore)
- build: contributors:save fix — the node.js version (#2078 / @arturi)

### 1.9.2

Released: 2020-02-14

This release adds `@uppy/onedrive` to `uppy`’s `package.json`, fixing the bug reported at https://github.com/transloadit/uppy/commit/f291688fb813c55ff905abb334eff61c1c5a9dd0#commitcomment-37278041, and introduces more robust type checking in #1918.

| Package | Version | Package | Version |
|-|-|-|-|
| @uppy/aws-s3-multipart | 1.5.2 | @uppy/progress-bar | 1.3.7 |
| @uppy/aws-s3 | 1.5.2 | @uppy/provider-views | 1.5.5 |
| @uppy/companion-client | 1.4.2 | @uppy/react | 1.4.5 |
| @uppy/companion | 1.9.2 | @uppy/redux-dev-tools | 1.3.2 |
| @uppy/core | 1.8.2 | @uppy/robodog | 1.5.2 |
| @uppy/dashboard | 1.6.2 | @uppy/status-bar | 1.5.2 |
| @uppy/drag-drop | 1.4.5 | @uppy/store-default | 1.2.1 |
| @uppy/dropbox | 1.3.8 | @uppy/store-redux | 1.2.1 |
| @uppy/facebook | 0.2.5 | @uppy/thumbnail-generator | 1.5.5 |
| @uppy/file-input | 1.4.5 | @uppy/transloadit | 1.5.2 |
| @uppy/form | 1.3.8 | @uppy/tus | 1.5.5 |
| @uppy/golden-retriever | 1.3.7 | @uppy/url | 1.4.5 |
| @uppy/google-drive | 1.4.2 | @uppy/utils | 2.2.2 |
| @uppy/informer | 1.4.2 | @uppy/webcam | 1.5.4 |
| @uppy/instagram | 1.3.8 | @uppy/xhr-upload | 1.5.2 |
| @uppy/locales | 1.11.3 | uppy | 1.9.2 |
| @uppy/onedrive | 1.0.2 | - | - |

- build: Actually check types. Use tsd so our typings test files can actually assert that types are correct (#1918 / @goto-bus-stop )
- @uppy/companion: Only set cookies for providers that need it (#2055 / @ifedapoolarewaju)
- docs: Add Content-Type header to presigned url example (#2061 / @scherroman)
- uppy: Add onedrive to uppy package.json ([349247607513bc6b33bf2a90ab0b82f8f2e81d78](https://github.com/transloadit/uppy/commit/349247607513bc6b33bf2a90ab0b82f8f2e81d78) / @arturi)

### 1.9.1

Released: 2020-02-12

Previous `1.9.0` release has been deprecated due to an incorrect Lerna/npm published release. Please update all packages to the next patch version (or @latest), see the table below.

| Package | Version | Package | Version |
|-|-|-|-|
| @uppy/aws-s3-multipart | 1.5.1 | @uppy/onedrive | 1.0.1 |
| @uppy/aws-s3 | 1.5.1 | @uppy/progress-bar | 1.3.6 |
| @uppy/companion | 1.9.1 | @uppy/provider-views | 1.5.4 |
| @uppy/core | 1.8.1 | @uppy/react | 1.4.4 |
| @uppy/dashboard | 1.6.1 | @uppy/robodog | 1.5.1 |
| @uppy/drag-drop | 1.4.4 | @uppy/status-bar | 1.5.1 |
| @uppy/dropbox | 1.3.7 | @uppy/thumbnail-generator | 1.5.4 |
| @uppy/facebook | 0.2.4 | @uppy/transloadit | 1.5.1 |
| @uppy/file-input | 1.4.4 | @uppy/tus | 1.5.4 |
| @uppy/form | 1.3.7 | @uppy/url | 1.4.4 |
| @uppy/golden-retriever | 1.3.6 | @uppy/utils | 2.2.1 |
| @uppy/google-drive | 1.4.1 | @uppy/webcam | 1.5.3 |
| @uppy/informer | 1.4.1 | @uppy/xhr-upload | 1.5.1 |
| @uppy/instagram | 1.3.7 | uppy | 1.9.1 |
| @uppy/locales | 1.11.2 | - | - |

- @uppy/companion: return more accurate error status codes (#2053 /@ifedapoolarewaju)

### 1.9.0

Released: 2020-02-11

⚠️ `1.9.0` and all related packages have been deprecated due to an incorrect Lerna/npm published release. Please update all packages to the next patch version, see #1.9.1.

This release adds support for the new Instagram API, image and archive icons to the Dashboard, fixes upload retries and moves OneDrive out of beta.

| Package | Version | Package | Version |
|-|-|-|-|
| @uppy/aws-s3-multipart | 1.5.0 | @uppy/onedrive | 1.0.0 |
| @uppy/aws-s3 | 1.5.0 | @uppy/progress-bar | 1.3.5 |
| @uppy/companion | 1.9.0 | @uppy/provider-views | 1.5.3 |
| @uppy/core | 1.8.0 | @uppy/react | 1.4.3 |
| @uppy/dashboard | 1.6.0 | @uppy/robodog | 1.5.0 |
| @uppy/drag-drop | 1.4.3 | @uppy/status-bar | 1.5.0 |
| @uppy/dropbox | 1.3.6 | @uppy/thumbnail-generator | 1.5.3 |
| @uppy/facebook | 0.2.3 | @uppy/transloadit | 1.5.0 |
| @uppy/file-input | 1.4.3 | @uppy/tus | 1.5.3 |
| @uppy/form | 1.3.6 | @uppy/url | 1.4.3 |
| @uppy/golden-retriever | 1.3.5 | @uppy/utils | 2.2.0 |
| @uppy/google-drive | 1.4.0 | @uppy/webcam | 1.5.2 |
| @uppy/informer | 1.4.0 | @uppy/xhr-upload | 1.5.0 |
| @uppy/instagram | 1.3.6 | uppy | 1.9.0 |
| @uppy/locales | 1.11.1 | - | - |

- @uppy/companion: support new Instagram Graph API (#1966 / @ifedapoolarewaju)
- @uppy/companion: add option to set http method for remote multipart uploads (#2047 / @ifedapoolarewaju)
- @uppy/core: core: setState(modifiedFiles) in onBeforeUpload (#2028 / @arturi)
- @uppy/core: always log errors (#2029 / @arturi)
- @uppy/core: clear state.error after the last file is removed (#2041 / @arturi)
- @uppy/core: fix mime type checking bug (#2004 / @shahimclt)
- @uppy/core: add noNewAlreadyUploading and noDuplicates locale strings (#2057 / @arturi)
- @uppy/core, @uppy/transloadit: allow new uploads when retrying; improve error handling (#1960 / @arturi)
- @uppy/core: add .tsv and .tab: text/tab-separated-values (#2056 / @arturi)
- @uppy/google-drive: remove conditional to replace `google` with `drive` (#2044 / @ifedapoolarewaju)
- @uppy/dashboard: add image and archive icons (#2027 / @arturi)
- @uppy/dashboard: change aria-level attribute to correct syntax (#2032 / @efbautista)
- @uppy/onedrive: make encryption shorter + enable onedrive on website (#2034 / @ifedapoolarewaju)
- @uppy/aws-s3: remove encodeURIComponent to avoid encoding characters twice (#2033 / @yoann-hellopret)
- @uppy/informer, @uppy/status-bar: display a browser alert when an error question mark button is clicked (#2031 / @arturi)
- build: upload downloadable zip archive of releases to CDN (#2052 / @kvz)
- providers: remove redundant use of options (#2046 / @ifedapoolarewaju)
- website: switch from Discourse to Disqus for comments ([c4af95d98cdd5c3727ee5c14dfd07af227c59b9e](https://github.com/transloadit/uppy/commit/c4af95d98cdd5c3727ee5c14dfd07af227c59b9e) / @kvz)

### 1.8.0

Released: 2020-01-15

This release adds Korean and Vietnamese localizations, fixes bugs, and significantly improves the performance of adding and removing lots of files. More performance improvements are on the way in the next few releases, too! Thanks to all contributors listed below.

| Package | Version | Package | Version |
|-|-|-|-|
| @uppy/aws-s3-multipart | 1.4.0 | @uppy/onedrive | 0.1.4 |
| @uppy/aws-s3 | 1.4.1 | @uppy/progress-bar | 1.3.4 |
| @uppy/companion | 1.8.0 | @uppy/provider-views | 1.5.2 |
| @uppy/core | 1.7.1 | @uppy/react | 1.4.2 |
| @uppy/dashboard | 1.5.2 | @uppy/robodog | 1.4.2 |
| @uppy/drag-drop | 1.4.2 | @uppy/status-bar | 1.4.2 |
| @uppy/dropbox | 1.3.5 | @uppy/thumbnail-generator | 1.5.2 |
| @uppy/facebook | 0.2.2 | @uppy/transloadit | 1.4.2 |
| @uppy/file-input | 1.4.2 | @uppy/tus | 1.5.2 |
| @uppy/form | 1.3.5 | @uppy/url | 1.4.2 |
| @uppy/golden-retriever | 1.3.4 | @uppy/utils | 2.1.2 |
| @uppy/google-drive | 1.3.5 | @uppy/webcam | 1.5.1 |
| @uppy/informer | 1.3.4 | @uppy/xhr-upload | 1.4.2 |
| @uppy/instagram | 1.3.5 | uppy | 1.8.0 |
| @uppy/locales | 1.11.0 | - | - |

- @uppy/aws-s3-multipart: add optional headers for signed url (@ardeois, #1985)
- @uppy/aws-s3: fix crash when S3 response does not have a Content-Type header (@roenschg, #2012)
- @uppy/companion: also pass metadata to `getKey` for multipart S3 uploads (@goto-bus-stop, #2022)
- @uppy/companion: dependency updates (@goto-bus-stop, #1983)
- @uppy/companion: rename internal S3 upload functions for clarity (@goto-bus-stop, [fec7d7d](https://github.com/transloadit/uppy/commit/fec7d7db3a742b347d6c64ee92fa96be73b3a8b1))
- @uppy/core: improve performance of adding and removing files (@goto-bus-stop, #1949)
- @uppy/locales: add Korean (@jdssem, #1986)
- @uppy/locales: add Vietnamese (@thanhthot, #2010)
- @uppy/locales: update French translations (@olemoign, #2023)
- @uppy/provider-views: improve instagram video thumbnail display (@arturi, [1d7a584](https://github.com/transloadit/uppy/commit/1d7a58481d9974e0d98cc1a710c5d8ac6ac038e0))
- @uppy/react: use `componentDidUpdate` instead of `componentWillReceiveProps` (@cryptic022, #1999)
- @uppy/thumbnail-generator: fix strict mode compatibility (@rlebosse, #1995)
- @uppy/tus: update TusOptions typings (@darthf1, #1989)
- @uppy/xhr-upload: do not emit limit warning if an existing rate limit queue was passed (@goto-bus-stop, [3c1a2af](https://github.com/transloadit/uppy/commit/3c1a2afb09576f75e91a19604aa64235710d9238))
- @uppy/xhr-upload: free item from rate limit queue when upload times out (@rtaieb, #2018)
- examples: add `npm run example $examplename` script (@goto-bus-stop, [7b2283d](https://github.com/transloadit/uppy/commit/7b2283d8ef25a18dcfa5c618caa50222b8c7e243))

### 1.7.0

Released: 2019-12-16

This release adds Hebrew translations and smoothes out some rough edges in Companion. The Webcam plugin now supports showing the duration of recordings while in progress.

| Package | Version | Package | Version |
|-|-|-|-|
| @uppy/aws-s3-multipart | 1.3.5 | @uppy/onedrive | 0.1.3 |
| @uppy/aws-s3 | 1.4.0 | @uppy/progress-bar | 1.3.3 |
| @uppy/companion | 1.7.0 | @uppy/provider-views | 1.5.1 |
| @uppy/core | 1.7.0 | @uppy/react | 1.4.1 |
| @uppy/dashboard | 1.5.1 | @uppy/robodog | 1.4.1 |
| @uppy/drag-drop | 1.4.1 | @uppy/status-bar | 1.4.1 |
| @uppy/dropbox | 1.3.4 | @uppy/thumbnail-generator | 1.5.1 |
| @uppy/facebook | 0.2.1 | @uppy/transloadit | 1.4.1 |
| @uppy/file-input | 1.4.1 | @uppy/tus | 1.5.1 |
| @uppy/form | 1.3.4 | @uppy/url | 1.4.1 |
| @uppy/golden-retriever | 1.3.3 | @uppy/utils | 2.1.1 |
| @uppy/google-drive | 1.3.4 | @uppy/webcam | 1.5.0 |
| @uppy/informer | 1.3.3 | @uppy/xhr-upload | 1.4.1 |
| @uppy/instagram | 1.3.4 | uppy | 1.7.0 |
| @uppy/locales | 1.10.0 | - | - |

- @uppy/aws-s3: add some tests (@bambii7, #1934)
- @uppy/companion: add onedrive domain validation for the demo deployment (@ifedapoolarewaju, #1959)
- @uppy/companion: change demo deployment type to stable API (@kiloreux, #1938)
- @uppy/companion: log error if exists during token verification (@ifedapoolarewaju, #1937)
- @uppy/companion: mask auth tokens from logged referrer URLs (@ifedapoolarewaju, #1951)
- @uppy/companion: only generate `uppyToken` if `access_token` was received from provider (@ifedapoolarewaju, #1946)
- @uppy/companion: pass metadata to Companion `getKey()` option for S3 uploads (@goto-bus-stop, #1866)
- @uppy/companion: rename uppy occurrences to companion (@ifedapoolarewaju, #1926)
- @uppy/companion: run CI tests on Node 6 to ensure compatibility (@ifedapoolarewaju, #1953)
- @uppy/companion: upgrade `helmet` (@goto-bus-stop, [6b006ac](https://github.com/transloadit/uppy/commit/6b006ac42c20062c37bdcaf6a77e07b304da7957))
- @uppy/companion: use original file name in S3 Multipart uploads (@goto-bus-stop, #1965)
- @uppy/core: make `uppy.on()` work better with IntelliSense (@bambii7, #1923)
- @uppy/dashboard: hide top bar cancel button when `hideCancelButton: true` (@goto-bus-stop, #1955)
- @uppy/dashboard: move dropEffect assignment to dragover (@goto-bus-stop, #1982)
- @uppy/drag-drop: move dropEffect assignment to dragover (@goto-bus-stop, #1982)
- @uppy/locales: add Hebrew (@YehudaKremer, #1932)
- @uppy/locales: rename `es_GL` → `gl_ES` (@goto-bus-stop, #1929)
- @uppy/thumbnail-generator: add webp to the list of supported types (@arturi, #1961)
- @uppy/thumbnail-generator: vendor exif-js source in Uppy (@mskelton, #1940)
- @uppy/webcam: add `showRecordingLength: true` option (@dominiceden, #1947)
- docs: FB and OneDrive are not yet in the CDN bundle (@goto-bus-stop, [61b54b9](https://github.com/transloadit/uppy/commit/61b54b914dd437d2e60362c4ece1429943b32555))
- docs: add `companionHeaders` to s3-multipart docs (@goto-bus-stop, [a6e44a9](https://github.com/transloadit/uppy/commit/a6e44a953114e385466dcce884d37e433f030549))
- docs: add reset-progress event to docs (@bambii7, #1922)
- docs: make Robodog naming more consistent (@goto-bus-stop, #1935)
- docs: make react sample code more standalone (@uxitten, #1864)
- examples: remove `UPPYSERVER_` references (@goto-bus-stop, [e74690e](https://github.com/transloadit/uppy/commit/e74690e20cc0a1afd9156ce03b1ca6a5358cc7d9))
- website: add facebook to dashboard example (@ifedapoolarewaju, #1930)
- website: add plugin versions (@arturi, #1952)
- website: enable onedrive on the website example (@ifedapoolarewaju, #1975)

### 1.6.0

Released: 2019-11-04

This release adds Icelandic translations and a long-awaited `setOptions` API to change configuration (including language) at runtime.

| Package | Version | Package | Version |
|-|-|-|-|
| @uppy/aws-s3-multipart | 1.3.4 | @uppy/onedrive | 0.1.2 |
| @uppy/aws-s3 | 1.3.3 | @uppy/progress-bar | 1.3.2 |
| @uppy/companion | 1.6.0 | @uppy/provider-views | 1.5.0 |
| @uppy/core | 1.6.0 | @uppy/react | 1.4.0 |
| @uppy/dashboard | 1.5.0 | @uppy/robodog | 1.4.0 |
| @uppy/drag-drop | 1.4.0 | @uppy/status-bar | 1.4.0 |
| @uppy/dropbox | 1.3.3 | @uppy/thumbnail-generator | 1.5.0 |
| @uppy/facebook | 0.2.0 | @uppy/transloadit | 1.4.0 |
| @uppy/file-input | 1.4.0 | @uppy/tus | 1.5.0 |
| @uppy/form | 1.3.3 | @uppy/url | 1.4.0 |
| @uppy/golden-retriever | 1.3.2 | @uppy/utils | 2.1.0 |
| @uppy/google-drive | 1.3.3 | @uppy/webcam | 1.4.0 |
| @uppy/informer | 1.3.2 | @uppy/xhr-upload | 1.4.0 |
| @uppy/instagram | 1.3.3 | uppy | 1.6.0 |
| @uppy/locales | 1.9.0 | - | - |

- @uppy/companion: Add S3 useAccelerateEndpoint option (@steverob, #1884)
- @uppy/companion: only set `Access-Control-Allow-Credentials` header when origin is whitelisted (@ifedapoolarewaju, #1901)
- @uppy/companion: set a more visible thumbnail size for dropbox (@ifedapoolarewaju, #1917)
- @uppy/companion: upgrade connect-redis (@ifedapoolarewaju, #1911)
- @uppy/core: Allow passing meta type to upload-success and complete events (@MatthiasKunnen, #1879)
- @uppy/core: add UppyFile.response typing (@superhawk610, #1882)
- @uppy/core: add `setOptions` API (@arturi, #1728)
- @uppy/core: skip upload-success event for a file that has been removed (@julianocomg, #1875)
- @uppy/facebook: use grid view with big image previews for album folders (@ifedapoolarewaju, #1886)
- @uppy/locales: Added Icelandic :iceland: (@olitomas, #1916)
- @uppy/provider-views: Fix sizes for smaller images in grid layout (@arturi, #1897)
- @uppy/provider-views: provider views breadcrumbs is failed to render (@huydod, #1914)
- @uppy/transloadit: send Transloadit-Client header with HTTP API requests (@goto-bus-stop, #1919)
- @uppy/tus: terminate tus upload when cancelling instead of just pausing and letting it expire (@ifedapoolarewaju, #1909)
- @uppy/utils: accept sync functions in `wrapPromiseFunction()` (@goto-bus-stop, #1910)
- docs: README.md wording and formatting changes (@sercraig, #1900)
- docs: clarify that 'upload-success' and 'upload-error' `response` parameter is specific to some uploaders (@bambii7, #1921)
- docs: add OneDrive to Companion documentation (@ifedapoolarewaju, #1925)
- examples: support `COMPANION_AWS_ENDPOINT` in aws-companion example so it can be used with other S3-compatible services (@goto-bus-stop, [1ab63aa](https://github.com/transloadit/uppy/commit/1ab63aa395859815871c4e1e62dda6e9ca66595f))
- website: improve support page design (@arturi, #1913)

### 1.5.2

Released: 2019-10-14

This release contains a new Thai locale, and some critical fixes for the 1.5 release, especially the S3 plugins.

| Package | Version | Package | Version |
|-|-|-|-|
| @uppy/aws-s3 | 1.3.2 | @uppy/locales | 1.8.0 |
| @uppy/aws-s3-multipart | 1.3.3 | @uppy/onedrive | 0.1.1 |
| @uppy/companion-client | 1.4.1 | @uppy/react | 1.3.2 |
| @uppy/core | 1.5.1 | @uppy/robodog | 1.3.3 |
| @uppy/dashboard | 1.4.1 | @uppy/transloadit | 1.3.2 |
| @uppy/dropbox | 1.3.2 | @uppy/tus | 1.4.2 |
| @uppy/facebook | 0.1.1 | @uppy/url | 1.3.2 |
| @uppy/form | 1.3.2 | @uppy/xhr-upload | 1.3.2 |
| @uppy/google-drive | 1.3.2 | uppy | 1.5.2 |
| @uppy/instagram | 1.3.2 | - | - |

- @uppy/aws-s3-multipart: advance queue after local file upload completes (@goto-bus-stop, #1887)
- @uppy/core: provide default error message (@goto-bus-stop, #1880)
- @uppy/dashboard: fix retry icons on individual files (@goto-bus-stop, #1888)
- @uppy/locales: add Thai (@dogrocker, #1873)
- build: update lerna, eslint, and jest (@goto-bus-stop)
- docs: add css require to robodog docs (@arturi, fea453b7a99359ef409f57face62c8eeffc16fda)

### 1.5.0

Released: 2019-10-09

This release features new remote providers for Facebook and OneDrive, new languages, and a more robust approach to simultaneous upload limiting and cancellation.

| Package | Version | Package | Version |
|-|-|-|-|
| @uppy/aws-s3-multipart | 1.3.1 | @uppy/onedrive | 0.1.0 |
| @uppy/aws-s3 | 1.3.1 | @uppy/progress-bar | 1.3.1 |
| @uppy/companion-client | 1.4.0 | @uppy/provider-views | 1.4.0 |
| @uppy/companion | 1.5.0 | @uppy/react-native | 0.1.3 |
| @uppy/core | 1.5.0 | @uppy/react | 1.3.1 |
| @uppy/dashboard | 1.4.0 | @uppy/redux-dev-tools | 1.3.1 |
| @uppy/drag-drop | 1.3.1 | @uppy/robodog | 1.3.1 |
| @uppy/dropbox | 1.3.1 | @uppy/status-bar | 1.3.1 |
| @uppy/facebook | 0.1.0 | @uppy/thumbnail-generator | 1.4.0 |
| @uppy/file-input | 1.3.1 | @uppy/transloadit | 1.3.1 |
| @uppy/form | 1.3.1 | @uppy/tus | 1.4.1 |
| @uppy/golden-retriever | 1.3.1 | @uppy/url | 1.3.1 |
| @uppy/google-drive | 1.3.1 | @uppy/utils | 2.0.0 |
| @uppy/informer | 1.3.1 | @uppy/webcam | 1.3.1 |
| @uppy/instagram | 1.3.1 | @uppy/xhr-upload | 1.3.1 |
| @uppy/locales | 1.7.0 | uppy | 1.5.0 |

- @uppy/companion: revoke companion's provider access on "logout" (@ifedapoolarewaju, #1843)
- @uppy/companion-client: rename serverHeaders to companionHeaders (@goto-bus-stop, #1861)
- @uppy/core: avoid overwriting duplicate files by a) throwing a warning instead and b) adding the relative-path of files to a new tus fingerprint function (we might use file.id as a fingerprint instead) (#754, #1606) (@arturi, #1767)
- @uppy/dashboard: add missing fields to DashboardOptions typescript typings (@MatthiasKunnen, #1830)
- @uppy/facebook: add facebook remote provider (@ifedapoolarewaju, #1794)
- @uppy/locales: add Czech (@tvaliasek, #1842)
- @uppy/locales: add Danish (@Pzoco, #1837)
- @uppy/onedrive: add OneDrive remote provider (@ifedapoolarewaju, #1831)
- @uppy/thumbnail-generator: add waitForThumbnailsBeforeUpload option, false by default (@arturi, #1803)
- @uppy/transloadit: pin socket.io version to ES5 compatible one (@goto-bus-stop, https://github.com/transloadit/uppy/commit/5839b655f093edaa778d49b719f7dda063ef79cb)
- @uppy/xhr-upload,tus,aws-s3: use more cancellation-friendly strategy for `limit: N` uploads (@goto-bus-stop, #1736)
- @uppy/aws-s3-multipart: fix queueing behaviors, especially interaction with cancellation (@goto-bus-stop, #1855)
- @uppy/locales: fix typo in Persian locale (@uxitten, #1865)
- @uppy/locales: improve Swedish translation (@marcusforberg, #1859)
- @uppy/aws-s3: replace browser-only resolve-url by isomorphic url-parse (@goto-bus-stop, #1854)
- docs: remove pre 1.0 notice from changelog (@mskelton, #1858)
- docs: fix typo (@leftdevel, #1852)
- test: add end-to-end test with retries (@ifedapoolarewaju, #1766)

### 1.4

Released: 2019-08-30

In this release we’ve focused on issue busting on GitHub, nearly halving them. Uppy also learned how to bark in Swedish, Greek, Indonesian, Serbian (Latin), and improved on its Finnish and French. The Transloadit plugin gained a `limit` option. The Docs and the website have been improved.

⚠️ With recent Lerna improvements, you no longer need to do `npm run bootstrap` when developing Uppy — `npm install` does all the work now!

| Package | Version | Package | Version |
|-|-|-|-|
| @uppy/aws-s3-multipart | 1.3.0 | @uppy/provider-views | 1.3.0 |
| @uppy/aws-s3 | 1.3.0 | @uppy/react | 1.3.0 |
| @uppy/companion-client | 1.3.0 | @uppy/redux-dev-tools | 1.3.0 |
| @uppy/companion | 1.4.0 | @uppy/robodog | 1.3.0 |
| @uppy/core | 1.4.0 | @uppy/status-bar | 1.3.0 |
| @uppy/dashboard | 1.3.0 | @uppy/store-default | 1.2.0 |
| @uppy/drag-drop | 1.3.0 | @uppy/store-redux | 1.2.0 |
| @uppy/dropbox | 1.3.0 | @uppy/thumbnail-generator | 1.3.0 |
| @uppy/file-input | 1.3.0 | @uppy/transloadit | 1.3.0 |
| @uppy/form | 1.3.0 | @uppy/tus | 1.4.0 |
| @uppy/golden-retriever | 1.3.0 | @uppy/url | 1.3.0 |
| @uppy/google-drive | 1.3.0 | @uppy/utils | 1.3.0 |
| @uppy/informer | 1.3.0 | @uppy/webcam | 1.3.0 |
| @uppy/instagram | 1.3.0 | @uppy/xhr-upload | 1.3.0 |
| @uppy/locales | 1.6.0 | uppy | 1.4.0 |
| @uppy/progress-bar | 1.3.0 | - | - |

- @uppy/companion: bump lodash.merge to 4.6.2 to fix audit warning (#1796 / @rettgerst)
- @uppy/companion: Fix s3 uploads for URL plugins (#1784 / @@ifedapoolarewaju)
- @uppy/companion: set allowed http methods internally (#1754 / @ifedapoolarewaju)
- @uppy/companion: whenever an error is returned from companion: the auth screen will be displayed if the user was never authenticated, if the user is authenticated, the last screen on display before the error will be displayed (#1743 / @ifedapoolarewaju)
- @uppy/core: fix "Cannot read property 'log' of undefined" (#1785 / @theJoeBiz)
- @uppy/core: Made sure we can upload new files if we cancel last file (allowMultipleUploads: false) (#1764 / @lakesare)
- @uppy/core: use setFileState inside retryUpload (#1759 / @goto-bus-stop)
- @uppy/dashboard, @uppy/drag-drop: getDroppedFiles.js: handle exceptions better (#1797 / @lakesare)
- @uppy/dashboard: ⚠️ Add `data` attribute with file source, hide the file source icon (where the file was selected from) in the Dashboard with CSS. If you really want this back, please look in the PR and set your custom CSS to `.uppy-DashboardItem-sourceIcon { display: inline-block; }` (#1809 / @arturi)
- @uppy/dashboard: add dashboard:file-edit-start and dashboard:file-edit-complete events (#1776 / @arturi)
- @uppy/dashboard: Fix log duplication and excessive ResizeObserver log (#1747 / @lakesare)
- @uppy/dashboard: fix wrong typescript definition for metaFields property (#1763 / @mrbatista)
- @uppy/form: try/catch parsing, set updatedResult to an empty array when not an array (#1800 / @arturi)
- @uppy/locales: Add id_ID (indonesia) locale (#1778 / @achmiral)
- @uppy/locales: Add translations in Swedish (#1771 / @arggh)
- @uppy/locales: Adding support for Greek language (#1802 / @Tashows)
- @uppy/locales: correct some fr_FR localization strings (#1807 / @czj)
- @uppy/locales: Create sr_RS_Cyrillic.js (#1748 / @nndevstudio)
- @uppy/locales: Finnish semantics improved and fixed some typos (#1744 / @@jukakoski)
- @uppy/locales: Update sr_RS_Latin.js (#1749 / @nndevstudio)
- @uppy/transloadit: add limit option, warn about using limit when it’s set to 0. In Uppy 2.0 we’ll set the limit to something sensible (like 10 files) by default. (#1789 / @arturi)
- @uppy/xhr-upload: Throw an error when trying to upload a remote file with `bundle: true` (#1769 / @arturi)
- build: ci: tweak job run order (#1740 / @goto-bus-stop)
- build: Fix statefulset update: statefulsets image only should be updated. (#1821 / @kiloreux)
- build: Lerna link convert. This installs dependencies of all packages, the website, and all examples into the root node_modules folder. After an npm install, no further lerna bootstrap is required. (#1730 / @goto-bus-stop)
- build: Update eslint to v6 (#1777 / @goto-bus-stop)
- core: Made addFile return the file id (#1739 / @eliOcs)
- docs: add “force metafield” to docs and changelog (ab053e7ab266d3a4838069ed23675bb9211e4d1a / @arturi)
- docs: explicitly document supported tus-js-client options (#1755 / @goto-bus-stop)
- docs: Link to Transloadit plugin from Robodog Form page (#1810 / @janko)
- docs: redux - mentioned that we can't persist Uppy state (#1793 / @lakesare)
- docs: talk about marking some files as “already uploaded” (c345cbd58992f7bea9525629c28d38420c6b36a3 / @arturi)
- docs: Talk about using a custom file input, instead of the file-input plugin (#1765 / @arturi)
- tests: e2e: reintroduce e2e test for providers locally (#1706 / @ifedapoolarewaju)
- website: /examples/dragdrop - added more obvious 'file was uploaded' indicator (#1750 / @lakesare)
- website: /examples/xhrupload - more obvious UI, added a list of uploaded files (#1768 / @lakesare)
- website: add new version of hexo-filter-github-emojis (#1783 / @lakesare)
- website: fix docs/locales code escaping and css overflow (5a0055c15d04d97e8a0feb784daa7abe8da1d72d / @arturi)

### 1.3

Released: 2019-07-19

This release fixes id generation for non-latin characters, significantly improves accessibility in Dashboard and all around, logs versions of every plugin, changes how debug logs work, and more.

| Package | Version | Package | Version |
|-|-|-|-|
| @uppy/aws-s3-multipart | 1.2.0 | @uppy/progress-bar | 1.2.0 |
| @uppy/aws-s3 | 1.2.0 | @uppy/provider-views | 1.2.0 |
| @uppy/companion-client | 1.2.0 | @uppy/react | 1.2.0 |
| @uppy/companion | 1.3.0 | @uppy/redux-dev-tools | 1.2.0 |
| @uppy/core | 1.2.0 | @uppy/robodog | 1.2.0 |
| @uppy/dashboard | 1.2.0 | @uppy/status-bar | 1.2.0 |
| @uppy/drag-drop | 1.2.0 | @uppy/thumbnail-generator | 1.2.0 |
| @uppy/dropbox | 1.2.0 | @uppy/transloadit | 1.2.0 |
| @uppy/file-input | 1.2.0 | @uppy/tus | 1.3.0 |
| @uppy/form | 1.2.0 | @uppy/url | 1.2.0 |
| @uppy/golden-retriever | 1.2.0 | @uppy/utils | 1.2.0 |
| @uppy/google-drive | 1.2.0 | @uppy/webcam | 1.2.0 |
| @uppy/informer | 1.2.0 | @uppy/xhr-upload | 1.2.0 |
| @uppy/instagram | 1.2.0 | uppy | 1.3.0 |
| @uppy/locales | 1.5.0 | - | - |

- @uppy/aws-s3-multipart: Add metadata support for S3 MultiPart (#1698 / @davekiss)
- @uppy/aws-s3: Allow overriding of getResponseData() (#1647 / @eman8519)
- @uppy/aws-s3: prevent unnecessary delete multiparts request for completed files (#1650 / @twarlop)
- @uppy/companion-client: send correct versions to companion (#1694 / @ifedapoolarewaju)
- @uppy/companion, @uppy/companion-client: ⚠️send uppy-versions header to companion: please see [how to avoid errors if you are using Companion but NOT as standalone](https://github.com/transloadit/uppy/pull/1612#issuecomment-515117137) (#1612 / @ifedapoolarewaju)
- @uppy/companion: add colors to logs (#1648 / @ifedapoolarewaju)
- @uppy/companion: Change cloud in gcloud-deploy (#1729 / @kiloreux)
- @uppy/companion: change oauth access token transport method (#1668 / @ifedapoolarewaju)
- @uppy/companion: display truer error during oauth failure (#1702 /  @ifedapoolarewaju)
- @uppy/companion: don’t log uppyAuthToken (#1663 / @ifedapoolarewaju)
- @uppy/companion: don’t send error stack to client (#1649 / @ifedapoolarewaju)
- @uppy/companion: prevent logging uppyAuthToken (#1663 / @ifedapoolarewaju)
- @uppy/companion: properly load instagram username (#1651 / @ifedapoolarewaju)
- @uppy/companion: remove deprecated dropbox field (#1692 / @ifedapoolarewaju)
- @uppy/companion: return nextPagePath for drive/dropbox (#1652 / @stephentuso)
- @uppy/core: _calculateTotalProgress results in incorrectly high (1038%) progress with files that don’t have size (like from Instagram) (#1610 / @goto-bus-stop)
- @uppy/core: ⚠️ Add an option to supply logger with debug, warn and error methods: ⚠️ this switches to `console.debug` from `console.log` by default, you might need to change settings in your dev tools to see Uppy logs! (#1661 / @arturi, @goto-bus-stop, @kvz)
- @uppy/core: Added heic file type, refactor getFileType (#1734 / @arturi)
- @uppy/core: adjust ID generation to keep non-latin characters: now, non-latin characters are encoded as their charcode in base 32, so files that only differ by name in a non-latin language will generate different IDs. (#1722 / @goto-bus-stop)
- @uppy/core: Check for existing upload (#1367 / @superandrew213)
- @uppy/core: check option types early, like making sure `allowedFileTypes` is an array, in cases where JS would not be able to auto-fix via typecasting (otherwise it's BC-breaking)
- @uppy/core: Enable partial assignment of restrictions passed as options (#1654 / @janklimo)
- @uppy/core: Log versions of Uppy plugins for debugging (#1640 / @arturi)
- @uppy/core: make `meta.name` not required in addFile() (#1629 / @goto-bus-stop)
- @uppy/core: Restrictions improvements — set file.type to the one detected by Uppy, before calling onBeforeFileAdded callback, emit restriction-failed for minNumberOfFiles, too (so in uppy.upload (#1726 / @arturi)
- @uppy/dashboard: ⚠️ More design improvements: Add more button, improved focus styles, Replaced "Copy link" & "Edit" links with icons (#1574 / @nqst, @lakesare, @arturi)
- @uppy/dashboard: ⚠️ Moved all provider-views translation strings from Dashboard to Core, this eliminates a dependency of provider-views upon Dashboard (#1712/ @lakesare)
- @uppy/dashboard: add modal open and close events (#1664 / @arturi)
- @uppy/dashboard: Change select button to just say `Select 11` instead of `Select 11 files`, because there can be folders (https://github.com/transloadit/uppy/issues/1422)
- @uppy/dashboard: connected labels to inputs in FileCard.js (#1715 / @lakesare)
- @uppy/dashboard: Dashboard performance improvements (#1671 / @goto-bus-stop)
- @uppy/dashboard: Fix header bar css in ie11 (#1700 / @lakesare)
- @uppy/dashboard: Ie11 filecard preview fix (#1718 / @lakesare)
- @uppy/dashboard: Refactor FileCard component to fix loosing metadata state on re-renders (#1656 / @arturi)
- @uppy/drag-drop: make DragDrop entirely clickable (#1633 / @lakesare)
- @uppy/form: exclude own metadata, append result instead of overwriting (#1686 / @arturi)
- @uppy/locales: add Arabic, Saudi Arabia (#1673 / @HussainAlkhalifah)
- @uppy/locales: add Turkish (#1667 / @ayhankesicioglu)
- @uppy/locales: added Finnish (#1719 / @jukakoski)
- @uppy/provider-views: Add translations for aria labels in provider views (#1696 / @lakesare)
- @uppy/provider-views: Persist selected checkboxes when moving between folders (#1672 / @arturi)
- @uppy/provider-views: Select 5 files --> Select 5, because there are also folders (#1697 / @arturi)
- @uppy/robodog: allow customizing `triggerUploadOnSubmit` (#1691 / @goto-bus-stop)
- @uppy/robodog: fix `form({ modal: true })` not enabling modal options (#1690 / @goto-bus-stop)
- @uppy/robodog: use chooseFiles string like @uppy/file-input (#1669 / @goto-bus-stop)
- @uppy/status-bar: Show `total file size / total uploaded of all started` vs `total / total upload of those not complete` (#1685 / @arturi)
- @uppy/thumbnail-generator: rotate according to EXIF metadata (#1532 / @Botz)
- @uppy/transloadit: expand on resume: false reasons (afd30a43b8106d0ca79c6f95de0673b69f3edcb5 / @goto-bus-stop)
- @uppy/transloadit: reduce excessive polling (#1689 / @goto-bus-stop)
- @uppy/utils: ⚠️ prettyBytes 1000 --> 1024: we’ve decided to move prettier-bytes to @uppy/utils/lib/prettyBytes and divide by 1024 instead of 1000 to justify KB vs kB (#1732 / @arturi)
- @uppy/webcam: Allow definition of MediaRecorder mimeType (#1708 / @davekiss)
- @uppy/webcam: Change webcam file name so that it fits on one line in Dashboard (#1660 / @arturi)
- @uppy/xhr-upload: send global metadata when `bundle: true` (#1677 / @goto-bus-stop)
- @uppy/xhr-upload: Set type and name from file.meta, re-create blob (#1616 / @arturi)
- \*: Accessibility follow-up PR: make all svgs not focusable in IE11 (#1662 / @lakesare)
- \*: Added focus styles for all elements (#1701 / @lakesare)
- \*: Log error in uppy.addFile try/catch (#1680 / @arturi)
- \*: use `opts.id` as the plugin ID for all plugins, fixes #1674 (https://github.com/transloadit/uppy/commit/e6c52f7681dad5a73c85bac2c7986293eda76a85 / @goto-bus-stop)
- build: ci — use a fancy matrix (#1709 / @goto-bus-stop)
- build: deps: get rid of eslint-config-standard-preact (#1678 / @goto-bus-stop)
- build: Update webdriverio to v5 (#1675 / @goto-bus-stop)
- dashboard/providers: many-many-many accessibility improvements, introduced superfocus (#1507 / @lakesare, @arturi)
- docs: add custom plugin example (#1623 / @arturi)
- docs: document redux store wart (9948a841b7a3dac17dc0c24fb347baf5f2b2ab72 / @goto-bus-stop)
- docs: Fix docs navigation (#1717 / @larowlan)
- docs: Missing build step from readme, npm start will fail without this (#1735 / magumbo)
- website: add Community projects (#1620 / @kvz)
- website: Add signature authentication to Transloadit example on the website (#1705 / @goto-bus-stop)
- website: Add support for arguments in website’s console.log hack (@arturi / #1641)
- website: IE10: note we are stll running tests with it, but not actively supporting it (7c9b55ce2e3b7021ad60bffe94e3587231c2de6a / @arturi)
- website: Improve website transloadit example (#1659 / @arturi)
- website: make passing options to partials/docs_menu optional (6ac7f4825b9fd714b5564b7cedb21fb199f5a1e7 / @arturi)
@uppy/dashboard - made Add More always stick to the right (#1733 / @lakesare)

### 1.2.0

Released: 2019-06-07

This release fixes an issue when using Transloadit and the @uppy/form plugin. To do so, a new `metaFields` option was added to the @uppy/tus plugin.

| Package | Version | Package | Version |
|-|-|-|-|
| @uppy/companion | 1.2.0 | @uppy/transloadit | 1.1.1 |
| @uppy/locales | 1.4.0 | @uppy/tus | 1.2.0 |
| @uppy/robodog | 1.1.1 | uppy | 1.2.0 |

- @uppy/companion: ability to load secret keys from files (#1632 / @dargmuesli)
- @uppy/locales: add Japanese (#1643 / @johnmanjiro13, @s-jcs)
- @uppy/tus: add `metaFields` option (#1644 / @goto-bus-stop)

### 1.1.0

Released: 2019-06-05

| Package | Version | Package | Version |
|-|-|-|-|
| @uppy/aws-s3-multipart | 1.1.0 | @uppy/provider-views | 1.1.0 |
| @uppy/aws-s3 | 1.1.0 | @uppy/react-native | 0.1.2 |
| @uppy/companion-client | 1.1.0 | @uppy/react | 1.1.0 |
| @uppy/companion | 1.1.0 | @uppy/redux-dev-tools | 1.1.0 |
| @uppy/core | 1.1.0 | @uppy/robodog | 1.1.0 |
| @uppy/dashboard | 1.1.0 | @uppy/status-bar | 1.1.0 |
| @uppy/drag-drop | 1.1.0 | @uppy/store-default | 1.1.0 |
| @uppy/dropbox | 1.1.0 | @uppy/store-redux | 1.1.0 |
| @uppy/file-input | 1.1.0 | @uppy/thumbnail-generator | 1.1.0 |
| @uppy/form | 1.1.0 | @uppy/transloadit | 1.1.0 |
| @uppy/golden-retriever | 1.1.0 | @uppy/tus | 1.1.0 |
| @uppy/google-drive | 1.1.0 | @uppy/url | 1.1.0 |
| @uppy/informer | 1.1.0 | @uppy/utils | 1.1.0 |
| @uppy/instagram | 1.1.0 | @uppy/webcam | 1.1.0 |
| @uppy/locales | 1.3.0 | @uppy/xhr-upload | 1.1.0 |
| @uppy/progress-bar | 1.1.0 | uppy | 1.1.0 |

- @uppy/robodog: actually support specifying Dashboard options (#1504 / @goto-bus-stop)
- @uppy/aws-s3: Do not extract keys from empty `fields` (#1569 / @alexnj)
- docs: Thumbnail Generator – Update arguments in "thumbnail:generated" callback docs (#1567 / @janko)
- docs: polyfills are already included in the CDN bundle (#1576 / @arturi)
- docs: xhr-upload: Update the `upload-success` event docs (#1573 / @janko)
- build: Upgrade build dependencies: Babel to v7, Eslint to v5, Jest to v24, Typescript to v3, Postcss to v7 (#1549 / @goto-bus-stop)
- build: Update iOS version in integration tests (#1548 / @goto-bus-stop)
- build: New `uploadcdn` script (#1586 / @goto-bus-stop)
- @uppy/locales: Added Hungarian translations (#1580 / @nagyv)
- build: Fix tags for docker build (#1579 / @kiloreux)
- build: Fix npm and github security warnings (#1601 / @goto-bus-stop)
- build: New sync version (#1600 / @goto-bus-stop)
- @uppy/companion: set upload filename from metadata during uploads (#1587 / @ifedapoolarewaju)
- @uppy/dashboard: fix for file previews being partially invisible sometimes in safari (#1584 / @lakesare)
@uppy/dashboard: made added-files previews look more proportional (#1588 / @lakesare, @arturi)
- @uppy/dashboard, @uppy/drag-drop, @uppy/file-input: Fix/on before file added not called (#1597 / @lakesare, @arturi)
- @uppy/react: dashboard react component prop typings updated (#1598 / @sagar7993)
- @uppy/informer: Remove color-related code and docs (#1596 / @arturi)
- @uppy/companion: Add remote-url to emit-success, fix #1607 (#1608 / @Zyclotrop-j)
- @uppy/golden-retriever: Use this.opts instead of opts (#1618 / @arturi)
- @uppy/locales: Create sr_Latn_RS.js for Serbian (Latin, Serbia) (#1614 / @arturi)
- @uppy/locales: Support locale variants, see #1614 (f9f4b5d74b9b3fb2e24aaf935fed4d79ecae42ab / @kvz)
- @uppy/dashboard: made paste work while we're focused on buttons (#1619 / @lakesare)
- @uppy/companion: return mimetypes for dropbox files (#1599 / @ifedapoolarewaju)
- @uppy/locales: Add Portuguese (brazil) language pack (pt_BR) (#1621 / @willycamargo)
- website: fix demo not working in IE 11 (es5), add Dropbox too (07397ed88bed140cdca1f3cf19e2eaab2726bbb2 / @arturi)
- docs: examples: mention that you need to install & bootstrap  (513ba53c378766e2d1e9c2885fd0311184b67c1d / @goto-bus-stop)
- docs: Fix error in documentation of AWS S3 Multipart::prepareUploadPart(file, partData) (c4e739b90a06499918f737c6cdcdfd9b413c69b2 / @kvz, @mattes3)
- docs: Explain how to not send any meta fields with xhr-upload (#1617 / @arturi)
- @uppy/core: use `uploadStarted: null` instead of false (#1628 / @goto-bus-stop)
- @uppy/utils - made getDroppedFiles.js work for IE11, fixes #1622 (#1630 / @lakesare)
- @uppy/provider-views: make trailing slash optional when validating auth origin (#1589 / @ifedapoolarewaju)
- @uppy/drag-drop: Feature/replace dnd in drag drop package (#1565 / @lakesare)

### 1.0.2

Released: 2019-05-17

| Package | Version | Package | Version |
|-|-|-|-|
| @uppy/aws-s3-multipart | 1.0.2 | @uppy/progress-bar | 1.0.2 |
| @uppy/aws-s3 | 1.0.2 | @uppy/provider-views | 1.0.2 |
| @uppy/companion | 1.0.2 | @uppy/react | 1.0.2 |
| @uppy/core | 1.0.2 | @uppy/redux-dev-tools | 1.0.2 |
| @uppy/dashboard | 1.0.2 | @uppy/robodog | 1.0.2 |
| @uppy/drag-drop | 1.0.2 | @uppy/status-bar | 1.0.2 |
| @uppy/dropbox | 1.0.2 | @uppy/thumbnail-generator | 1.0.2 |
| @uppy/file-input | 1.0.2 | @uppy/transloadit | 1.0.2 |
| @uppy/form | 1.0.2 | @uppy/tus | 1.0.2 |
| @uppy/golden-retriever | 1.0.2 | @uppy/url | 1.0.2 |
| @uppy/google-drive | 1.0.2 | @uppy/utils | 1.0.2 |
| @uppy/informer | 1.0.2 | @uppy/webcam | 1.0.2 |
| @uppy/instagram | 1.0.2 | @uppy/xhr-upload | 1.0.2 |
| @uppy/locales | 1.2.0 | uppy | 1.0.2 |

- @uppy/companion, @uppy/provider-views: ⚠️Send version header: This fix restores backwards-compatibility with Uppy Client ^1.0.0, by introducing `uppyVersions` param (in the future also an `uppy-versions` header). If this param is present, the authentication token is sent in a new way, as a string, otherwise it’s sent the old way, as JSON object (incompatible with IE). Please use @uppy/companion@1.0.2 for backwards-compatibility, @uppy/companion@1.0.1 is deprecated (#1564 / @ifedapoolarewaju)
- @uppy/core: mimeTypes.js - added pdf file type (#1558 / @lakesare)
- @uppy/locales: Add zh_TW translation (#1562 / @green-mike)
- companion: remove deprecated "authorized" endpoint (33add61b613c5fc38c7cbace2f140c97dedc8b73 / @ifedapoolarewaju)
- companion: remove fallback `UPPYSERVER_*` env options (bf2220ab9f95a0794b8e46fe6ff50af9e4b955d9 / @ifedapoolarewaju)
- docs: add docs on locales — how to use from NPM and CDN, auto-generated list of languages that are supported already, invitation to add more (#1553 / @arturi, @kvz)
- docs: document Companions Auth and Token mechanism (#1540 / @ifedapoolarewaju)
- docs: update AWS S3 Multipart documentation wrt CORS settings (#1539 / @manuelkiessling)
- website: cleanup (#1536 / @nqst)
- website: output console logs in order (#1547 / @goto-bus-stop)

### 1.0.1

Released: 2019-05-08

| Package | Version | Package | Version |
|-|-|-|-|
| @uppy/aws-s3-multipart | 1.0.1 | @uppy/progress-bar | 1.0.1 |
| @uppy/aws-s3 | 1.0.1 | @uppy/provider-views | 1.0.1 |
| @uppy/companion-client | 1.0.1 | @uppy/react-native | 0.1.1 |
| @uppy/companion | 1.0.1 | @uppy/react | 1.0.1 |
| @uppy/core | 1.0.1 | @uppy/redux-dev-tools | 1.0.1 |
| @uppy/dashboard | 1.0.1 | @uppy/robodog | 1.0.1 |
| @uppy/drag-drop | 1.0.1 | @uppy/status-bar | 1.0.1 |
| @uppy/dropbox | 1.0.1 | @uppy/thumbnail-generator | 1.0.1 |
| @uppy/file-input | 1.0.1 | @uppy/transloadit | 1.0.1 |
| @uppy/form | 1.0.1 | @uppy/tus | 1.0.1 |
| @uppy/golden-retriever | 1.0.1 | @uppy/url | 1.0.1 |
| @uppy/google-drive | 1.0.1 | @uppy/utils | 0.30.6 |
| @uppy/informer | 1.0.1 | @uppy/webcam | 1.0.1 |
| @uppy/instagram | 1.0.1 | @uppy/xhr-upload | 1.0.1 |
| @uppy/locales | 1.1.0 | uppy | 1.0.1 |

⚠️ `@uppy/companion@1.0.1` from this release has been deprecated, because it accidentally broke backwards-compatibility with Uppy Client `^1.0.0`. It is now fixed in `@uppy/companion@1.0.2`, please update. See https://github.com/transloadit/uppy/pull/1564 for details. Sorry about the trouble!

This includes some important fixes for webpack, create-react-app, and Internet Explorer support, as well as a bunch of new languages! :sparkles:

- pin preact to v8.2.9, fixes build problems with webpack and create-react-app (#1513 / @goto-bus-stop)
- @uppy/companion, @uppy/companion-client: pass token through postMessage as JSON, fixes #1424 (@serverdevil, @goto-bus-stop)
- @uppy/react: add thumbnailWidth prop type for Dashboard components, fixes #1524 (@goto-bus-stop)
- @uppy/status-bar: hide seconds if ETA more than 1 hour (#1501 / @Tiarhai)
- @uppy/locales: Add `es_ES` translation (#1502 / @jorgeepc)
- @uppy/locales: Add `zh_CN` translation (#1503 / @Quorafind)
- @uppy/locales: Add `fa_IR` translation (#1514 / @hrsh)
- @uppy/locales: Add `it_IT` translation (#1516 / @tinny77)

### 1.0.0

Released: 2019-04-25

| Package | Version | Package | Version |
|-|-|-|-|
| @uppy/aws-s3-multipart | 1.0.0 | @uppy/locales | 1.0.0 |
| @uppy/aws-s3 | 1.0.0 | @uppy/progress-bar | 1.0.0 |
| @uppy/companion-client | 1.0.0 | @uppy/provider-views | 1.0.0 |
| @uppy/companion | 1.0.0 | @uppy/react | 1.0.0 |
| @uppy/core | 1.0.0 | @uppy/redux-dev-tools | 1.0.0 |
| @uppy/dashboard | 1.0.0 | @uppy/robodog | 1.0.0 |
| @uppy/drag-drop | 1.0.0 | @uppy/status-bar | 1.0.0 |
| @uppy/dropbox | 1.0.0 | @uppy/thumbnail-generator | 1.0.0 |
| @uppy/file-input | 1.0.0 | @uppy/transloadit | 1.0.0 |
| @uppy/form | 1.0.0 | @uppy/tus | 1.0.0 |
| @uppy/golden-retriever | 1.0.0 | @uppy/url | 1.0.0 |
| @uppy/google-drive | 1.0.0 | @uppy/webcam | 1.0.0 |
| @uppy/informer | 1.0.0 | @uppy/xhr-upload | 1.0.0 |
| @uppy/instagram | 1.0.0 | uppy | 1.0.0 |

- @uppy/companion-client: Don’t show informer for an auth error for now (#1478 / @arturi)
- @uppy/companion: Disable Tus parallel upload/download to solve pause/resume issues, until we figure out a better solution — (#1497 / @ifedapoolarewaju)
- @uppy/companion: detect bytes upload mismatch for multipart uploads (#1470 / @ifedapoolarewaju)
- @uppy/locales: Add Dutch locale (nl_NL) (#1462 / @clerx)
- @uppy/locales: Add French language pack (#1481 / @kiloreux)
- @uppy/locales: Add German language pack (#1475 / @tim-kos)
- @uppy/locales: Add Russian language pack (ru_RU), make more strings translatable (#1467 / @arturi)
- @uppy/react-native: Add custom file reader example for tus: this example uses expo-file-system, which does in reading file chunks for the case of ios. However, for the case of android, it seems to read the entire file. Publishing this example merely as a PoC so that other users can create their own fileReaders based on this example (#1489 / @ifedapoolarewaju)
- @uppy/robodog: Add support for submitOnSuccess option (#1491 / @tim-kos)
- @uppy/transloadit: Add assembly status property to assembly errors (#1488 / @goto-bus-stop)
- @uppy/transloadit: Add connection error reporting (#1484 / @goto-bus-stop)
- @uppy/tus: update tus-js-client to 1.8.0-0(057fb6200d9a7c6af452c5a79870fa74e362ec2c / @ifedapoolarewaju)
- @uppy/xhr-upload: Add filename to FormData with `bundle: true` (#1487 / @goto-bus-stop)
- @uppy/companion: investigate 423 and 500 issues with React Native + Url plugin when pause/resuming an upload (@ifedapoolarewaju)
- docs: Add basic @uppy/react-native docs (#1494 / @arturi)
- docs: Add docs for Thumbnail Generator plugin (#1468 / @arturi)
- website: New website re-design by Alex (#1483 / @nqst, @arturi)

### 0.30.5

Released: 2019-04-19

| Package | Version | Package | Version |
|-|-|-|-|
| @uppy/aws-s3-multipart | 0.30.5 | @uppy/progress-bar | 0.30.5 |
| @uppy/aws-s3 | 0.30.5 | @uppy/provider-views | 0.30.5 |
| @uppy/companion-client | 0.28.5 | @uppy/react-native | 0.0.3 |
| @uppy/companion | 0.17.5 | @uppy/react | 0.30.5 |
| @uppy/core | 0.30.5 | @uppy/redux-dev-tools | 0.30.5 |
| @uppy/dashboard | 0.30.5 | @uppy/robodog | 0.30.5 |
| @uppy/drag-drop | 0.30.5 | @uppy/status-bar | 0.30.5 |
| @uppy/dropbox | 0.30.5 | @uppy/thumbnail-generator | 0.30.5 |
| @uppy/file-input | 0.30.5 | @uppy/transloadit | 0.30.5 |
| @uppy/form | 0.30.5 | @uppy/tus | 0.30.5 |
| @uppy/golden-retriever | 0.30.5 | @uppy/url | 0.30.5 |
| @uppy/google-drive | 0.30.5 | @uppy/utils | 0.30.5 |
| @uppy/informer | 0.30.5 | @uppy/webcam | 0.30.5 |
| @uppy/instagram | 0.30.5 | @uppy/xhr-upload | 0.30.5 |
| @uppy/locales | 0.30.5 | uppy | 0.30.5 |

- @uppy/companion-client: ⚠️ breaking: rename serverUrl to companionUrl and serverPattern to companionAllowedHosts (#1446 / @ifedapoolarewaju)
- @uppy/companion-client: Issue a warning if an outdated `serverUrl` or `serverPattern` option is used (#1459 / @arturi)
- @uppy/companion: ⚠️ breaking: send illusive upload progress when multipart downloads are on (#1454 / @ifedapoolarewaju)
- @uppy/companion: Fix serverless example (#1408 / @kiloreux)
- @uppy/core: fire a `restriction-failed` event when restriction-failed (#1436 / @allenfantasy)
- @uppy/core: fix logging objects (#1451 / @goto-bus-stop)
- @uppy/core: Remove console.dir (#1411 / @arturi)
- @uppy/dashboard: ⚠️ breaking: Improve drag to upload state: This uncovered a few drag-drop issues we have, it comes down to us needing something other than the drag-drop library (#1440 / @lakesare, @nqst)
- @uppy/dashboard: ⚠️ breaking: new `getDroppedFiles` module that is an improvement over `drag-drop` we’ve been using (#1440 / @lakesare)
- @uppy/dashboard: Design facelift — round 2: various improvements and fixes to the Dashboard UI (#1452 / @nqst)
- @uppy/dashboard: Design facelift: various improvements and fixes to the Dashboard UI (#1442 / @nqst)
- @uppy/locales: Default locale for all plugins (#1443 / @arturi, @kvz)
- @uppy/react-native: Basic React Native support (#988 / @arturi, @ifedapoolarewaju, @kvz)
- @uppy/robodog: add Dashboard API (#1450 / @goto-bus-stop)
- @uppy/transloadit: Support assembly cancellation (#1431 / @goto-bus-stop)
- @uppy/tus: ⚠️ breaking: will depend on ifedapoolarewaju’s fork for now, so it’s in sync with @uppy/companion and Lerna doesn’t have conflicts (11cb6504012655883ccfa202b5add55529152728 / @ifedapoolarewaju)
- @uppy/tus: fix cannot start more uploads after cancel (#1429 / @ap--)
- @uppy/website: Remove Plugins subsection, create Contributing subsection (#1435 / @kvz)
- examples: Added node-xhr, php-xhr, python-xhr (#1389 / @samuelayo, @arturi)
- website: New doc menu structure (#1405 / @kvz)

### 0.30.4

Released: 2019-04-04

| Package | Version | Package | Version |
|-|-|-|-|
| @uppy/aws-s3-multipart | 0.30.4 | @uppy/progress-bar | 0.30.4 |
| @uppy/aws-s3 | 0.30.4 | @uppy/provider-views | 0.30.4 |
| @uppy/companion-client | 0.28.4 | @uppy/react | 0.30.4 |
| @uppy/companion | 0.17.4 | @uppy/redux-dev-tools | 0.30.4 |
| @uppy/core | 0.30.4 | @uppy/robodog | 0.30.4 |
| @uppy/dashboard | 0.30.4 | @uppy/status-bar | 0.30.4 |
| @uppy/drag-drop | 0.30.4 | @uppy/thumbnail-generator | 0.30.4 |
| @uppy/dropbox | 0.30.4 | @uppy/transloadit | 0.30.4 |
| @uppy/file-input | 0.30.4 | @uppy/tus | 0.30.4 |
| @uppy/form | 0.30.4 | @uppy/url | 0.30.4 |
| @uppy/golden-retriever | 0.30.4 | @uppy/utils | 0.30.4 |
| @uppy/google-drive | 0.30.4 | @uppy/webcam | 0.30.4 |
| @uppy/informer | 0.30.4 | @uppy/xhr-upload | 0.30.4 |
| @uppy/instagram | 0.30.4 | uppy | 0.30.4 |

- build: ⚠️ remove !important (postcss-safe-important) (#1344 / @arturi)
- @uppy/core: un-hardcode concat in `youCanOnlyUploadFileTypes` locale: In some languages, it probably doesn't make much sense to put the list
of allowed file types at the end. The list of mime types/extensions may not be desired at all, so now you can omit %{types} to not show it. (#1374 / @goto-bus-stop)
- @uppy/core: ⚠️ YMPT™: Yet More Progress Tweaks — #1093 accidentally omitted file size reporting for GDrive/Dropbox uploads, this adds it back.
Unsized files (like instagram photos) now are stored with size: null instead of 0 (#1376 / @goto-bus-stop)
- @uppy/core: make allowedFileTypes extensions case insensitive (#1341 / @goto-bus-stop)
- @uppy/companion: ⚠️ fix instagram hanging uploads (#1274 / @ifedapoolarewaju)
- @uppy/companion-client: remove the use of window.location for React Native support (#1393 / @ifedapoolarewaju)
- typescript: ⚠️ fix uppy package use with allowSyntheticImports: false (#1396 / @goto-bus-stop)
- @uppy/core: ⚠️ remove console.dir, since it’s probably unnessesary now and not supported in React Native (@arturi / a4f94a8d6b475657837f7c51dfb0670cc77fc3de)
- @uppy/xhr-upload: allow customized option to set upload status (#1360 / @Mactaivsh)
- @uppy/dashboard: fix icons jiggling on hover in safari (#1410 / @lakesare)
- @uppy/dashboard: the list items are now even out (#1398 / @lakesare)
- @uppy/dashboard: remove jumpiness (mobile --> desktop) when uppy loads (#1383 / @lakesare)
- @uppy/dashboard: Protect some more styles from bleeding (#1362 / @arturi)
- build: Refactor npm scripts, clean up unused ones (#1392 / @kvz, @arturi)
- build: Speed up website deploys (73f89f08d9dde9e096285a952528976a69d923cf / @kvz)
- @uppy/xhr-upload: ⚠️ load CompanionClient appropriately (c1abfea33d0c3e80809814c1048b156028c8fcf9 / @ifedapoolarewaju)
- @uppy/companion: ⚠️ send null when download is complete (@ifedapoolarewaju / de04c7978c6713995cbf1717f6ca7ffd292cdeb1)
- @uppy/companion: overwrite bytestotal for only tus uploads (d9ec8d28f4c97da4c0dcb46fbf5804a0ee484eeb / @ifedapoolarewaju)
- @uppy/companion: install git so we can fetch tus-js-client fork (#1404 / @goto-bus-stop)
- @uppy/companion-client: ⚠️ return 401 for invalid access token (#1298 / @ifedapoolarewaju)
- @uppy/companion-client: ⚠️ add asyn wrapper around token storage (#1369 / @ifedapoolarewaju)
- @uppy/companion: Updated the callback URIs to reflect their correct location (#1366 / @HughbertD)
- @uppy/companion: do not use Uploader instance if options validation failed #1354
- @uppy/status-bar: fix StatusBar error tooltip positioning (f83b4b06d958a1f7e78885a61b645c3371feb1ae / @arturi)
- @uppy/google-drive Show thumbnails instead of a generic icon in Google Drive (#1363 / @arturi)
- @uppy/dropbox: HTTP-header-safe JSON for dropbox (#1371 / @yonahforst)
- @uppy/informer: made the tooltip not overflow the uppy container (#1382 / @lakesare)
- @uppy/aws-s3-multipart: for remote aws-s3 uploads (#1350 / @ifedapoolarewaju)
- examples: use template + demo key for transloadit-textarea example (#1375 / @goto-bus-stop)
- website: add markdown snippets example (#1379 / @arturi)
- website: provide simple framework for doing blog post series (#1373 / @kvz)
- locales: Remove outdated locales for now (#1355 / @arturi)
- @uppy/thumbnail-generator: do not export tainted canvas, fixes #1321 (#1343 / @goto-bus-stop)
- @uppy/companion: replace text only when text is valid (985fd62ed6017ea3786eefd2c222caeb26d7998e / @ifedapoolarewaju)

### 0.30.3

Released: 2019-03-08

| Package | Version | Package | Version |
|-|-|-|-|
| @uppy/aws-s3-multipart | 0.30.3 | @uppy/provider-views | 0.30.3 |
| @uppy/aws-s3 | 0.30.3 | @uppy/react | 0.30.3 |
| @uppy/companion-client | 0.28.3 | @uppy/redux-dev-tools | 0.30.3 |
| @uppy/companion | 0.17.3 | @uppy/robodog | 0.30.3 |
| @uppy/core | 0.30.3 | @uppy/status-bar | 0.30.3 |
| @uppy/dashboard | 0.30.3 | @uppy/store-default | 0.28.3 |
| @uppy/drag-drop | 0.30.3 | @uppy/store-redux | 0.28.3 |
| @uppy/dropbox | 0.30.3 | @uppy/thumbnail-generator | 0.30.3 |
| @uppy/file-input | 0.30.3 | @uppy/transloadit | 0.30.3 |
| @uppy/form | 0.30.3 | @uppy/tus | 0.30.3 |
| @uppy/golden-retriever | 0.30.3 | @uppy/url | 0.30.3 |
| @uppy/google-drive | 0.30.3 | @uppy/utils | 0.30.3 |
| @uppy/informer | 0.30.3 | @uppy/webcam | 0.30.3 |
| @uppy/instagram | 0.30.3 | @uppy/xhr-upload | 0.30.3 |
| @uppy/progress-bar | 0.30.3 | uppy | 0.30.3 |

- @uppy/dashboard: Dashboard a11y improvements: trap focus in the active panel only (#1272 / @arturi)
- @uppy/companion: Make providers support react native (#1286 / @ifedapoolarewaju)
- @uppy/xhr-upload: Reject cancelled uploads (#1316 / @arturi)
- @uppy/aws-s3: Avoid throwing error when file has been removed (#1318 / @craigjennings11)
- @uppy/companion: Remove resources requirements for companion (#1311 / @kiloreux)
- @uppy/webcam: Don’t show Smile! if countdown is false (#1324 / @arturi)
- docs: update webpack homepage URLs, update Robodog readme (#1323 / @goto-bus-stop)

### 0.30.1 - 0.30.2

| Package | Version | Package | Version |
|-|-|-|-|
| @uppy/aws-s3-multipart | 0.30.2 | @uppy/provider-views | 0.30.2 |
| @uppy/aws-s3 | 0.30.2 | @uppy/react | 0.30.2 |
| @uppy/companion-client | 0.28.2 | @uppy/redux-dev-tools | 0.30.2 |
| @uppy/companion | 0.17.2 | @uppy/robodog | 0.30.2 |
| @uppy/core | 0.30.2 | @uppy/status-bar | 0.30.2 |
| @uppy/dashboard | 0.30.2 | @uppy/store-default | 0.28.2 |
| @uppy/drag-drop | 0.30.2 | @uppy/store-redux | 0.28.2 |
| @uppy/dropbox | 0.30.2 | @uppy/thumbnail-generator | 0.30.2 |
| @uppy/file-input | 0.30.2 | @uppy/transloadit | 0.30.2 |
| @uppy/form | 0.30.2 | @uppy/tus | 0.30.2 |
| @uppy/golden-retriever | 0.30.2 | @uppy/url | 0.30.2 |
| @uppy/google-drive | 0.30.2 | @uppy/utils | 0.30.2 |
| @uppy/informer | 0.30.2 | @uppy/webcam | 0.30.2 |
| @uppy/instagram | 0.30.2 | @uppy/xhr-upload | 0.30.2 |
| @uppy/progress-bar | 0.30.2 | uppy | 0.30.2 |

- @uppy/robodog: Add Robodog to CDN (#1304 / @kvz, @arturi)

### 0.30.0

- @uppy/robodog: 📣⚠️Add Robodog — Transloadit browser SDK (#1135 / @goto-bus-stop)
- @uppy/core: Set response in Core rather than in upload plugins (#1138 / @arturi)
- @uppy/core: Don’t emit a complete event if an upload has been canceled (#1271 / @arturi)
- @uppy/companion: Support redis option (auth_pass, etc...) (#1215 / @tranvansang)
- @uppy/companion: sanitize text before adding to html (f77a102 / @ifedapoolarewaju)
- @uppy/dashboard: Update pause-resume-cancel icons (#1241 / @arturi, @nqst)
- @uppy/dashboard: Fix issues with multiple modals (#1258 / @goto-bus-stop, @arturi)
- @uppy/dashboard: Dashboard ui fixes: fix icon animation jiggling, inherit font, allow overriding outline, fix breadcrumbs, bug with x button being stuck, fix an issue with long note margin on mobile (#1279 / @arturi)
- @uppy/provider-views: update instagram nextPagePath after every fetch  (25e31e5 / @ifedapoolarewaju)
- @uppy/react: Allow changing instance in `uppy` prop (#1247 / @goto-bus-stop)
- @uppy/react: Typescript: Make DashboardModal.target prop optional (#1254 / @mattes3)
- @uppy/aws-s3: Use user provided filename / type for uploaded object, fixes #1238 (#1257 / @goto-bus-stop)
- @uppy/tus: Update to tus-js-client@1.6.0 with React Native support (#1250 / @arturi)
- build: Improve dev npm script: Use Parcel for bundled example, re-build lib automatically, don’t open browser and no ghosts mode, start companion when developing (but there’s optional npm run dev:no-companion) (#1280 / @arturi)

### 0.29.1

| Package | Version | Package | Version |
|-|-|-|-|
| @uppy/aws-s3-multipart | 0.29.1 | @uppy/provider-views | 0.29.1 |
| @uppy/aws-s3 | 0.29.1 | @uppy/react | 0.29.1 |
| @uppy/companion-client | 0.27.3 | @uppy/redux-dev-tools | 0.29.1 |
| @uppy/companion | 0.16.1 | @uppy/status-bar | 0.29.1 |
| @uppy/core | 0.29.1 | @uppy/store-default | 0.27.1 |
| @uppy/dashboard | 0.29.1 | @uppy/store-redux | 0.27.1 |
| @uppy/drag-drop | 0.29.1 | @uppy/thumbnail-generator | 0.29.1 |
| @uppy/dropbox | 0.29.1 | @uppy/transloadit | 0.29.1 |
| @uppy/file-input | 0.29.1 | @uppy/tus | 0.29.1 |
| @uppy/form | 0.29.1 | @uppy/url | 0.29.1 |
| @uppy/golden-retriever | 0.29.1 | @uppy/utils | 0.29.1 |
| @uppy/google-drive | 0.29.1 | @uppy/webcam | 0.29.1 |
| @uppy/informer | 0.29.1 | @uppy/xhr-upload | 0.29.1 |
| @uppy/instagram | 0.29.1 | uppy | 0.29.1 |
| @uppy/progress-bar | 0.29.1 | - | - |

- @uppy/react: ⚠️ Make Uppy’s React components usable from Typescript (#1131 / @mattes3)
- build: ⚠️ CJSify @uppy/core typings + add more typings tests (#1194 / @goto-bus-stop)
- build: ⚠️ Added Promise and Fetch polyfills to uppy bundle (#1187 / @arturi)
- build: ⚠️ Only rebuild changed files with `npm run build:lib` (#1237 / @goto-bus-stop)
- build: ⚠️ Remove jsnext:main since it’s been deprecated https://github.com/stereobooster/package.json#jsnextmain (#1242 / @arturi)
- @uppy/companion: ⚠️ Fix: return next page path for ig only when posts exist (e5a2694a2d95e1923dd2ca515e7d37132a5828ba / @ifedapoolarewaju)
- @uppy/status-bar: Account for MS Edge’s missing progress updates, fixes #945. Previously, upload progress would be stuck at 0% until everything is finished. With this patch, in the affected MS Edge versions, the status bar is transformed into an “indeterminate” progress state (#1184 / @goto-bus-stop)
- @uppy/dashboard: Log error if `trigger` is not found (#1217 / @goto-bus-stop)
- @uppy/xhr-upload: Fix `responseType` in IE 11, fixes #1228: The same restriction applies to responseType as to withCredentials. Both must be set after the open() call in Internet Explorer. (#1231 / @goto-bus-stop)
- @uppy/xhr-upload: Postpone timeout countdown until upload has started (i.e. has left browser concurrency queue (fixes #1190) (#1195 / @davilima6)
- website: Add polyfills to website examples that do not use prebundled uppy.js (#1229 / @goto-bus-stop)
- docs: Add privacy policy (#1196 / @arturi)
- docs: Update aws-s3.md wrt S3 public access settings (#1236 / @manuelkiessling)
- @uppy/companion: deprecate deprecate debugLogger (8f9946346904217e714e256db06b759cc3bb66b0 / @ifedapoolarewaju)
- @uppy/companion: Update morgan dependency, fixes #1227 (#1232 / @goto-bus-stop)

### 0.29.0

| Package | Version | Package | Version |
|-|-|-|-|
| @uppy/aws-s3-multipart | 0.29.0 | @uppy/progress-bar | 0.29.0 |
| @uppy/aws-s3 | 0.29.0 | @uppy/provider-views | 0.29.0 |
| @uppy/companion | 0.16.0 | @uppy/react | 0.29.0 |
| @uppy/core | 0.29.0 | @uppy/redux-dev-tools | 0.29.0 |
| @uppy/dashboard | 0.29.0 | @uppy/status-bar | 0.29.0 |
| @uppy/drag-drop | 0.29.0 | @uppy/thumbnail-generator | 0.29.0 |
| @uppy/dropbox | 0.29.0 | @uppy/transloadit | 0.29.0 |
| @uppy/file-input | 0.29.0 | @uppy/tus | 0.29.0 |
| @uppy/form | 0.29.0 | @uppy/url | 0.29.0 |
| @uppy/golden-retriever | 0.29.0 | @uppy/utils | 0.29.0 |
| @uppy/google-drive | 0.29.0 | @uppy/webcam | 0.29.0 |
| @uppy/informer | 0.29.0 | @uppy/xhr-upload | 0.29.0 |
| @uppy/instagram | 0.29.0 | uppy | 0.29.0 |

- @uppy/core: ⚠️ **breaking** Separate Core and Plugin styles — @uppy/core styles and plugins (@uppy/webcam, for example) now have to be included separately (#1167 / @arturi)
- @uppy/core: Don't pass removed file IDs to next upload step, fixes (#1148 / @goto-bus-stop)
- @uppy/core: Fixed getFileType() when passed a file with an upper case extension (#1169 / @jderrough)
- @uppy/xhr-upload: Add `responseType` option — allows configuring the XMLHttpRequest `.responseType` value (#1150 / @goto-bus-stop)
- @uppy/companion: Use `createCipheriv` instead of deprecated `createCipher` (#1149 / @goto-bus-stop)
- @uppy/companion: Store Provider instances on `this.provider` instead of `this[this.id]` (@goto-bus-stop / #1174)
- @uppy/companion: Pin grant to known stable version (@ifedapoolarewaju / #1165)
- @uppy/companion: Fix — socket does not handle server.path option (#1142 / @tranvansang)
- @uppy/status-bar: Use file sizes for progress calculations (#1153 / @goto-bus-stop)
- @uppy/webcam: Fix a bug with Webcam video overflowing its container (68730f8a1bf731898d46883e00fed937d3ab54ab / @arturi)
- docs: Add `triggerUploadOnSubmit` to Form docs, add docs about options of hiding upload/pause/resume/cancel buttons; talk about bundler-less polyfill use (@goto-bus-stop, @arturi)
- @uppy/dashboard: Better center pause/resume/cancel icons (@arturi / 5112ecf1f48bec9c67309244120fce5f005241ce)
- @uppy/react: Allow Dashboard props width and height to accept a string for 100% (#1129 / craigcbrunner)
- Added note about uppy bundle polyfils in uppy readme.md (@goto-bus-stop)

### 0.28.0

| Package | Version | Package | Version |
|-|-|-|-|
| uppy | 0.28.0 | @uppy/xhr-upload | 0.28.0 |
| @uppy/core | 0.28.0 | @uppy/react | 0.28.0 |
| @uppy/dashboard | 0.28.0 | @uppy/transloadit | 0.28.0 |
| @uppy/dropbox | 0.28.0 | @uppy/tus | 0.28.0 |
| @uppy/form | 0.28.0 | @uppy/url | 0.28.0 |
| @uppy/informer | 0.28.0 | @uppy/webcam | 0.28.0 |
| @uppy/utils | 0.28.0 | @uppy/url | 0.28.0 |
| @uppy/thumbnail-generator | 0.28.0 | @uppy/status-bar | 0.28.0 |
| @uppy/redux-dev-tools | 0.28.0 | @uppy/react | 0.28.0 |
| @uppy/provider-views | 0.28.0 | @uppy/progress-bar | 0.28.0 |
| @uppy/instagram | 0.28.0 | @uppy/informer | 0.28.0 |
| @uppy/google-drive | 0.28.0 | @uppy/golden-retriever | 0.28.0 |
| @uppy/form | 0.28.0 | @uppy/file-input | 0.28.0 |
| @uppy/dropbox | 0.28.0 | @uppy/drag-drop | 0.28.0 |
| @uppy/dashboard | 0.28.0 | @uppy/companion | 0.15.0 |
| @uppy/aws-s3 | 0.28.0 | @uppy/aws-s3-multipart | 0.28.0 |

- @uppy/core: bring back i18n locale packs (#1114 / @goto-bus-stop, @arturi)
- @uppy/companion: option validation (can use https://npm.im/ajv + JSON schema)
- @uppy/companion: Remove duplicate typescript dependency (#1119 / @goto-bus-stop)
- @uppy/companion: ⚠️ **breaking** Migrate provider adapter to Companion: saves 5KB on the frontend, all heavy lifting moved to the server side (#1093 / @ifedapoolarewaju)
- @uppy/core: single-use Uppy instance: adds an `allowMultipleUploads` option to @uppy/core. If set to false, uppy.upload() can only be called once. Afterward, no new files can be added and no new uploads can be started. This is intended to serve the `<form>`-like use case. (#1064 / @goto-bus-stop)
- @uppy/dashboard: Auto close after finish using `closeAfterFinish: true` (#1106 / @goto-bus-stop)
- @uppy/dashboard: call `hideAllPanels` after a file is added in Dashboard, instead of `toggleAddFilesPanel(false)` that didn’t hide some panels
- @uppy/status-bar: ⚠️ **breaking** Add spinner, pause/resume as small round buttons, different color for encoding; Added separate options for hiding pause/resume and cancel button; Added more statuses to the Dashboard, like “Upload complete”, “Upload paused” and “Uploading 5 files” (#1097 / @arturi)
- @uppy/url: add end2end test for Url plugin (#1120 / @ifedapoolarewaju)
- @uppy/transloadit: add end2end test for @uppy/transloadit (#1086 / @arturi)
- @uppy/thumbnail-generator: Add thumbnail generation integration test (#970 / @goto-bus-stop)
- @uppy/thumbnail-generator: Allow to constrain thumbnail height, fixes #979 (@richartkeil / #1096)
- @uppy/thumbnail-generator: Fix JPG previews on Edge (#1092 / @goto-bus-stop)
- @uppy/aws-s3: use RequestClient, it contains the Uppy Companion specific stuff, so we don't have to think about that when working on the S3 plugin. (#1091 / @goto-bus-stop)
- @uppy/transloadit: Add `COMPANION_PATTERN` constant (#1104 / @goto-bus-stop)
- @uppy/transloadit: Error tweaks (#1103 / @goto-bus-stop)
- @uppy/webcam: Fix getting data from Webcam recording if mime type includes codec metadata (#1094 / @goto-bus-stop)
- @uppy/core: remove upload-cancel event, file-removed should be enough (#1069 / @arutri)
- meta: document events, deprecate unused (#1069 / @arturi)
- meta: New demo video/gif and website frontpage code sample (#1099 / @arturi)
- meta: Update react.md (#1110 / @asmt3)
- meta: Add missing addMoreFiles string to locale (#1111 / @FWirtz)
- meta: Release script improvements: generate nicer releases and a nicer commit history. (#1122 / @goto-bus-stop)
- meta: Add release documentation. eg: test on transloadit website, check examples on the uppy.io website (@goto-bus-stop)

### 0.27.5

Released: 2018-09-27

| Package | Version | Package | Version |
|-|-|-|-|
| uppy | 0.27.5 | @uppy/instagram | 0.27.5 |
| @uppy/core | 0.27.3 | @uppy/react | 0.27.5 |
| @uppy/dashboard | 0.27.5 | @uppy/transloadit | 0.27.5 |
| @uppy/dropbox | 0.27.4 | @uppy/tus | 0.27.5 |
| @uppy/form | 0.27.4 | @uppy/url | 0.27.5 |
| @uppy/informer | 0.27.4 | @uppy/webcam | 0.27.4 |

- core: Add `onMount()` and `this.parent` to Plugin (#1062 / @arturi)
- core: Call `removeFile` on each file when doing `cancelAll` (#1058 / @arturi)
- dashboard: Fixing “ResizeObserver is not a constructor”, issue #1070, by doing `require('resize-observer-polyfill').default || require('resize-observer-polyfill')` (#1078 / @yoldar, @arturi, @goto-bus-stop)
- dashboard: Only show the plus button if `props.totalFileCount < props.maxNumberOfFiles` (#1063 / @arturi)
- status-bar: use `uppy-Root` in Status Bar when it’s mounted in DOM (#1081 / @arturi)
- docs: added `uppy.off()` info (#1077 / @dviry)
- docs: quick start guide, add simple HTML page snippet with Uppy https://community.transloadit.com/t/quick-start-guide-would-be-really-helpful/14605 (#1068 / @arturi)

### 0.27.4

Released: 2018-09-18

New versions in this release:

| Package | Version | Package | Version |
|-|-|-|-|
| uppy | 0.27.4 | @uppy/instagram | 0.27.4 |
| @uppy/companion | 0.14.4 | @uppy/react | 0.27.4 |
| @uppy/core | 0.27.2 | @uppy/transloadit | 0.27.4 |
| @uppy/dashboard | 0.27.4 | @uppy/tus | 0.27.4 |
| @uppy/dropbox | 0.27.3 | @uppy/url | 0.27.4 |
| @uppy/form | 0.27.3 | @uppy/webcam | 0.27.3 |
| @uppy/informer | 0.27.3 | - | - |

Changes:

- build: Add initial version table script (@goto-bus-stop)
- build: Add more checks to release script (#1050 / @goto-bus-stop)
- build: start companion once in tests (#1052 / @ifedapoolarewaju)
- buid: set companion config values when running test (@ifedapoolarewaju)
- @uppy/core: Note that the `<script>` tag should come at the bottom of the page (#1043 / @arturi)
- @uppy/dashboard: Add paddings and remove outline-offset for tab buttons so that the outline is visible (26037ac145111d3c636a63840bb4daa61304bae5 / @arturi)
- @uppy/dashboard: Replace updateDashboardElWidth with ResizeObserver (using resize-observer-polyfill) (#1053 / @arturi)
- @uppy/dashboard: Add showSelectedFiles option (#1055 / @arturi)
- @uppy/dashboard: Fix incorrect title (tooltip) message on file preview by refactoring (#1056 / @arturi)
- @uppy/companion: Google Drive: Support Team Drives (#978 / @pauln)
- @uppy/companion: Provider integration test fixes #(1013 / @goto-bus-stop)
- @uppy/companion: Fix bug: oauth always redirects to root path (#1030 / @tranvansang)
- @uppy/companion: Fix certificate generation for companion (#1041 / @kiloreux)

### 0.27.3

Released: 2018-09-03.

New versions in this release:

| Package | Version | Package | Version |
|-|-|-|-|
| uppy | 0.27.3 | @uppy/instagram | 0.27.3 |
| @uppy/aws-s3-multipart | 0.27.2 | @uppy/progress-bar | 0.27.2 |
| @uppy/aws-s3 | 0.27.2 | @uppy/provider-views | 0.27.2 |
| @uppy/companion-client | 0.27.2 | @uppy/react | 0.27.3 |
| @uppy/companion | 0.14.3 | @uppy/redux-dev-tools | 0.27.2 |
| @uppy/core | 0.27.1 | @uppy/status-bar | 0.27.2 |
| @uppy/dashboard | 0.27.3 | @uppy/thumbnail-generator | 0.27.2 |
| @uppy/drag-drop | 0.27.2 | @uppy/transloadit | 0.27.3 |
| @uppy/dropbox | 0.27.2 | @uppy/tus | 0.27.3 |
| @uppy/file-input | 0.27.2 | @uppy/url | 0.27.3 |
| @uppy/form | 0.27.2 | @uppy/utils | 0.27.1 |
| @uppy/golden-retriever | 0.27.2 | @uppy/webcam | 0.27.2 |
| @uppy/google-drive | 0.27.3 | @uppy/xhr-upload | 0.27.2 |
| @uppy/informer | 0.27.2 | - | - |

Changes:

- build: Update readme contributors list before publish (#1023 / @goto-bus-stop)
- build: Enable cssnano safe mode. Fixes `z-index` primarily. (@goto-bus-stop)
- @uppy/status-bar: Show number of started uploads, fixes #983 (@goto-bus-stop)
- @uppy/thumbnail-generator: Remove image clear code, fixes #1025. (#1028 / @goto-bus-stop)
- @uppy/aws-s3-multipart: Proper cleanup on cancellation, fixes #992 (#1021 / @goto-bus-stop)
- @uppy/utils: Add fallback to `getFileType` (#1022 / @goto-bus-stop)
- @uppy/transloadit: Lazy load socket.io-client, avoiding `buffer` warnings in IE10 when using the `uppy` CDN package. (#1019 / @goto-bus-stop)
- @uppy/webcam: Fix for Cordova mangling new File instances (#1034 / @firesharkstudios)
- @uppy/xhr-upload: Add file name to Blob instance uploads (#1034 / @firesharkstudios)
- @uppy/transloadit: Only use socket.io's WebSocket transport. (#1029 / @goto-bus-stop)
- @uppy/companion: Rename `UPPYSERVER_` environment variables to `COMPANION_` + more. The old names still work for now but will be dropped in a future release (#1037 / @kvz)
- ⚠️ **breaking** @uppy/transloadit: Change hosted Companion URLs to `https://api2.transloadit.com/companion`, using the hosted uppy-server URLs will now throw an error (#1038 / @goto-bus-stop)

### 0.27.2

Released: 2018-08-23.

New versions in this release:

| Package | Version | Package | Version |
|-|-|-|-|
| uppy | 0.27.2 | @uppy/react | 0.27.2 |
| @uppy/companion | 0.14.2 | @uppy/transloadit | 0.27.2 |
| @uppy/dashboard | 0.27.2 | @uppy/tus | 0.27.2 |
| @uppy/google-drive | 0.27.2 | @uppy/url | 0.27.2 |
| @uppy/instagram | 0.27.2 | - | - |

Changes:

- @uppy/companion: Auto deploy Companion. (#1008 / @kiloreux)
- @uppy/transloadit: Refactors and add fallback if socket connection fails. (#1011 / @goto-bus-stop)
- ci: No need to web:install if we're not deploying. (#1012 / @goto-bus-stop)

### 0.27.1

Released: 2018-08-16.

New versions in this release:

| Package | Version | Package | Version |
|-|-|-|-|
| uppy | 0.27.1 | @uppy/instagram | 0.27.1 |
| @uppy/aws-s3-multipart | 0.27.1 | @uppy/progress-bar | 0.27.1 |
| @uppy/aws-s3 | 0.27.1 | @uppy/provider-views | 0.27.1 |
| @uppy/companion-client | 0.27.1 | @uppy/react | 0.27.1 |
| @uppy/companion | 0.14.1 | @uppy/redux-dev-tools | 0.27.1 |
| @uppy/dashboard | 0.27.1 | @uppy/status-bar | 0.27.1 |
| @uppy/drag-drop | 0.27.1 | @uppy/thumbnail-generator | 0.27.1 |
| @uppy/dropbox | 0.27.1 | @uppy/transloadit | 0.27.1 |
| @uppy/file-input | 0.27.1 | @uppy/tus | 0.27.1 |
| @uppy/form | 0.27.1 | @uppy/url | 0.27.1 |
| @uppy/golden-retriever | 0.27.1 | @uppy/webcam | 0.27.1 |
| @uppy/google-drive | 0.27.1 | @uppy/xhr-upload | 0.27.1 |
| @uppy/informer | 0.27.1 | - | - |

Changes:

- @uppy/companion: use explicit typescript devDependency.
- @uppy/companion: rename Server → Companion in documentation (#1007 / @goto-bus-stop)
- website: Load all prism languages (#1004 / @goto-bus-stop)
- @uppy/core: Fix peerDependencies of plugin packages. (#1005 / @goto-bus-stop)
- @uppy/companion-client: Send cookies with fetch requests (#1000 / @geoffappleford)
- Add e2e test for providers (#990 / @ifedapoolarewaju)
- website: attempt to fix font sizes on mobile vs desktop (@arturi)
- @uppy/dashboard:  show note and “powered by” when no acquire/sources plugins are used too (@arturi)
- Update dependencies. (#995 / @goto-bus-stop)

### 0.27.0

Released: 2018-08-11.

- @uppy/aws-s3-multipart: Check for file existance (#981 / @bartvde)
- @uppy/aws-s3: Abort all chunk requests when aborting the multipart upload (#967 / @pekala)
- @uppy/aws-s3: Catch and handle errors in prepareUploadPart (#966 / @pekala)
- @uppy/companion: ⚠️ **breaking** rename uppy-server to @uppy/companion (#953 / @ifedapoolarewaju)
- @uppy/companion: google Drive — move to v3 API (#977 / @pauln)
- @uppy/core: allow editing plugin titles (names) so that e.g. “Camera” can be translated into different languages, fixes #920 (#942 / @arturi)
- @uppy/core: fix `setPluginState` (#968 / @goto-bus-stop)
- @uppy/core: make Uppy run in React Native (by adding `window !== undefined` check) (@arturi / #960)
- @uppy/core: remove all: initial — was causing issues when multiple uppy stylesheets are used (#942 / @arturi)
- @uppy/core: ⚠️ **breaking**  default `autoProceed` to `false` (#961 / @arturi)
- @uppy/dashboard: downgrade `drag-drop` module to support folders again (#942 / @arturi)
- @uppy/dashboard: fix animation — wait for closing animation to finish before opening modal (#942 / @arturi)
- @uppy/dashboard: ⚠️ **breaking** Introduce `.uppy-size--md` and `.uppy-size--lg` breakpoint classes; throttle the function that checks for width (#942 / @arturi)
- @uppy/dashboard: ⚠️ **breaking** UI overhaul: AddFiles panel, significantly improved mobile styles,  (#942 / @arturi, @nqst)
- @uppy/informer: ⚠️ **breaking** make it monochrome and round. always gray, no status colors (#942 / @arturi)
- @uppy/provider-views: fix wrong 'no files available' msg flash (#938 / @ifedapoolarewaju)
- @uppy/url: fix Url plugin reacting to wrong drop/paste events, add ignoreEvent (#942 / @arturi)
- @uppy/webcam: add webcam permission screen i18 strings, fixes #931 (#942 / @arturi)
- build: Add object rest spread transform (#965 / @goto-bus-stop)
- build: Split integration tests and add one using create-react-app (#952 / @goto-bus-stop)
- build: Upload to CDN when commit starts with “Release” (#989 / @arturi)
- website: docs fixes and improvements @@AJvanLoon)
- website: list bundle sizes for each package on stats page (#962 / @goto-bus-stop)

### 0.26.0

Released: 2018-06-28.

- ⚠️ **breaking** split into many packages (#906 / @goto-bus-stop, @arturi)
- xhr-upload: Add `withCredentials` option (#874 / @tuoxiansp)
- utils: Move single-use utils into their appropriate packages. (#926 / @goto-bus-stop)
- core: Export Plugin class from @uppy/core (#924 / @goto-bus-stop)
- Typescript typings improvements (#923 / @goto-bus-stop)
- core: change focus to solid line for all elements (ade214e5aab822e1fc3ab8e0fac80c4fc04d7bc3 / @arturi)
- dashboard: fix Dashboards tabs overflow by adding scroll; improve scroll (b974244c7f4e01adcf2478b7f651dada63d342f1 / @arturi)

### 0.25.6

Released: 2018-06-25.

- core: ⚠️ **breaking** rename `host` option to `serverUrl` (#905 / @ifedapoolarewaju)
- dashboard: added browser back button listening (#575 / @zcallan)
- core: Split utils into separate files (#899 / @goto-bus-stop)
- providers: Better provider errors (#895 / @arturi)
- instagram: better thumbnail quality for ig (#901, #887 / @ifedapoolarewaju)
- core: add `types` to uppy npm package (#0c2d66e8ac005d6a4200948de1bc3a44057f0393 / @arturi)

### 0.25.5

Released: 2018-06-13.

- build: exclude and ignore `node_modules` from `test/endtoend` (@arturi, @kvz / #a60c2f0c641f7db580937ebbc0884e25c8ef8583, #355f696a74d8ec56381578f1fb5ad9c913fe8200)

### 0.25.4

Released: 2018-06-13.

- providers: hanging URL upload (#8e13f416f74e7a453e7bdc829e9618f3b7d68804 / @ifedapoolarewaju)
- url: fix input focus (#3f9aa3bb7fc7ce5814fe50268a6f88f5965d9f16 / @arturi)

### 0.25.3

Released: 2018-06-12.

- core: fix/refactor `uppy.close()` and `uppy.removePlugin(plugin)`: Remove plugins immutably when uppy.close() is called, not just uninstall; emit event `plugin-remove` before removing plugin; remove plugins from Dashboard when they are removed from Uppy; check if plugin exists in Uppy before re-rendering, since debounced re-render can happen after a plugin is removed, that’s been causing issues in #890 (#898 / @arturi)
- tests: run integration tests with npm-installed uppy (#880 / @ifedapoolarewaju)
- xhrupload: add withCredentials option (#874 / @tuoxiansp, @b1ncer)
- xhrupload: Move .withCredentials assignment to after open(): IE 10 doesn't allow setting it before open() is called (#2698b599d716743bbf7ed3ac70c648fef0fd8976 / @goto-bus-stop)
- thumbnailgenerator: Polyfill Math.log2 since IE11 doesn't support this method (#4ddc9da47b13c9dfe49155d8c3bcd76b9fa494f2. #892 / @DJWassink)
- core: add eslint-plugin-compat (@goto-bus-stop, #894)
- dashboard: remove Dashboard bottom margin, since “powered by” has been moved (#a561e4e7a2c18f5092ba03185e0836ffa6796d04 / @arturi)
- dashboard: fix Dashboard open/close animation on small screen (#982d27f62693c0eb026e381d10157afffe1eeb64 / @arturi)
- awss3: Don't set uploadURL when success_action_status was missing (#900 / @goto-bus-stop)
- thumbnailgenerator: Add id option to ThumbnailGenerator (#8cded8160b19d3324d9e14be122c4038ed0b9403 / @arturi)
- react: tiny improvement for Uppy React example (645e15166a6bd100351de131982df080bc71aac6 / @arturi)

### 0.25.2

Released: 2018-06-05.

- transloadit: `file.remote` --> `file.remote.host`, since `remote` is an object (aa8247b6e2aeffc5aa237b983d88faae53819133 / @ifedapoolarewaju, @arturi)
- dashboard: Move `poweredByUppy` inside the Dashboard (a5f23c7fd57a0a0a554580b5d5423f54b39c2444 / @arturi)

### 0.25.1

Released: 2018-06-05.

- provider: fix — match origin pattern for non-static hosts, add `hostPattern` option — a regular expression, for Uppy Server running on `server1.example.com` and `server2.example.com`, you should set `hostPattern: '.example.com$'` (644da749dfb4ecc5c32c744f155fc4c1b07fce13 / @ifedapoolarewaju)
- provider: fix — check for non protocol defined urls in provider requests (5af90f4fe5c10ee4f32cc4471458cea994ef519a / @ifedapoolarewaju)
- provider: fix — strip protocol before comparing urls (a22c897013e3de5b324bb31683706e8390169978 / @ifedapoolarewaju)
- provider: feature: display username in provider view by @ifedapoolarewaju, this is a fix, got lost in PR merge/rebase (1f3a2bb7ddce2b6f1eaa5476be28cebb4529a3bd / @ifedapoolarewaju)
- provider: Tolerate trailing slashes in `host` options (having a trailing slash in a host option used to break providers) (#885 / @goto-bus-stop)
- s3: Fix uploadURL for presigned PUT uploads — strips the query string from the URL used for a successful PUT upload to determine the `uploadURL` (#886 / @goto-bus-stop)
- dashboard: fix line-height in Dashboard tabs (3a7ee860340afcf7abf61be38b0e1398fbe75923 / @arturi)
- docs: typos and polish (@AJvanLoon)
- website: improve syntax highlighting on the website — uses prismjs for syntax highlighting instead of highlight.js; the primary motivation is that highlight.js does not support JSX, while prism does (#884 / @goto-bus-stop)

### 0.25.0

Released: 2018-06-01.

- core: ⚠️ **breaking** Removed `.run()` (to solve issues like #756), just `.use()` all the way (#793 / goto-bus-stop)
- core: ⚠️ **breaking** Changed some of the strings that we were concatenating in Preact, now their interpolation is handled by the Translator instead. This is important for languages that have different word order than English. (#845 / @goto-bus-stop)
Changed strings:
  - core: `failedToUpload` needs to contain `%{file}`, substituted by the name of the file that failed
  - dashboard: `dropPaste` and `dropPasteImport` need to contain `%{browse}`, substituted by the "browse" text button
  - dashboard: `editing` needs to contain `%{file}`, substituted by the name of the file being edited
  - dashboard: `fileSource` and `importFrom` need to contain `%{name}`, substituted by the name of the provider
  - dragdrop: `dropHereOr` needs to contain `%{browse}`, substituted by the "browse" text button
- providers: ⚠️ **breaking** select files only after “select” is pressed, don’t add them right away when they are checked — better UI + solves issue with autoProceed uploading in background, which is weird; re-read https://github.com/transloadit/uppy/pull/419#issuecomment-345210519(#826 / @goto-bus-stop, @arturi)
- core: Add error if trying to setFileState() for a file that’s been removed; clear error on cancelAll (#864 / @goto-bus-stop, @arturi)
- core: Debounce render calls again, fixes #669 (#796 / @goto-bus-stop)
- core: add more mime-to-extension mappings from https://github.com/micnic/mime.json/blob/master/index.json (#806 /@arturi, @goto-bus-stop)
- core: addFile not passing restrictions shouldn’t throw when called from UI (@arturi)
- core: set `bytesUploaded = bytesTotal` when upload is complete (#f51ab0f / @arturi)
- core: use uppy.getState() instead of uppy.state (#863 / @goto-bus-stop)
- dashboard & statusbar: allow to hide cancel, pause-resume and retry buttons: hideUploadButton: false, hideRetryButton: false, hidePauseResumeCancelButtons: false (#821, #853 / @mrbatista, @arturi)
- dashboard: Dashboard open/close animation; move ESC and TAB event listener, improve FOCUSABLE_ELEMENTS, update docs (#852 / @arturi)
- dashboard: Don’t use h1-h6 tags (add role=heading), might solve some styling issues for embedded Uppy; fix weird artifacts instead of ellipsis issue (#868 / @arturi)
- dashboard: Use i18n for save/cancel in Dashboard file card (#841 / @arturi)
- dashboard: disallow removing files if bundle: true in XHRUpload (#853 / @arturi)
- docs: improve on React docs https://uppy.io/docs/react/, add small example for each component: Dashboard, DragDrop, ProgressBar, etc; more plugin options, better group (#845 / @goto-bus-stop)
- provider: Fix an issue where .focus() is scrolling the page, same as in UrlUI (#51df805 / @arturi)
- provider: show message for empty provider files (#ff628b6 / @ifedapoolarewaju)
- providers: Add user/account names to Uppy provider views (61bf0a7 / @ifedapoolarewaju)
- providers: display username in provider view (61bf0a7 / @ifedapoolarewaju)
- react: Added tests for mounting/unmounting React components (#854 / @goto-bus-stop)
- react: Fixed plugin ID mismatch in React components, fixes #850 (#854 / @goto-bus-stop)
- s3: implement multipart uploads (#726 / @goto-bus-stop)
- tus: add `filename` and `filetype`, so that tusd servers knows what headers to set (#844 / @vith)
- ui-plugins: Add try/catch to `addfile()` calls from UI plugins (@arturi / #867)
- uppy-server: benchmarks / stress test, large file, uppy-server / tus / S3 (10 GB) (@ifedapoolarewaju)
- uppy-server: document docker image setup for uppy-server (@ifedapoolarewaju)
- url: Add support for drag-dropping urls, links or images from webpages (#836 / @arturi)
- webcam: swap record/stop button icons, fixes #859 (#fdcca95 / @arturi)
- xhrupload: fix bytesUploaded and bytesTotal for bundled progress (#864 / @arturi)
- xhrupload: fix retry/timer issues, add timer.done() to `cancel-all` events; disable progress throttling in Core; Ignore progress events in timeout tracker after upload was aborted (#864 / @goto-bus-stop, @arturi)
- Server: Allow custom headers to be set for remote multipart uploads (@ifedapoolarewaju)
- Server: Add type to metadata as `filetype`
- uppy/uppy-server: refactor oauth flow tonot use cookies anymore (@ifedapoolarewaju)

### 0.24.4

Released: 2018-05-14.

- core: Pass `allowedFileTypes` and `maxNumberOfFiles` to `input[type=file]` in UI components: Dashboard, DragDrop, FileInput (#814 / @arturi)
- transloadit: Update Transloadit plugin's Uppy Server handling (#804 / @goto-bus-stop)
- tus: respect `limit` option for upload parameter requests (#817 / @ap--)
- docs: Explain name `metadata` vs. `$_FILES[]["name"]` (#1c1bf2e / @goto-bus-stop)
- dashboard: improve “powered by” icon (#0284c8e / @arturi)
- statusbar: add default string for cancel button (#822 / @mrbatista)

### 0.24.3

Released: 2018-05-10.

- core: add `uppy.getFiles()` method (@goto-bus-stop / #770)
- core: merge meta data when add file (#810 / @mrbatista)
- dashboard: fix duplicate plugin IDs, see #702 (@goto-bus-stop)
- dashboard/statusbar: fix some unicode characters showing up as gibberish (#787 / @goto-bus-stop)
- dashboard: Fix grid item height in remote providers with few files (#791 / @goto-bus-stop)
- dashboard: Add `rel="noopener noreferrer"` to links containing `target="_blank"` (#767 / @kvz)
- instagram: add extensions to instagram files (@ifedapoolarewaju)
- transloadit: More robust failure handling for Transloadit, closes #708 (#805 / @goto-bus-stop)
- docs: Document "headers" upload parameter in AwsS3 plugin (#780 / @janko-m)
- docs: Update some `uppy.state` docs to align with the Stores feature (#792 / @goto-bus-stop)
- dragdrop: Add `inputName` option like FileInput has, set empty value="", closes #729 (#778 / @goto-bus-stop, @arturi)
- docs: Google Cloud Storage setup for the AwsS3 plugin (#777 / goto-bus-stop)
- react: Update React component PropTypes (#776 / @arturi)
- statusbar: add some spacing between text elements (#760 / @goto-bus-stop)

### 0.24.2

Released: 2018-04-17.

- dashboard: Fix showLinkToFileUploadResult option (@arturi / #763)
- docs: Consistent shape for the getResponseData (responseText, response) (@arturi / #765)

### 0.24.1

Released: 2018-04-16.

- dashboard: ⚠️ **breaking** `maxWidth`, `maxHeight` --> `width` and `height`; update docs and React props too; regardless of what we call those internally, this makes more sense, I think (@arturi)
- core: Avoid important for those styles that need to be overriden by inline-styles + microtip (@arturi)
- tus & xhrupload: Retain uppy-server error messages, fixes #707 (@goto-bus-stop / #759)
- dragdrop: Link `<label>` and `<input>`, fixes #749 (@goto-bus-stop / #757)

### 0.24.0

Released: 2018-04-12.

- core: ⚠️ **breaking** !important styles to be immune to any environment/page, look at screenshots in #446. Use `postcss-safe-important` (look into http://cleanslatecss.com/ or https://github.com/maximkoretskiy/postcss-autoreset or increasing specificity with .uppy prefix) (#744 / @arturi)
- core: ⚠️ **breaking** `onBeforeFileAdded()`, `onBeforeUpload()` and `addFile()` are now synchronous. You can no longer return a Promise from the `onBefore*()` functions. (#294, #746, @goto-bus-stop, @arturi)
- statusbar: ⚠️ **breaking** Move progress details to second line and make them optional (#682 / @arturi)
- core: Add uppy-Root to a DOM el that gets mounted in mount (#682 / @arturi)
- core: Fix all file state was included in progress accidentally (#682 / @arturi)
- dashboard: Options to disable showLinkToFileUploadResult and meta editing if metaFields is not provided (#682 / @arturi)
- dashboard: Remove dashed file icon for now (#682 / @arturi)
- dashboard: Add optional whitelabel “powered by uppy.io” (@nqst, @arturi)
- dashboard: Huge UI redesign, update provider views, StatusBar, Webcam, FileCard (@arturi, @nqst)
- docs: Update uppy-server docs to point to Kubernetes (#706 / @kiloreux)
- docs: Talk about success_action_status for POST uploads (#728 / @goto-bus-stop)
- docs: Add custom provider example (#743 / @ifedapoolarewaju)
- docs: Addmore useful events, i18n strings, typos, fixes and improvements following Tim’s feedback (#704 / @arturi)
- goldenretriever: Regenerate thumbnails after restore (#723 / @goto-bus-stop)
- goldenretriever: Warn, not error, when files cannot be saved by goldenretriever (#641 / @goto-bus-stop)
- instagram: Use date&time as file name for instagram files (#682 / @arturi)
- providers: Fix logging out of providers (#742 / @goto-bus-stop)
- providers: Refactor Provider views: Filter, add showFilter and showBreadcrumbs (#682 / @arturi)
- react: Allow overriding `<DashboardModal />` `target` prop (#740, @goto-bus-stop)
- s3: Support fake XHR from remote uploads (#711, @goto-bus-stop)
- s3: Document Digital Ocean Spaces
- s3: Fix xhr response handlers (#625, @goto-bus-stop)
- statusbar: Cancel button for any kind of uploads (@arturi, @goto-bus-stop)
- url: Add checks for protocols, assume `http` when no protocol is used (#682 / @arturi)
- url: Refactor things into Provider, see comments in  https://github.com/transloadit/uppy/pull/588; exposing the Provider module and the ProviderView to the public API (#727 / @ifedapoolarewaju, @arturi)
- webcam: Styles updates: adapt for mobile, better camera icon, move buttons to the bottom bar (#682 / @arturi)
- server: Fixed security vulnerability in transient dependency [#70](https://github.com/transloadit/uppy-server/issues/70) (@ifedapoolarewaju)
- server: Auto-generate tmp download file name to avoid Path traversal (@ifedapoolarewaju)
- server: Namespace redis key storage/lookup to avoid collisions (@ifedapoolarewaju)
- server: Validate callback redirect url after completing OAuth (@ifedapoolarewaju)
- server: Reduce the permission level required by Google Drive (@ifedapoolarewaju)
- server: Auto-generate Server secret if none is provided on startup (@ifedapoolarewaju)
- server: We implemented a more standard logger for Uppy Server (@ifedapoolarewaju)
- server: Added an example project to run Uppy Server on Serverless (@ifedapoolarewaju)

### 0.23.3

- docs: add “Writing Plugins” (@goto-bus-stop)
- docs: Update aws-s3.md, xhrupload.md (#692 / @bertho-zero)
- docs: Typos, fixes and improvements (@tim-kos, @ifedapoolarewaju, @arturi / #704)
- core: add Google Drive to S3 + uppy-server example, update docs (@goto-bus-stop / #711)
- s3: Support fake XHR from remote uploads (@goto-bus-stop / #711)
- dashboard: fix FileItem titles (#696 / @bertho-zero)
- form: Fix `get-form-data` being undefined when built with Rollup (#698 / @goto-bus-stop)
- transloadit: Capitalise Assembly in user facing messages (#699 / @goto-bus-stop)
- core: Add yaml file type (#710 / @jessica-coursera)
- core: Clear uploads on `cancelAll` (#664 / @goto-bus-stop)
- core: Remove Redux state sync plugin (#667 / @goto-bus-stop)
- core: merge of restrictions (#677 / @richmeij)
- core: Check for empty URL (#681 / @arturi)
- build: Use babel-preset-env, drop modules transform, use CommonJS in test files (#714 / @goto-bus-stop)
- dashboard: Remove semiTransparent for good (#704 / @arturi)
- url: Prevent scrolling when focusing on input when Url tab is opened (#179bdf7 / @arturi)

### 0.23.2

- core: ⚠️ **breaking** Emit full file object instead of fileID in events like uppy.on('event', file, data) (#647 / @arturi)
- core: Fix merging locale strings in Core (#666 / @goto-bus-stop)
- s3: Check upload parameters shape, fixes #653 (#665 / @goto-bus-stop)
- docs: Add more Core events to docs (@arturi)
- xhrupload: Clear timer when upload is removed in XHRUpload (#647 / @arturi)
- xhrupload: Fix XHRUpload.js error handling (#656 / @rhymes)
- tus: Configure uploadUrl for uppy-server uploads (#643 / @goto-bus-stop)

### 0.23.1

- xhrupload: ⚠️ **breaking** Revamped XHR response handling: This adds a response key to files when the upload completed (regardless of whether it succeeded). file.response contains a status and a data property. data is the result of getResponseData. One change here is that getResponseData is also called if there was an error, not sure if that's a good idea; Also changed events to emit file objects instead of IDs here because it touches many of the same places. (#612 / @goto-bus-stop)
- transloadit: ⚠️ **breaking** Embeded tus plugin: When importFromUploadURLs is not set, add the Tus plugin with the right configuration. (#614 / @goto-bus-stop)
- transloadit: Allow easy passing of form fields (#593 / @goto-bus-stop)
- s3: Updated XHR response handling, fixes (#624 / @goto-bus-stop)
- core: Revamped `addFile()` rejections (#604 / @goto-bus-stop)
- core: Added wrapper function for emitter.on, so you can chain uppy.on().run()... (#597 / @arturi)
- core: Fix progress events causing errors for removed files (#638 / @arturi)
- statusbar: Use translations for Uploading / Paused text, fixes #629 (#640 / goto-bus-stop)
- thumbnailgenerator: Upsizing image if smaller than thumbnail size, fix infinite loop (#637 / @phitranphitranphitran)
- website: Added Transloadit example to website (#603 / @arturi)

### 0.23.0

Released: 2018-02-11.

- core: Allow plugins to add data to result object. Return `processing` results among with `upload` results in `complete` event and `upload()` promise (#527 / @goto-bus-stop)
- core: Move limiting to different point, to fix StatusBar and other UI issues #468 (#524, #526 / @goto-bus-stop)
- core: Add uploadID to complete event (#569 / @richardwillars)
- core: Allow chanining after .on() and .off() to improve ergonomics (#597 / @arturi)
- core: Allow user to override sass variables (#555 / @chao)
- core: Move preview generation to separate plugin, add queuing (#431 / @richardwillars)
- core: Third-party extension, uppy-store-ngrx https://github.com/rimlin/uppy-store-ngrx/ (#532 / @rimlin)
- core: Warn, not error, when file cannot be added due to restrictions? (#604, #492 / @goto-bus-stop)
- dashboard: Add more i18n strings (#565 / @arturi)
- dashboard: Fix modal and page scroll (#564 / @arturi)
- dashboard: Refactor provider views (#554 / @arturi)
- dashboard: Restore focus after modal has been closed (#536 / @arturi)
- dashboard: Use empty input value so same file can be selected multiple times (@arturi / #534)
- dashboard: Use more accessible tip lib microtip (#536 / @arturi)
- docs: Add PHP snippets to XHRUpload docs (#567 / @goto-bus-stop)
- meta: Added instruction to fork the repo first (#512 / muhammadInam)
- meta: Automatically host releases on edgly and use that as our main CDN (#558 / @kvz)
- meta: Dependency version updates (#523 / @goto-bus-stop)
- meta: Remove unused files from published package (#586 / @goto-bus-stop)
- s3: Respect `limit` option for upload parameter requests too; fix isXml() check when no content-type is available (#545, #544, #528 / @goto-bus-stop)
- statusbar: Fix status text still showing when statusbar is hidden (#525 / @goto-bus-stop)
- test: Alter jest testPathPattern to current dir, add chai (#583 / @arturi)
- thumbnail: Add thumbnail generation plugin (#461 / @richardwillars)
- thumbnail: Fix blank preview thumbnails for images in Safari; use slightly different stap scaling (#458, #584 / @arturi)
- transloadit: Add `transloadit:assembly-executing` event (#547 / @goto-bus-stop)
- transloadit: Add assembly results to to the `complete` callback (#527 / @goto-bus-stop)
- transloadit: Easily pass form fields (#593 / @goto-bus-stop)
- tus: `resume: false` — don’t store url (@arturi / #507)
- uppy-server: Detect file upload size from the server (@ifedapoolarewaju)
- uppy-server: Fix circular json stringify error (@ifedapoolarewaju)
- uppy-server: Load standalone server options via config path (@ifedapoolarewaju)
- uppy-server: Pass response from uppy-server upload’s endpoint (#591 / @ifedapoolarewaju)
- uppy-server: Schedule job to delete stale upload files (@ifedapoolarewaju)
- uppy-server: Security audit, ask @acconut
- uppy-server: Support localhost urls as endpoints (@ifedapoolarewaju)
- url: New plugin that imports files from urls (#588 / @arturi, @ifedapoolarewaju)
- webcam: Font styling for Webcam option (#509 / @muhammadInam)
- webcam: Mirror image preview, add option to select which camera is used to capture, try filling the whole Dashboard with webcam preview image, remove URL.createObjectURL() (#574 / @arturi, @nqst)
- website: Add Transloadit example to website (#603 / @arturi)
- website: Doc fixes (#563 / @arturi)
- website: Improve the Contributing guide (#578 / @arturi)
- xhrupload: Add bundle option to send multiple files in one request (#442 / @goto-bus-stop)
- xhrupload: Prevent files from being uploaded multiple times in separate uploads (#552 / @richardwillars)
- xhrupload: Refactor response and error handling (#591 / @goto-bus-stop, @arturi, @ifedapoolarewaju)

### 0.22.1

Released: 2018-01-09.

- core: Fix remote uploads (#474 / @arturi)
- statusbar, progressbar: Add option to hide progress bar after upload finish (#485 / @wilkoklak)
- s3: Allow passing on XHRUpload options, such as "limit" to AwsS3 Plugin (#471 / @ogtfaber)
- XHRUpload: Fix progress with `limit`ed XHRUploads (#505 / @goto-bus-stop)
- core: fix error when `file.type === null`, shouldn’t pass that to match (@arturi)
- dashboard: input hidden="true" should not be focusable too (@arturi)
- webcam: Font styling for Webcam option (#509 / @muhammadInam)
- docs: fix reference to incorrect width/height options (#475 / @xhocquet)
- docs: Documentation fixes and improvements (#463 / @janko-m)
- docs: Fixed several typos in docs/server and docs/uppy (#484 / @martiuslim)

### 0.22.0

Released: 2017-12-21.
Theme: 🎄 Christmas edition

- **⚠️ Breaking** core: rendering engine switched from `Yo-Yo` to `Preact`, and all views from `html` hyperx template strings to `JSX` (#451 / @arturi)
- **⚠️ Breaking** core: large refactor of Core and Plugins: `setFileState`, merge `MetaData` plugin into `Dashboard`, prefix "private" core methods with underscores (@arturi / #438)
- **⚠️ Breaking** core: renamed `core` to `uppy` in plugins and what not. So instead of `this.core.state` we now use `this.uppy.state` (#438 / @arturi)
- **⚠️ Breaking** core: renamed events to remove `core:` prefix, as been suggested already. So: `success`, `error`, `upload-started` and so on, and prefixed event names for plugins sometimes, like `dashboard:file-card` (#438 / @arturi)
- **⚠️ Breaking** core: CSS class names have been altered to use `uppy-` namespace, so `.UppyDashboard-files` --> `.uppy-Dashboard-files` and so on
- **⚠️ Breaking** dashboard: added `metaFields` option, pass an array of settings for UI field objects `{ id: 'caption', name: 'Caption', placeholder: 'describe what the image is about' }` (#438 / @arturi, @goto-bus-stop)
- **⚠️ Breaking** core: deprecate `getMetaFromForm` in favor of new `Form` plugin (#407 / @arturi)
- form: added `Form`, a new plugin that is used in conjunction with any acquirer, responsible for: 1. acquiring the metadata from `<form>` when upload starts in Uppy; 2. injecting result array of succesful and failed files back into the form (#407 / @arturi)
- core: add more extensions for mimetype detection (#452 / @ifedapoolarewaju)
- docs: more docs for plugins (#456 / @goto-bus-stop)
- core: misc bugs fixes and improvements in Webcam, Dashboard, Provider and others (#451 / @arturi)
- dashboard: improved Dashboard UI (@arturi)
- uppy-server: remove pause/resume socket listeners when upload is done (@ifedapoolarewaju)
- uppy/uppy-server: remote server error handler (#446 / @ifedapoolarewaju)
- provider: fix dropbox thumbnail view (@ifedapoolarewaju)
- uppy-server: link uppy-server with https://snyk.io/ to aid vulnerability spotting (@ifedapoolarewaju)
- uppy-server: use typescript to compile code for a type safe servers (@ifedapoolarewaju)

### 0.21.1

Released: 2017-12-10.

- **⚠️ Breaking** core: Set `this.el` in `Plugin` class (#425 / @arturi)
- StatusBar, Dashboard and Provider UI improvements place upload button into StatusBar, use Alex’s suggestions for retry button; other UI tweaks (#434 / @arturi)
- XHRUpload: fix fields in XHR remote uploader (#424 / @sadovnychyi)
- XHRUpload: option to limit simultaneous uploads #360 (#427 / goto-bus-stop)
- core: Add `isSupported()` API for providers (#421 / @goto-bus-stop, @arturi)
- core: Add stores. Improve on Redux PR #216 to allow using Redux (or any other solution) for all Uppy state management, instead of proxy-only (#426 / @goto-bus-stop)
- core: add ability to disable thumbnail generation (#432 / @richardwillars)
- core: allow to select multiple files at once from remote providers (#419 / @sadovnychyi)
- core: use `setPluginState` and `getPluginState` in Providers (#436 / @arturi)
- docs: uppy-server docs for s3 `getKey` option (#444 / @goto-bus-stop)
- goldenretriever: Fix IndexedDB store initialisation when not cleaning up (#430 / @goto-bus-stop)
- provider: folder deselection did not remove all files (#439 / @ifedapoolarewaju)
- s3: Use Translator for localised strings (420 / @goto-bus-stop )
- transloadit: Port old tests from tape (#428 / @goto-bus-stop)
- tus: Restore correctly from paused state (#443 / @goto-bus-stop)

### 0.21.0

Released: 2017-11-14.

- accessibility: add tabindex="0" to buttons and tabs, aria-labels, focus (#414 / @arturi)
- core: allow setting custom `id` for plugins to allow a plugin to be used multiple times (#418 / @arturi)
- core: do not check isPreviewSupported for unknown filetypes (#417 / @sadovnychyi)
- core: refactor `uppy-base` (#382 / @goto-bus-stop)
- core: remove functions from state object (#408 / @goto-bus-stop)
- core: return `{ successful, failed }` from `uppy.upload()` (#404 / @goto-bus-stop)
- core: update state with error messages rather than error objects (#406 / @richardwillars)
- core: use `tinyify` for the unpkg bundle. (#371 / @goto-bus-stop)
- dashboard: Fix pasting files, default `image` file name, add type to meta, file type refactor (#395 / @arturi)
- dragdrop: Fix of the .uppy-DragDrop-inner spacing on small screens (#405 / @nqst)
- react: fix `uppy` PropType, closes (#416 / @goto-bus-stop)
- s3: automatically wrap XHRUpload. **Users should remove `.use(XHRUpload)` when using S3.** (#408 / @goto-bus-stop)
- test: refactored end-to-end tests to not use website, switched to Webdriver.io, added tests for Edge, Safari, Android and iOS (#410 / @arturi)
- tus: Rename Tus10 → Tus (#285 / @goto-bus-stop)
- uppy-serer: mask sensitive data from request logs (@ifedapoolarewaju)
- uppy-server: add request body validators (@ifedapoolarewaju)
- uppy-server: migrate dropbox to use v2 API (#386 / @ifedapoolarewaju)
- uppy-server: store tokens in user’s browser only (@ifedapoolarewaju)
- webcam: only show the webcam tab when browser support is available (media recorder API) (#421 / @arturi, @goto-bus-stop)
- webcam: simplify and refactor webcam plugin (modern browser APIs only) (#382 / @goto-bus-stop)
- xhrupload: set a timeout in the onprogress event handler to detect stale network (#378 / @goto-bus-stop)
- uppy-server: allow flexible whitelist endpoint protocols (@ifedapoolarewaju)

### 0.20.3

Released: 2017-10-18.

- Start a completely new upload when retrying. (#390 / @goto-bus-stop)
- dashboard: Show errors that occurred during processing on the file items. (#391 / @goto-bus-stop)
- transloadit: Mark files as having errored if their assembly fails. (#392 / @goto-bus-stop)
- core: Clear file upload progress when an upload starts. (#393 / @goto-bus-stop)
- tus: Clean up `tus.Upload` instance and events when an upload starts, finishes, or fails. (#390 / @goto-bus-stop)

### 0.20.2

Released: 2017-10-11.

- docs: fix `getMetaFromForm` documentation (@arturi)
- core: fix generating thumbnails for images with transparent background (#380 / @goto-bus-stop)
- transloadit: use Translator class for localised strings (#383 / @goto-bus-stop)
- goldenretriever: don't crash when required server-side (#384 / @goto-bus-stop)

### 0.20.1

Released: 2017-10-05.

- redux: add plugin for syncing uppy state with a Redux store (#376 / @richardwillars)

### 0.20.0

Released: 2017-10-03.
Theme: React and Retry

- core: retry/error when upload can’t start or fails (offline, connection lost, wrong endpoint); add error in file progress state, UI, question mark button (#307 / @arturi)
- core: support for retry in Tus plugin (#307 / @arturi)
- core: support for retry in XHRUpload plugin (#307 / @arturi)
- core: Add support for Redux DevTools via a plugin (#373 / @arturi)
- core: improve and merge the React PR (#170 / @goto-bus-stop, @arturi)
- core: improve core.log method, add timestamps (#372 / @arturi)
- dragdrop: redesign, add note, width/height options, arrow icon (#374 / @arturi)
- uploaders: upload resolution changes, followup to #323 (#347 / @goto-bus-stop)
- uploaders: issue warning when no uploading plugins are used (#372 / @arturi)
- core: fix `replaceTargetContent` and add tests for `Plugin` (#354 / @gavboulton)
- goldenretriever: Omit completed uploads from saved file state—previously, when an upload was finished and the user refreshed the page, all the finished files would still be there because we saved the entire list of files. Changed this to only store files that are part of an in-progress upload, or that have yet to be uploaded (#358, #324 / @goto-bus-stop)
- goldenretriever: Remove files from cache when upload finished—this uses the deleteBlobs function when core:success fires (#358, #324 / @goto-bus-stop)
- goldenretriever: add a timestamp to cached blobs, and to delete old blobs on boot (#358, #324 / @goto-bus-stop)
- s3: have some way to configure content-disposition for uploads, see #243 (@goto-bus-stop)
- core: move `setPluginState` and add `getPluginState` to `Plugin` class (#363 / @goto-bus-stop)

### 0.19.1

Released: 2017-09-20.

- goldenretriever: fix restorefiles with id (#351 / @arturi)
- goldenretriever: Clean up blobs that are not related to a file in state (#349 / @goto-bus-stop)
- core: set the newState before emiting `core:state-update` (#341 / @sunil-shrestha, @arturi)
- docs: Document StatusBar plugin (#350 / @goto-bus-stop)

### 0.19.0

Released: 2017-09-15.
Theme: Tests and better APIs

- goldenretriever: allow passing options to `IndexedDbStore` (#339 / sunil-shrestha)
- core: add Uppy instance ID option, namespace serviceWorker action types, add example using multiple Uppy instances with Goldenretriever (#333 / @goto-bus-stop)
- core: fix `calculateTotalProgress` - NaN (#342 / @arturi)
- core: fix and refactor restrictions (#345 / @arturi)
- core: Better `generateFileID` (#330 / @arturi)
- core: improve `isOnline()` (#319 / @richardwillars)
- core: remove unused bootstrap styles (#329 / @arturi)
- core: experiment with yo-yo --> preact and picodom (#297 / @arturi)
- dashboard: fix FileItem source icon position and copy (@arturi)
- dashboard: expose and document the show/hide/isOpen API (@arturi)
- dashboard: allow multiple `triggers` of the same class `.open-uppy` (#328 / @arturi)
- plugins: add `aria-hidden` to all SVG icons for accessibility (#4e808ca3d26f06499c58bb77abbf1c3c2b510b4d / @arturi)
- core: Handle sync returns and throws in possibly-async function options (#315 / @goto-bus-stop)
- core: switch to Jest tests, add more tests for Core and Utils (#310 / @richardwillars)
- website: Minify bundle for `disc` (#332 / @goto-bus-stop)
- transloadit: remove `this.state` getter (#331 / @goto-bus-stop)
- server: option to define valid upload urls (@ifedapoolarewaju)
- server: more automated tests (@ifedapoolarewaju)

### 0.18.1

Released: 2017-09-05.
Note: this version was released as a `@next` npm tag to unblock some users.

- core: gradually resize image previews #275 (@goto-bus-stop)
- informer: support “explanations”, a (?) button that shows more info on hover / click (#292 / @arturi)
- fix webcam video recording (@goto-bus-stop)
- bundle: add missing plugins (s3, statusbar, restoreFiles) to unpkg bundle (#301 / @goto-bus-stop)
- xhrupload: Use error messages from the endpoint (#305 / @goto-bus-stop)
- dashboard: prevent submitting outer form when pressing enter key while editing metadata (#306 / @goto-bus-stop)
- dashboard: save metadata edits when pressing enter key (#308 / @arturi)
- transloadit: upload to S3, then import into :tl: assembly using `/add_file?s3url=${url}` (#280 / @goto-bus-stop)
- transloadit: add `alwaysRunAssembly` option to run assemblies when no files are uploaded (#290 / @goto-bus-stop)
- core: use `iteratePlugins` inside `updateAll` (#312 / @richardwillars)
- core: improve error when plugin does not have ID (#309 / @richardwillars)
- tus: Clear stored `uploadUrl` on `uppy.resetProgress()` call (#314 / @goto-bus-stop)
- website: simplify examples and code samples, prevent sidebar subheading links anywhere but in docs (@arturi)
- website: group plugin docs together in the sidebar (@arturi)

### 0.18.0

Released: 2017-08-15.
Theme: Dogumentation and The Golden retriever.

- goldenretriever: use Service Woker first, then IndexedDB, add file limits for IndexedDB, figure out what restores from where, add throttling for localStorage state sync (@goto-bus-stop @arturi)
- dashboard: flag to hide the upload button, for cases when you want to manually stat the upload (@arturi)
- dashboard: place close btn inside the Dashboard, don’t close on click outside, place source icon near the file size (@arturi)
- core: informer becomes a core API, `uppy.info('Smile! 📸', 'warning', 5000)` so its more concise with `uppy.log('my msg')` and supports different UI implementations (@arturi, #271)
- docs: first stage — on using plugins, all options, list of plugins, i18n, uppy-server (@arturi, @goto-bus-stop, @ifedapoolarewaju)
- provider: file size sorting (@ifedapoolarewaju)
- provider: show loading screen when checking auth too (@arturi)
- uploaders: add direct-to-s3 upload plugin (@goto-bus-stop)
- core: ability to re-upload all files, even `uploadComplete` ones, reset progress (@arturi)
- goldenretriever: recover selected or in progress files after a browser crash or closed tab: alpha-version, add LocalStorage, Service Worker and IndexedDB (@arturi @goto-bus-stop @nqst #268)
- xhrupload: add XHRUpload a more flexible successor to Multipart, so that S3 plugin can depend on it (@goto-bus-stop #242)
- core: add getFile method (@goto-bus-stop, #263)
- provider: use informer to display errors (@ifedapoolarewaju)
- provider: flatten instagram carousels #234 (@ifedapoolarewaju)
- server: add uppy-server url as `i-am` header (@ifedapoolarewaju)
- server: disable socket channel from restarting an already completed file download (@ifedapoolarewaju)
- server: make uppy client whitelisting optional. You may use wildcard instead (@ifedapoolarewaju)
- server: master oauth redirect uri for multiple uppy-server instances
- server: options support for redis session storage on standalone server (@ifedapoolarewaju)
- server: start uppy-server as binary `uppy-server` (@ifedapoolarewaju)
- server: store downloaded files based on uuids (@ifedapoolarewaju)
- server: store upload state on redis (@ifedapoolarewaju)
- server: use uppy informer for server errors (@ifedapoolarewaju, #272)
- server: whitelist multiple uppy clients (@ifedapoolarewaju)
- transloadit: emit an event when an assembly is created (@goto-bus-stop / #244)
- transloadit: function option for file-dependent `params` (@goto-bus-stop / #250)
- tus: Save upload URL early on (@goto-bus-stop #261)
- tus: return immediately if no files are selected (@goto-bus-stop #245)
- uppy-server: add uppy-server metrics to Librato (@ifedapoolarewaju @kiloreux)
- webcam: add 1, 2, 3, smile! to webcam, onBeforeSnapshothook (@arturi, #187, #248)
- website: live example on the homepage, “try me” button, improve /examples (@arturi)

### 0.17.0

Released: 2017-07-02

- core: restrictions — by file type, size, number of files (@arturi)
- provider: improve UI: improve overall look, breadcrumbs, more responsive (@arturi)
- core: css-in-js demos, try template-css (@arturi @goto-bus-stop #239)
- core: add `uppy.reset()` as discussed in #179 (@arturi)
- core: add nanoraf https://github.com/yoshuawuyts/choo/pull/135/files?diff=unified (@goto-bus-stop, @arturi)
- core: file type detection: archives, markdown (possible modules: file-type, identify-filetype) example: http://requirebin.com/?gist=f9bea9602030f1320a227cf7f140c45f, http://stackoverflow.com/a/29672957 (@arturi)
- dashboard: make file icons prettier: https://uppy.io/images/blog/0.16/service-logos.png (@arturi, @nqst / #215)
- fileinput: allow retriving fields/options from form (@arturi #153)
- server: configurable server port (@ifedapoolarewaju)
- server: support for custom providers (@ifedapoolarewaju)
- statusbar: also show major errors, add “error” state (@goto-bus-stop)
- statusbar: pre/postprocessing status updates in the StatusBar (@goto-bus-stop, #202)
- statusbar: show status “Upload started...” when the remote upload has begun, but no progress events received yet (@arturi)
- statusbar: work towards extracting StatusBar to a separate plugin, bundle that with Dashboard? (@goto-bus-stop, @arturi)
- tus/uppy-server: Support metadata in remote tus uploads (@ifedapoolarewaju, @goto-bus-stop / #210)
- uploaders: add direct-to-s3 upload plugin and test it with the flow to then upload to transloadit, stage 1, WIP (@goto-bus-stop)
- uppy/uppy-server: Make a barely working Instagram Plugin (@ifedapoolarewaju / #21)
- uppy/uppy-server: Make a barely working Instagram Plugin (@ifedapoolarewaju / #21)
- uppy/uppy-server: allow google drive/dropbox non-tus (i.e multipart) remote uploads (@arturi, @ifedapoolarewaju / #205)
- uppy/uppy-server: some file types cannot be downloaded/uploaded on google drive (e.g google docs). How to handle that? (@ifedapoolarewaju)
- uppy: fix google drive uploads on mobile (double click issue) (@arturi)

### 0.16.2

Released: 2017-05-31.

- core: update prettier-bytes to fix the IE support issue https://github.com/Flet/prettier-bytes/issues/3 (@arturi)
- core: use URL.createObjectURL instead of resizing thumbnails (@arturi, @goto-bus-stop / #199)
- dashboard: Fix ETA when multiple files are being uploaded (@goto-bus-stop, #197)
- transloadit: Fix receiving assembly results that are not related to an input file (@arturi, @goto-bus-stop / #201)
- transloadit: Use the `tus_upload_url` to reliably link assembly results with their input files (@goto-bus-stop / #207)
- transloadit: move user-facing strings into locale option (@goto-bus-stop / https://github.com/transloadit/uppy/commit/87a22e7ee37b6fa3754fa34868516a6700306b60)
- webcam: Mute audio in realtime playback (@goto-bus-stop / #196)

### 0.16.1

Released: 2017-05-13

- temporarily downgrade yo-yoify, until shama/yo-yoify#45 is resolved (@arturi / https://github.com/transloadit/uppy/commit/6292b96)

### 0.16.0

Released: 2017-05-12.
Theme: Transloadit integration, getting things in order.
Favorite Uppy Server version: 0.5.0.

- uploaders: make sure uploads retry/resume if started when offline or disconnected, retry when back online / failed https://github.com/transloadit/uppy/pull/135 (@arturi, @ifedapoolarewaju)
- transloadit: add basic (beta) version of Transloadit plugin (@goto-bus-stop, @kvz, @tim-kos / #28)
- transloadit: emit an upload event w/ tl data when a file upload is complete (#191 @goto-bus-stop)
- webcam: implement reading audio+video from Webcam (@goto-bus-stop / #175)
- webcam: Make the webcam video fill the available space as much as possible (@goto-bus-stop / #190)
- tus: Merge tus-js-client options with uppy-tus. Hence, enable custom headers support (@goto-bus-stop)
- multipart/tus: Remove Promise.all() calls with unused results (@goto-bus-stop / #121)
- dashboard: fix Dashboard modal close button position (@goto-bus-stop / #171)
- core: pass through errors (@goto-bus-stop / #185)
- core: accept a DOM element in `target:` option (@goto-bus-stop / #169)
- core: Remove the last few potentially buggy uses of `document.querySelector` (@goto-bus-stop)
- dashboard: Fix dashboard width when multiple instances exist (@goto-bus-stop / #184)
- dashboard: add service logo / name to the selected file in file list (@arturi)
- server: begin adding automated tests, maybe try https://facebook.github.io/jest (@ifedapoolarewaju)
- server: add image preview / thumbnail for remote files, if its in the API of services ? (@ifedapoolarewaju)
- server: research parallelizing downloading/uploading remote files: start uploading chunks right away, while still storing the file on disk (@ifedapoolarewaju)
- server: delete file from local disk after upload is successful (@ifedapoolarewaju)
- website: try on a Github ribbon http://tholman.com/github-corners/ (@arturi / #150)
- website: different meta description for pages and post (@arturi)
- server: well documented README (@ifedapoolarewaju)
- react: High-level React Components (@goto-bus-stop / #170)
- core: add `uppy.close()` for tearing down an Uppy instance (@goto-bus-stop / #182)
- core: replace `babel-preset-es2015-loose` by standard es2015 preset with `loose` option (@goto-bus-stop / #174)

### 0.15.0

Released: 2017-03-02.
Theme: Speeding and cleaning.
Favorite Uppy Server version: 0.4.0.

- build: update dependencies and eslint-plugin-standard, nodemon --> onchange, because simpler and better options (@arturi)
- build: fix `Function.caller` issue in `lib` which gets published to NPM package, add babel-plugin-yo-yoify (@arturi #158 #163)
- provider: show error view for things like not being able to connect to uppy server should this be happening when uppy-server is unavailable http://i.imgur.com/cYJakc9.png (@arturi, @ifedapoolarewaju)
- provider: loading indicator while the GoogleDrive / Dropbox files are loading (@arturi, @ifedapoolarewaju)
- provider: logout link/button? (@arturi, @ifedapoolarewaju)
- provider: fix breadcrumbs (@ifedapoolarewaju)
- server: refactor local/remote uploads in tus, allow for pause/resume with remote upload (@arturi, @ifedapoolarewaju)
- server: throttle progress updates sent through websockets, sometimes it can get overwhelming when uploads are fast (@ifedapoolarewaju)
- server: pass file size from Google Drive / Dropbox ? (@ifedapoolarewaju)
- server: return uploaded file urls (from Google Drive / Dropbox) ? (@ifedapoolarewaju)
- server: research having less permissions, smaller auth expiration time for security (@ifedapoolarewaju)
- dashboard: basic React component (@arturi)
- core: experiment with `nanoraf` and `requestAnimationFrame` (@arturi)
- core: add throttling of progress updates (@arturi)
- dashobard: fix Missing `file.progress.bytesTotal` property  (@arturi #152)
- dashboard: switch to prettier-bytes for more user-friendly progress updates (@arturi)
- dashboard: fix `updateDashboardElWidth()` not firing in time, causing container width to be 0 (@arturi)
- multipart: treat all 2xx responses as successful, return xhr object in `core:upload-success` (@arturi #156 #154)
- dashboard: throttle StatusBar numbers, so they update only once a second (@arturi, @acconut)
- dashboard: add titles to pause/resume/cancel in StatusBar (@arturi)
- dashboard: precise `circleLength` and `stroke-dasharray/stroke-dashoffset` calculation for progress circles on FileItem (@arturi)
- dashboard: don’t show per-file detailed progress by default — too much noise (@arturi)
- website: blog post and images cleanup (@arturi)

### 0.14.0

Released: January 27, 2017.
Theme: The new 13: Responsive Dashboard, Standalone & Pluggable Server, Dropbox.
Uppy Server version: 0.3.0.

- dashboard: use `isWide` prop/class instead of media queries, so that compact/mobile version can be used in bigger screens too (@arturi)
- dashboard: basic “list” view in addition to current “grid” view (@arturi)
- dashboard: more icons for file types (@arturi)
- dashboard: add totalSize and totalUploadedSize to StatusBar (@arturi)
- dashboard: figure out where to place Informer, accounting for StatusBar — over the StatusBar for now (@arturi)
- dashboard: add `<progress>` element for progressbar, like here https://overcast.fm/+BtuxMygVg/. Added hidden for now, for semantics/accessibility (@arturi)
- dragdrop: show number of selected files, remove upload btn (@arturi)
- build: exclude locales from build (@arturi)
- core: i18n for each plugin in options — local instead of global (@arturi)
- core: add default pluralization (can be overrinden in plugin options) to Translator (@arturi)
- core: use yo-yoify to solve [Function.caller / strict mode issue](https://github.com/shama/bel#note) and make our app faster/smaller by transforming template strings into pure and fast document calls (@arturi)
- server: a pluggable uppy-server (express / koa for now) (@ifedapoolarewaju)
- server: standalone uppy-server (@ifedapoolarewaju)
- server: Integrate dropbox plugin (@ifedapoolarewaju)
- server: smooth authentication: after auth you are back in your app where you left, no page reloads (@ifedapoolarewaju)
- tus: fix upload progress from uppy-server (@arturi, @ifedapoolarewaju)
- core: basic React component — DnD (@arturi)
- core: fix support for both ES6 module import and CommonJS requires with `add-module-exports` babel plugin (@arturi)

### 0.13.0

To be released: December 23, 2016.
Theme: The release that wasn't 🎄.

### 0.12.0

Released: November 25, 2016.
Theme: Responsive. Cancel. Feedback. ES6 Server.
Uppy Server version: 0.2.0.

- meta: write 0.12 release blog post (@arturi)
- core: figure out import/require for core and plugins — just don’t use spread for plugins (@arturi)
- meta: create a demo video, showcasing Uppy Dashboard for the main page, like https://zeit.co/blog/next (@arturi)
- meta: update Readme, update screenshot (@arturi)
- server: add pre-commit and lint-staged (@arturi)
- server: re-do build setup: building at `deploy` and `prepublish` when typing `npm run release:patch` 0.0.1 -> 0.0.2 (@ifedapoolarewaju)
- server: re-do build setup: es6 `src` -> es5 `lib` (use plugin packs from Uppy)
- server: re-do build setup: `eslint --fix ./src` via http://standardjs.com (@ifedapoolarewaju)
- server: re-do build setup: `babel-node` or `babel-require` could do realtime transpiling for development (how does that hook in with e.g. `nodemon`?) (@ifedapoolarewaju)
- server: refacor: remove/reduce file redundancy (@ifedapoolarewaju)
- server: error handling: 404 and 401 error handler (@ifedapoolarewaju)
- server: bug fix: failing google drive (@ifedapoolarewaju)
- webcam: stop using the webcam (green light off) after the picture is taken / tab is hidden (@arturi)
- core: allow usage without `new`, start renaming `Core()` to `Uppy()` in examples (@arturi)
- core: api — consider Yosh’s feedback and proposals https://gist.github.com/yoshuawuyts/b5e5b3e7aacbee85a3e61b8a626709ab, come up with follow up questions (@arturi)
- dashboard: local mode — no acquire plugins / external services, just DnD — ActionBrowseTagline (@arturi)
- dashboard: only show pause/resume when tus is used (@arturi)
- dashboard: cancel uploads button for multipart (@arturi)
- dashboard: responsive design — stage 1 (@arturi)
- meta: write 0.11 release blog post (@arturi)

### 0.11.0

Released: November 1, 2016. Releasemaster: Artur.
Theme: StatusBar and API docs.

- core: log method should have an option to throw error in addition to just logging (@arturi)
- experimental: PersistentState plugin that saves state to localStorage — useful for development (@arturi)
- dashboard: implement new StatusBar with progress and pause/resume buttons https://github.com/transloadit/uppy/issues/96#issuecomment-249401532 (@arturi)
- dashboard: attempt to throttle StatusBar, so it doesn’t re-render too often (@arturi)
- dashboard: refactor — only load one acquire panel at a time (activeAcquirer or empty), change focus behavior, utilize onload/onunload
- experimental: create a Dashboard UI for Redux refactor (@hedgerh)
- dashboard: make trigger optional — not needed when rendering inline (@arturi)
- fileinput: pretty input element #93 (@arturi)
- meta: document current Uppy architecture and question about the future (@arturi, @hedgerh)
- test: see about adding tests for autoProceed: true (@arturi)
- website: and ability to toggle options in Dashboard example: inline/modal, autoProceed, which plugins are enabled #89 (@arturi)
- website: finish https upgrade for uppy.io, uppy-server and tus, set up pingdom notifications (@arturi, @kvz, @hedgerh)
- website: update guide, API docs and main page example to match current actual API (@arturi)
- uppy-server: Make uppy server have dynamic controllers (@hedgerh)

### 0.10.0

Released: Septermber 23, 2016. Releasemaster: Artur.
Theme: Getting together.

- core: expose some events/APIs/callbacks to the user: `onFileUploaded`, `onFileSelected`, `onAllUploaded`, `addFile` (or `parseFile`), open modal... (@arturi, @hedgerh)
- core: how would Uppy work without the UI, if one wants to Uppy to just add files and upload, while rendering preview and UI by themselves #116 — discussion Part 1 (@arturi, @hedgerh)
- core: refactor towards react compatibility as discussed in https://github.com/transloadit/uppy/issues/110 (@hedgerh)
- core: CSS modules? allow bundling of CSS in JS for simple use in NPM? See #120#issuecomment-242455042, try https://github.com/rtsao/csjs — verdict: not yet, try again later (@arturi, @hedgerh)
- core: try Web Workers and FileReaderSync for image resizing again — still slow, probably message payload between webworker and regular thread is huge (@arturi)
- core: i18n strings should extend default en_US dictionary — if a certain string in not available in German, English should be displayed (@arturi)
- dashboard: refactor to smaller components, pass props down (@arturi)
- dashboard: option to render Dashboard inline instead of a modal dialog (@arturi)
- dashboard: global circular progress bar, try out different designs for total upload speed and ETA (@arturi)
- dashboard: show total upload speed and ETA, for all files (@arturi)
- dashboard: copy link to uploaded file button, cross-browser (@arturi) (http://i.imgur.com/b1Io34n.png) (@arturi)
- dashobard: refreshed design and grand refactor (@arturi)
- dashboard: improve file paste the best we can http://stackoverflow.com/a/22940020 (@arturi)
- provider: abstract google drive into provider plugin for reuse (@hedgerh)
- google drive: improve UI (@hedgerh)
- tus: add `resumable` capability flag (@arturi)
- tus: start fixing pause/resume issues and race conditions (@arturi)
- test: working Uppy example on Require Bin — latest version straight from NPM http://requirebin.com/?gist=54e076cccc929cc567cb0aba38815105 (@arturi @acconut)
- meta: update readme docs, add unpkg CDN links (https://releases.transloadit.com/uppy/v0.22.0/dist/uppy.min.css) (@arturi)
- meta: write 0.10 release blog post (@arturi)

### 0.9.0

Released: August 26, 2016. Releasemaster: Harry.

Theme: Making Progress, Then Pause & Resume.

- dashboard: informer interface: message when all uploads are "done" (@arturi)
- meta: write 0.9 release blog post (@hedgerh)
- webcam: a barely working webcam record & upload (@hedgerh)
- metadata: Uppy + tus empty metadata value issue in Safari https://github.com/tus/tus-js-client/issues/41 --> tus issue — nailed down, passed to @acconut (@arturi, @acconut)
- core: experiment with switching to `virtual-dom` in a separate branch; experiment with rollup again (@arturi)
- core: figure out race conditions (animations not completing because file div gets re-added to the dom each time) with `yo-yo`/`morphdom` https://github.com/shama/bel/issues/26#issuecomment-238004130 (@arturi)
- core: switch to https://github.com/sethvincent/namespace-emitter — smaller, allows for `on('*')` (@arturi)
- dashboard: add aria-labels and titles everywhere to improve accessibility #114 (@arturi)
- dashboard: file name + extension should fit on two lines, truncate in the middle (maybe https://developer.mozilla.org/en-US/docs/Web/API/CanvasRenderingContext2D/measureText) (@arturi)
- dashboard: implement a circular progress indicator on top of the fileItem with play/pause (@arturi)
- dashboard: refactor to smaller components, as discussed in #110 (@arturi)
- dashboard: show upload remaining time and speed, option to disable (@arturi)
- google drive: refactor to smaller components, as discussed in #110 (@hedgerh)
- meta: reach out to choo author (@arturi)
- meta: write 0.8 release blog post (@arturi)
- metadata: add labels to fields in fileCard (@arturi)
- metadata: the aftermath — better UI (@arturi)
- test: Get IE6 on Win XP to run Uppy and see it fall back to regular form upload #108 (@arturi)
- test: refactor tests, add DragDrop back (@arturi)
- tus: update uppy to tus-js-client@1.2.1, test on requirebin (@arturi)
- tus: add ability to pause/resume all uploads at once (@arturi)
- tus: add ability to pause/resume upload (@arturi)

### 0.8.0

Released: July 29, 2016. Releasemaster: Artur.
Theme: The Webcam Edition.

- core: fix bug: no meta information from uppy-server files (@hedgerh)
- core: fix bug: uppy-server file is treated as local and directly uploaded (@hedgerh)
- uppy-server: hammering out websockets/oauth (@hedgerh, @acconut)
- debugger: introduce MagicLog as a way to debug state changes in Uppy (@arturi)
- modifier: A MetaData plugin to supply meta data (like width, tag, filename, user_id) (@arturi)
- modifier: pass custom metadata with non-tus-upload. Maybe mimic meta behavior of tus here, too (@arturi)
- modifier: pass custom metadata with tus-upload with tus-js-client (@arturi)
- webcam: initial version: webcam light goes on (@hedgerh)
- progress: better icons, styles (@arturi)
- core: better mime/type detection (via mime + extension) (@arturi)
- core: add deep-freeze to getState so that we are sure we are not mutating state accidentally (@arturi)
- meta: release “Uppy Begins” post (@arturi @kvz)
- meta: better readme on GitHub and NPM (@arturi)
- test: add pre-commit & lint-staged (@arturi)
- test: add next-update https://www.npmjs.com/package/next-update to check if packages we use can be safely updated (@arturi)
- website: blog polish — add post authors and their gravatars (@arturi)
- dashboard: UI revamp, more prototypes, background image, make dashboard nicer (@arturi)
- dashboard: try a workflow where import from external service slides over and takes up the whole dashboard screen (@arturi)
- modal: merge modal and dashboard (@arturi)

### 0.7.0

Released: July 11, 2016.
Theme: Remote Uploads, UI Redesign.

- core: Investigate if there is a way to manage an oauth dialog and not navigate away from Uppy; Put entire(?) state into oauth redirect urls / LocalStorage with an identifier ? (@hedgerh)
- core: Rethink UI: Part I (interface research for better file selection / progress representation) (@arturi)
- core: let user cancel uploads in progress (@arturi)
- core: resize image file previews (to 100x100px) for performance (@arturi)
- server: add tus-js-client when it's node-ready (@hedgerh)
- server: make uppy-server talk to uppy-client in the browser, use websockets. (@hedgerh)
- dashboard: new “workspace” plugin, main area that allows for drag & drop and shows progress/actions on files, inspired by ProgressDrawer
- website: add new logos and blog (@arturi)
- drive: Return `cb` after writing all files https://github.com/transloadit/uppy-server/commit/4f1795bc55869fd098a5c81a80edac504fa7324a#commitcomment-17385433 (@hedgerh)
- server: Make Google Drive files to actually upload to the endpoint (@hedgerh)
- build: browsersync does 3 refreshes, can that be one? should be doable via cooldown/debounce? -> get rid of require shortcuts (@arturi)
- build: regular + min + gzipped versions of the bundle (@arturi)
- build: set up a simple and quick dev workflow — watch:example (@arturi)

### 0.6.4

Released: June 03, 2016.
Theme: The aim low release.

- build: minification of the bundle (@arturi)
- build: revisit sourcemaps for production. can we have them without a mandatory extra request?
- build: supply Uppy es5 and es6 entry points in npm package (@arturi)
- build: switch to https://www.npmjs.com/package/npm-run-all instead of parallelshell (@arturi)
- drive: Make sure uppy-server does not explode on special file types: https://dl.dropboxusercontent.com/s/d4dbxitjt8clo50/2016-05-06%20at%2022.41.png (@hedgerh)
- modal: accessibility. focus on the first input field / button in tab panel (@arturi)
- progressdrawer: figure out crazy rerendering of previews by yoyo/bel: https://github.com/shama/bel/issues/26, https://github.com/shama/bel/issues/27 (@arturi)
- core: substantial refactor of mount & rendering (@arturi)
- core: better state change logs for better debugging (@arturi)
- progressdrawer: improve styles, add preview icons for all (@arturi)
- server: Start implementing the `SERVER-PLAN.md`, remote files should be added to `state.files` and marked as `remote` (@hedgerh)
- test: Add pass/fail Saucelabs flag to acceptance tests (@arturi)
- website: Polish Saucelabs stats (social badge + stats layout) (@arturi)
- meta: Create Uppy logos (@markstory)
- website: fix examples and cleanup (@arturi)
- website: Add Saucelabs badges to uppy.io (@kvz)
- website: fix disappearing icons issue, `postcss-inline-svg` (@arturi)

### 0.0.5

Released: May 07, 2016.
Theme: Acceptance tests and Google Drive Polish.

- test: Wire saucelabs and travis togeteher, make saucelabs fail fatal to travis builds
- test: Add `addFile`-hack so we can have acceptance tests on Safari as well as Edge (@arturi)
- drive: possible UI polish (@hedgerh)
- drive: write files to filesystem correctly (@hedgerh)
- test: Fix 15s timeout image.jpg (@arturi)
- test: Sign up for Browserstack.com Live account so we can check ourselves what gives and verify saucelabs isn't to blame (@arturi) <-- Turns out, Saucelabs already does that for us
- test: Get tests to pass Latest version of Internet Explorer (Windows 10), Safari (OSX), Firefox (Linux), Opera (Windows 10) (@arturi) <-- IE 10, Chrome, Firefox on Windows and Linux, but not Safari and Microsoft Edge — Selenium issues
- test: Get saucelabs to show what gives (errors, screenshots, anything) (@arturi)
- build: sourcemaps for local development (@arturi) <-- Not adding it in production to save the extra request. For local dev, this was added already via Browserify
- core: Add polyfill for `fetch` (@hedgerh)
- core: Apply plugins when DOM elements aren't static (#25)
- core: figure out the shelf thing https://transloadit.slack.com/archives/uppy/p1460054834000504 https://dl.dropboxusercontent.com/s/ypx6a0a82s65o0z/2016-04-08%20at%2010.38.png (@arturi, @hedgerh)
- core: reduce the monstrous 157.74Kb prebuilt bundle footprint https://dl.dropboxusercontent.com/s/ypx6a0a82s65o0z/2016-04-08%20at%2010.38.png <-- we see no way to optimize at this stage
- drive: add breadcrumb navigation (@hedgerh)
- drive: convert google docs to office format (@hedgerh)
- modal: Avoid duplicating event listeners <-- deprecated by yoyo
- progressbar: make it great again (@arturi)
- progressdrawer: figure out why the whole list is replaced with every update (dom diff problems) (@arturi)
- test: Let Travis use the Remote WebDriver instead of the Firefox WebDriver (https://docs.travis-ci.com/user/gui-and-headless-browsers/#Using-Sauce-Labs), so Saucelabs can run our acceptance tests against a bunch of real browsers. Local acceptance tests keep using Firefox <-- need to add command to Travis (@arturi)
- test: Move failing multipart test back from `v0.0.5` dir, make it pass (@arturi)
- tus: Add support tus 1.0 uploading capabilities (#3) <-- works!
- website: Make cycling through taglines pretty (in terms of code and a nice animation or sth) (@arturi)
- website: Move the activity feed from http://uppy.io/stats to the Uppy homepage (@arturi)
- website: Polish http://uppy.io/stats and undo its CSS crimes (@arturi)

### 0.0.4

Released: April 13, 2016.

- server: Upgrade to 0.0.4 (@kvz)
- drive: Add Google Drive plugin unit test (@hedgerh)
- drive: Add a barely working Google Drive example (without Modal, via e.g. `target: "div#on-my-page"`) (@hedgerh)
- drive: Make sure http://server.uppy.io is targeted on uppy.io; and localhost is targeted elsewhere (also see https://github.com/hughsk/envify) (@kvz)
- test: Setup one modal/dragdrop acceptance test (@arturi)
- drive: Make sure http://server.uppy.io is targeted on uppy.io; and localhost is targeted elsewhere (also see https://github.com/hughsk/envify) (@kvz)
- website: Add a http://uppy.io/stats page that inlines disc.html as well as displays the different bundle sizes, and an activity feed (@kvz)
- dragdrop: refactor & improve (@arturi)
- website: fix i18n & DragDrop examples (@arturi)
- website: Provide simple roadmap in examples (#68, @kvz)
- website: Upgrade Hexo (@kvz)
- test: Make failing acceptance tests fatal (@kvz)
- allow for continuous `acquiring`, even after all plugins have “run” (@arturi, @hedgerh)
- build: clean up package.json. We've accumulated duplication and weirdness by hacking just for our current problem without keeping a wider view of what was already there (@arturi)
- build: fix browsersync & browserify double reloading issue (@arturi)
- build: sourcemaps for examples (@arturi)
- complete: `Complete` Plugin of type/stage: `presenter`. "You have successfully uploaded `3 files`". Button: Close modal. (@arturi)
- core: allow for continuous `acquiring`, even after all plugins have “run” (@arturi, @hedgerh)
- core: come up with a draft standard file format for internal file handling (@arturi)
- core: Pluralize collections (locales, just l like plugins) (@kvz)
- core: re-think running architecture: allow for `acquiring` while `uploading` (@arturi)
- core: Rename `progress` to `progressindicator` (@kvz)
- core: Rename `selecter` to `acquirer` (@kvz)
- core: Rename `view` to `orchestrator` (@kvz)
- core: start on component & event-based state management with `yo-yo` (@arturi)
- core: Upgrade from babel5 -> babel6 (@kvz)
- dragdrop: Fix 405 Not Allowed, (error) handling when you press Upload with no files (#60, @arturi, thx @hpvd)
- modal: `UppyModal [type=submit] { display: none }`, use Modal's own Proceed button to progress to next stage (@arturi)
- modal: covert to component & event-based state management (@arturi)
- modal: Make sure modal renders under one dom node — should everything else too? (@arturi, @hedgerh)
- modal: refactor and improve (@arturi)
- progressdrawer: show link to the uploaded file (@arturi)
- progressdrawer: show file type names/icons for non-image files (@arturi)
- progressdrawer: show uploaded files, display uploaded/selected count, disable btn when nothing selected (@arturi)
- progressdrawer: implement basic version, show upload progress for individual files (@arturi)
- progressdrawer: show previews for images (@arturi)
- server: Add a deploy target for uppy-server so we can use it in demos (#39, @kvz)
- test: Add a passing dummy i18n acceptance test, move failing multipart test to `v0.5.0` dir (@kvz)
- test: Add acceptance tests to Travis so they are run on every change (@kvz)
- test: Get Firefox acceptance tests up and running both local and on Travis CI. Currently both failing on `StaleElementReferenceError: Element not found in the cache - perhaps the page has changed since it was looked up` https://travis-ci.org/transloadit/uppy/builds/121175389#L478
- test: Get saucelabs account https://saucelabs.com/beta/signup/OSS/None (@hedgerh)
- test: Install chromedriver ()
- test: Switch to using Firefox for acceptable tests as Travis CI supports that (https://docs.travis-ci.com/user/gui-and-headless-browsers/#Using-xvfb-to-Run-Tests-That-Require-a-GUI) (@kvz)
- test: Write one actual test (e.g. Multipart) (#2, #23, @hedgerh)
- tus: Resolve promise when all uploads are done or failed, not earlier (currently you get to see '1 file uploaded' and can close the modal while the upload is in progress) (@arturi)
- website: Filter taglines (@kvz)
- website: utilize browserify index exposers to rid ourselves of `../../../..` in examples (@kvz)

### 0.0.3

Released: March 01, 2016.

- core: push out v0.0.3 (@kvz)
- build: release-(major|minor|patch): git tag && npm publish (@kvz)
- core: Allow users to set DOM elements or other plugins as targets (@arturi)
- core: Create a progressbar/spinner/etc plugin (#18, @arturi)
- core: Decide on how we ship default styles: separate css file, inline (@kvz, @hedgerh, @arturi, @tim-kos)
- core: Decide on single-noun terminology (npm, umd, dist, package, cdn, module -> bundler -> bundle), and call it that through-out (@kvz)
- core: throw an error when one Plugin is `.use`d twice. We don't support that now, and will result in very confusing behavior (@kvz)
- dragdrop: Convert `DragDrop` to adhere to `Dummy`'s format, so it's compatible with the new Modal (@arturi)
- drive: Convert `GoogleDrive` to adhere to `Dummy`'s format, so it's compatible with the new Modal (@hedgerh)
- modal: Add barely working Modal plugin that can be used as a target (#53, #50, @arturi)
- modal: Improve Modal API (@arturi, @kvz)
- modal: Make `ProgressBar` work with the new Modal (@kvz, @arturi)
- modal: Make Modal prettier and accessible using Artur's research (@arturi)
- modal: Make the Modal look like Harry's sketchup (@arturi)
- modal: Rename FakeModal to Modal, deprecating our old one (@kvz)
- modal: use classes instead of IDs and buttons instead of links (@arturi)
- server: `package.json` (@hedgerh)
- test: Fix and enable commented out `use plugins` & other core unit test (@arturi)

### 0.0.2

Released: February 11, 2016.

- build: Use parallelshell and tweak browserify to work with templates (@arturi)
- core: Add basic i18n support via `core.translate()` and locale loading (#47, @arturi)
- core: implement a non-blocking `install` method (for Progressbar, for example)  (@arturi, @kvz)
- core: Implement ejs or es6 templating (@arturi, @hedgerh)
- core: Improve on `_i18n` support, add tests (#47, @arturi)
- core: Integrate eslint in our build procedure and make Travis fail on errors found in our examples, Core and Plugins, such as `> 100` char lines (@kvz)
- docs: Fix build-documentation.js crashes, add more docs to Utils and Translator (@arturi, @kvz)
- dragdrop: Use templates, autoProceed setting, show progress (#50, #18, @arturi)
- meta: Implement playground to test things in, templates in this case
- server: Create a (barely) working uppy-server (#39, @hedgerh)
- website: Fix Uppy deploys (postcss-svg problem) (@arturi, @kvz)

### 0.0.1

Released: December 20, 2015.

- core: Individual progress (#24)
- core: Setup basic Plugin system (#1, #4, #20)
- core: Setup build System (#30, #13, @hedgerh)
- dragdrop: Add basic DragDrop plugin example (#7)
- dropbox: Add basic Dropbox plugin example (#31)
- website: Add CSS Framework (#14)
- website: Create Hexo site that also contains our playground (#5, #34, #12 #22, #44, #35, #15, #37, #40, #43)<|MERGE_RESOLUTION|>--- conflicted
+++ resolved
@@ -12,7 +12,6 @@
 
 In the current stage we aim to release a new version at least every month.
 
-<<<<<<< HEAD
 ## 3.0.0-beta
 
 Released: 2022-05-30
@@ -49,7 +48,8 @@
 - @uppy/companion: remove support for EOL versions of Node.js (Antoine du Hamel / #3784)
 - @uppy/react: refactor to ESM (Antoine du Hamel / #3780)
 - @uppy/transloadit: remove IE 10 hack (Antoine du Hamel / #3777)
-=======
+
+
 ## 2.12.1
 
 Released: 2022-06-09
@@ -89,7 +89,6 @@
 - @uppy/tus: make onShouldRetry type optional (Merlijn Vos / #3800)
 - doc: fix React examples (Antoine du Hamel / #3799)
 - meta: add GHA workflow for prereleases (Antoine du Hamel)
->>>>>>> ef8c5ccc
 
 
 ## 2.11.0
