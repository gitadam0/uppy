--- conflicted
+++ resolved
@@ -12,7 +12,6 @@
 
 In the current stage we aim to release a new version at least every month.
 
-<<<<<<< HEAD
 ## 3.0.0-beta.1
 
 Released: 2022-06-09
@@ -83,7 +82,8 @@
 - @uppy/companion: remove support for EOL versions of Node.js (Antoine du Hamel / #3784)
 - @uppy/react: refactor to ESM (Antoine du Hamel / #3780)
 - @uppy/transloadit: remove IE 10 hack (Antoine du Hamel / #3777)
-=======
+
+
 ## 2.12.2
 
 Released: 2022-07-06
@@ -105,7 +105,6 @@
 - docs: Fix typo in aws-s3-multipart.md (Ikko Ashimine / #3838)
 - meta: do not rebase when preparing beta candidates (Antoine du Hamel)
 - meta: fix hard-coded branch name in release script (Antoine du Hamel)
->>>>>>> 7534eddb
 
 
 ## 2.12.1
