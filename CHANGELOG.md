# Changelog

<!--lint disable no-literal-urls no-undefined-references-->

This is our changelog which contains planned todos and past dones.

Items can be optionally tagged by the GitHub issue's owner, if a discussion happened / is needed.

Please add your entries in this format:

- `- [ ] (<plugin name>|website|core|meta|build|test): <Present tense verb> <subject> \(<list of associated owners/gh-issues>\)`.

In the current stage we aim to release a new version at least every month.

<<<<<<< HEAD
## 4.0.0-beta.7

Released: 2024-05-14

| Package                |      Version | Package                |      Version |
| ---------------------- | ------------ | ---------------------- | ------------ |
| @uppy/companion        | 5.0.0-beta.6 | @uppy/status-bar       | 4.0.0-beta.7 |
| @uppy/companion-client | 4.0.0-beta.6 | @uppy/unsplash         | 4.0.0-beta.6 |
| @uppy/compressor       | 2.0.0-beta.7 | @uppy/url              | 4.0.0-beta.6 |
| @uppy/core             | 4.0.0-beta.7 | @uppy/utils            | 6.0.0-beta.6 |
| @uppy/dashboard        | 4.0.0-beta.7 | @uppy/webcam           | 4.0.0-beta.6 |
| @uppy/dropbox          | 4.0.0-beta.6 | @uppy/xhr-upload       | 4.0.0-beta.4 |
| @uppy/image-editor     | 3.0.0-beta.4 | uppy                   | 4.0.0-beta.7 |
| @uppy/screen-capture   | 4.0.0-beta.5 |                        |              |

- @uppy/companion: switch from `node-redis` to `ioredis` (Dominik Schmidt / #4623)
- meta: Fix headings in xhr.mdx (Merlijn Vos)
- @uppy/xhr-upload: introduce hooks similar to tus (Merlijn Vos / #5094)
- @uppy/core: close->destroy, clearUploadedFiles->clear (Merlijn Vos / #5154)
- @uppy/companion-client,@uppy/dropbox,@uppy/screen-capture,@uppy/unsplash,@uppy/url,@uppy/webcam: Use `title` consistently from locales (Merlijn Vos / #5134)


## 4.0.0-beta.6

Released: 2024-05-08

| Package          |      Version | Package          |      Version |
| ---------------- | ------------ | ---------------- | ------------ |
| @uppy/compressor | 2.0.0-beta.6 | @uppy/status-bar | 4.0.0-beta.6 |
| @uppy/core       | 4.0.0-beta.6 | uppy             | 4.0.0-beta.6 |
| @uppy/dashboard  | 4.0.0-beta.6 |                  |              |




## 4.0.0-beta.5

Released: 2024-05-03

| Package                   |      Version | Package                   |      Version |
| ------------------------- | ------------ | ------------------------- | ------------ |
| @uppy/audio               | 2.0.0-beta.5 | @uppy/progress-bar        | 4.0.0-beta.4 |
| @uppy/aws-s3              | 4.0.0-beta.3 | @uppy/provider-views      | 4.0.0-beta.5 |
| @uppy/aws-s3-multipart    | 4.0.0-beta.5 | @uppy/react               | 4.0.0-beta.5 |
| @uppy/box                 | 3.0.0-beta.5 | @uppy/redux-dev-tools     | 4.0.0-beta.2 |
| @uppy/companion           | 5.0.0-beta.5 | @uppy/remote-sources      | 2.0.0-beta.4 |
| @uppy/companion-client    | 4.0.0-beta.5 | @uppy/screen-capture      | 4.0.0-beta.4 |
| @uppy/compressor          | 2.0.0-beta.5 | @uppy/status-bar          | 4.0.0-beta.5 |
| @uppy/core                | 4.0.0-beta.5 | @uppy/store-default       | 4.0.0-beta.2 |
| @uppy/dashboard           | 4.0.0-beta.5 | @uppy/store-redux         | 4.0.0-beta.3 |
| @uppy/drag-drop           | 4.0.0-beta.4 | @uppy/svelte              | 4.0.0-beta.3 |
| @uppy/dropbox             | 4.0.0-beta.5 | @uppy/thumbnail-generator | 4.0.0-beta.4 |
| @uppy/facebook            | 4.0.0-beta.5 | @uppy/transloadit         | 4.0.0-beta.5 |
| @uppy/file-input          | 4.0.0-beta.5 | @uppy/tus                 | 4.0.0-beta.4 |
| @uppy/form                | 4.0.0-beta.3 | @uppy/unsplash            | 4.0.0-beta.5 |
| @uppy/golden-retriever    | 4.0.0-beta.4 | @uppy/url                 | 4.0.0-beta.5 |
| @uppy/google-drive        | 4.0.0-beta.5 | @uppy/utils               | 6.0.0-beta.5 |
| @uppy/image-editor        | 3.0.0-beta.3 | @uppy/vue                 | 2.0.0-beta.2 |
| @uppy/informer            | 4.0.0-beta.2 | @uppy/webcam              | 4.0.0-beta.5 |
| @uppy/instagram           | 4.0.0-beta.5 | @uppy/xhr-upload          | 4.0.0-beta.3 |
| @uppy/locales             | 4.0.0-beta.1 | @uppy/zoom                | 3.0.0-beta.5 |
| @uppy/onedrive            | 4.0.0-beta.5 | uppy                      | 4.0.0-beta.5 |

- @uppy/core: make UppyEventMap more readable (Murderlon)
- @uppy/audio,@uppy/compressor,@uppy/core,@uppy/dashboard,@uppy/remote-sources,@uppy/tus,@uppy/utils: Format (Murderlon)
- @uppy/aws-s3-multipart: Format (Murderlon)
- meta: enable prettier for markdown (Merlijn Vos / #5133)
- @uppy/xhr-upload: do not throw when res is missing url (Merlijn Vos / #5132)
- @uppy/companion: coerce `requestUrl` to a string (Antoine du Hamel / #5128)
- meta: enforce use of `.js` extension in `import type` declarations (Antoine du Hamel / #5126)
- @uppy/core: add instance ID to generated IDs (Merlijn Vos / #5080)
- @uppy/core: reference updated i18n in Restricter (Merlijn Vos / #5118)


## 4.0.0-beta.4

Released: 2024-04-29

| Package                |      Version | Package                |      Version |
| ---------------------- | ------------ | ---------------------- | ------------ |
| @uppy/angular          | 0.7.0-beta.4 | @uppy/instagram        | 4.0.0-beta.4 |
| @uppy/audio            | 2.0.0-beta.4 | @uppy/onedrive         | 4.0.0-beta.4 |
| @uppy/aws-s3-multipart | 4.0.0-beta.4 | @uppy/provider-views   | 4.0.0-beta.4 |
| @uppy/box              | 3.0.0-beta.4 | @uppy/react            | 4.0.0-beta.4 |
| @uppy/companion        | 5.0.0-beta.4 | @uppy/status-bar       | 4.0.0-beta.4 |
| @uppy/companion-client | 4.0.0-beta.4 | @uppy/store-redux      | 4.0.0-beta.2 |
| @uppy/compressor       | 2.0.0-beta.4 | @uppy/svelte           | 4.0.0-beta.2 |
| @uppy/core             | 4.0.0-beta.4 | @uppy/transloadit      | 4.0.0-beta.4 |
| @uppy/dashboard        | 4.0.0-beta.4 | @uppy/unsplash         | 4.0.0-beta.4 |
| @uppy/drop-target      | 3.0.0-beta.4 | @uppy/url              | 4.0.0-beta.4 |
| @uppy/dropbox          | 4.0.0-beta.4 | @uppy/utils            | 6.0.0-beta.4 |
| @uppy/facebook         | 4.0.0-beta.4 | @uppy/webcam           | 4.0.0-beta.4 |
| @uppy/file-input       | 4.0.0-beta.4 | @uppy/xhr-upload       | 4.0.0-beta.2 |
| @uppy/form             | 4.0.0-beta.2 | @uppy/zoom             | 3.0.0-beta.4 |
| @uppy/google-drive     | 4.0.0-beta.4 | uppy                   | 4.0.0-beta.4 |
| @uppy/image-editor     | 3.0.0-beta.2 |                        |              |

- meta: Upgrade Yarn to 4.x (Merlijn Vos / #4849)
- @uppy/utils: fix fetcher export (Murderlon)
- @uppy/xhr-upload: refactor to use `fetcher` (Merlijn Vos / #5074)
- docs: use StackBlitz for all examples/issue template (Merlijn Vos / #5125)
- meta: Update yarn.lock (Murderlon)
- @uppy/svelte: Add svelte 5 as peer dep (frederikhors / #5122)
- meta: Bump docker/setup-buildx-action from 2 to 3 (dependabot[bot] / #5124)
- meta: Bump actions/checkout from 3 to 4 (dependabot[bot] / #5123)
- @uppy/dashboard,@uppy/provider-views: Remove JSX global type everywhere (Merlijn Vos / #5117)
- @uppy/utils: improve return type of `dataURItoFile` (Antoine du Hamel / #5112)
- @uppy/drop-target: change drop event type to DragEvent (Alireza Heydari / #5107)
- @uppy/image-editor: fix label definitions (Antoine du Hamel / #5111)
- meta: bump Prettier version (Antoine du Hamel / #5114)
- @uppy/provider-views: bring back "loaded X files..." (Mikael Finstad / #5097)
- @uppy/dashboard: fix type of trigger option (Merlijn Vos / #5106)
- meta: fix linter (Antoine du Hamel)
- @uppy/companion: bump Node.js version support matrix (Antoine du Hamel / #5035)
- @uppy/form: fix `submitOnSuccess` and `triggerUploadOnSubmit` combination (Merlijn Vos / #5058)
- meta: Bump docker/build-push-action from 3 to 5 (dependabot[bot] / #5105)
- meta: Bump akhileshns/heroku-deploy from 3.12.12 to 3.13.15 (dependabot[bot] / #5102)
- meta: Bump docker/login-action from 2 to 3 (dependabot[bot] / #5101)
- meta: Bump actions/download-artifact from 3 to 4 (dependabot[bot])
- meta: Bump actions/upload-artifact from 3 to 4 (dependabot[bot])
- @uppy/react: remove `useUppy` & reintroduce `useUppyState` (Merlijn Vos / #5059)
- meta: docs: add back markdown files (Antoine du Hamel / #5064)
- meta: fix custom provider example (Merlijn Vos / #5079)
- @uppy/utils: add fetcher (Merlijn Vos / #5073)
- meta: Fix prettier (Murderlon)
- @uppy/dashboard: add missing `x-zip-compress` archive type (Younes / #5081)
- meta: Bump docker/metadata-action from 4 to 5 (dependabot[bot] / #5086)
- meta: Bump actions/setup-node from 3 to 4 (dependabot[bot] / #5087)
- meta: Bump docker/setup-qemu-action from 2 to 3 (dependabot[bot] / #5089)
- meta: bump supercharge/redis-github-action from 1.4.0 to 1.8.0 (dependabot[bot] / #5090)
- meta: bump actions/cache from 3 to 4 (dependabot[bot] / #5088)
- meta: add `dependabot.yml` to keep GHA up-to-date (Antoine du Hamel / #5083)
- @uppy/core: Release: uppy@3.24.2 (github-actions[bot] / #5084)
- @uppy/core: fix `setOptions` not re-rendereing plugin UI (Antoine du Hamel / #5082)
- meta: bump vite from 5.0.12 to 5.0.13 (dependabot[bot] / #5060)
- meta: bump tar from 6.1.11 to 6.2.1 (dependabot[bot] / #5068)
- @uppy/companion,@uppy/file-input: Release: uppy@3.24.1 (github-actions[bot] / #5069)
- @uppy/companion: upgrade redis (Mikael Finstad / #5065)
- meta: fix `watch:*` scripts (Antoine du Hamel / #5046)
- meta: include more packages in `compare_diff` CI (Antoine du Hamel / #5044)
- @uppy/file-input: add missing export (Antoine du Hamel / #5045)
- meta: Bump express from 4.18.1 to 4.19.2 in /packages/@uppy/companion (dependabot[bot] / #5036)
- @uppy/companion: Bump express from 4.18.1 to 4.19.2 (dependabot[bot] / #5037)


## 4.0.0-beta.3

Released: 2024-04-15

| Package                   |      Version | Package                   |      Version |
| ------------------------- | ------------ | ------------------------- | ------------ |
| @uppy/angular             | 0.7.0-beta.3 | @uppy/onedrive            | 4.0.0-beta.3 |
| @uppy/audio               | 2.0.0-beta.3 | @uppy/progress-bar        | 4.0.0-beta.3 |
| @uppy/aws-s3-multipart    | 4.0.0-beta.3 | @uppy/provider-views      | 4.0.0-beta.3 |
| @uppy/box                 | 3.0.0-beta.3 | @uppy/react               | 4.0.0-beta.3 |
| @uppy/companion           | 5.0.0-beta.3 | @uppy/remote-sources      | 2.0.0-beta.3 |
| @uppy/companion-client    | 4.0.0-beta.3 | @uppy/screen-capture      | 4.0.0-beta.3 |
| @uppy/compressor          | 2.0.0-beta.3 | @uppy/status-bar          | 4.0.0-beta.3 |
| @uppy/core                | 4.0.0-beta.3 | @uppy/thumbnail-generator | 4.0.0-beta.3 |
| @uppy/dashboard           | 4.0.0-beta.3 | @uppy/transloadit         | 4.0.0-beta.3 |
| @uppy/drag-drop           | 4.0.0-beta.3 | @uppy/tus                 | 4.0.0-beta.3 |
| @uppy/drop-target         | 3.0.0-beta.3 | @uppy/unsplash            | 4.0.0-beta.3 |
| @uppy/dropbox             | 4.0.0-beta.3 | @uppy/url                 | 4.0.0-beta.3 |
| @uppy/facebook            | 4.0.0-beta.3 | @uppy/utils               | 6.0.0-beta.3 |
| @uppy/file-input          | 4.0.0-beta.3 | @uppy/webcam              | 4.0.0-beta.3 |
| @uppy/golden-retriever    | 4.0.0-beta.3 | @uppy/zoom                | 3.0.0-beta.3 |
| @uppy/google-drive        | 4.0.0-beta.3 | uppy                      | 4.0.0-beta.3 |
| @uppy/instagram           | 4.0.0-beta.3 |                           |              |

- @uppy/core: fix `setOptions` not re-rendereing plugin UI (Antoine du Hamel / #5082)


## 4.0.0-beta.2

Released: 2024-04-11

| Package                   |      Version | Package                   |      Version |
| ------------------------- | ------------ | ------------------------- | ------------ |
| @uppy/angular             | 0.7.0-beta.2 | @uppy/instagram           | 4.0.0-beta.2 |
| @uppy/audio               | 2.0.0-beta.2 | @uppy/onedrive            | 4.0.0-beta.2 |
| @uppy/aws-s3              | 4.0.0-beta.2 | @uppy/progress-bar        | 4.0.0-beta.2 |
| @uppy/aws-s3-multipart    | 4.0.0-beta.2 | @uppy/provider-views      | 4.0.0-beta.2 |
| @uppy/box                 | 3.0.0-beta.2 | @uppy/react               | 4.0.0-beta.2 |
| @uppy/companion           | 5.0.0-beta.2 | @uppy/remote-sources      | 2.0.0-beta.2 |
| @uppy/companion-client    | 4.0.0-beta.2 | @uppy/screen-capture      | 4.0.0-beta.2 |
| @uppy/compressor          | 2.0.0-beta.2 | @uppy/status-bar          | 4.0.0-beta.2 |
| @uppy/core                | 4.0.0-beta.2 | @uppy/thumbnail-generator | 4.0.0-beta.2 |
| @uppy/dashboard           | 4.0.0-beta.2 | @uppy/transloadit         | 4.0.0-beta.2 |
| @uppy/drag-drop           | 4.0.0-beta.2 | @uppy/tus                 | 4.0.0-beta.2 |
| @uppy/drop-target         | 3.0.0-beta.2 | @uppy/unsplash            | 4.0.0-beta.2 |
| @uppy/dropbox             | 4.0.0-beta.2 | @uppy/url                 | 4.0.0-beta.2 |
| @uppy/facebook            | 4.0.0-beta.2 | @uppy/utils               | 6.0.0-beta.2 |
| @uppy/file-input          | 4.0.0-beta.2 | @uppy/webcam              | 4.0.0-beta.2 |
| @uppy/golden-retriever    | 4.0.0-beta.2 | @uppy/zoom                | 3.0.0-beta.2 |
| @uppy/google-drive        | 4.0.0-beta.2 | uppy                      | 4.0.0-beta.2 |

- @uppy/aws-s3: default to multipart depending on the size of input (Antoine du Hamel / #5076)
- @uppy/aws-s3: remove deprecated `prepareUploadParts` option (Antoine du Hamel / #5075)
- @uppy/core: use variadic arguments for `uppy.use` (Antoine du Hamel / #4888)
- @uppy/aws-s3: remove legacy plugin (Antoine du Hamel / #5070)
- @uppy/locales: do not build `dist/` folder (Merlijn Vos / #5055)
- @uppy/angular: fix Angular version requirement in peerDeps (Antoine du Hamel / #5067)
- @uppy/transloadit: remove deprecated options (Merlijn Vos / #5056)


## 4.0.0-beta.1

Released: 2024-03-28

| Package                   |      Version | Package                   |      Version |
| ------------------------- | ------------ | ------------------------- | ------------ |
| @uppy/angular             | 0.7.0-beta.1 | @uppy/progress-bar        | 4.0.0-beta.1 |
| @uppy/audio               | 2.0.0-beta.1 | @uppy/provider-views      | 4.0.0-beta.1 |
| @uppy/aws-s3              | 4.0.0-beta.1 | @uppy/react               | 4.0.0-beta.1 |
| @uppy/aws-s3-multipart    | 4.0.0-beta.1 | @uppy/redux-dev-tools     | 4.0.0-beta.1 |
| @uppy/box                 | 3.0.0-beta.1 | @uppy/remote-sources      | 2.0.0-beta.1 |
| @uppy/companion           | 5.0.0-beta.1 | @uppy/screen-capture      | 4.0.0-beta.1 |
| @uppy/companion-client    | 4.0.0-beta.1 | @uppy/status-bar          | 4.0.0-beta.1 |
| @uppy/compressor          | 2.0.0-beta.1 | @uppy/store-default       | 4.0.0-beta.1 |
| @uppy/core                | 4.0.0-beta.1 | @uppy/store-redux         | 4.0.0-beta.1 |
| @uppy/dashboard           | 4.0.0-beta.1 | @uppy/svelte              | 4.0.0-beta.1 |
| @uppy/drag-drop           | 4.0.0-beta.1 | @uppy/thumbnail-generator | 4.0.0-beta.1 |
| @uppy/drop-target         | 3.0.0-beta.1 | @uppy/transloadit         | 4.0.0-beta.1 |
| @uppy/dropbox             | 4.0.0-beta.1 | @uppy/tus                 | 4.0.0-beta.1 |
| @uppy/facebook            | 4.0.0-beta.1 | @uppy/unsplash            | 4.0.0-beta.1 |
| @uppy/file-input          | 4.0.0-beta.1 | @uppy/url                 | 4.0.0-beta.1 |
| @uppy/form                | 4.0.0-beta.1 | @uppy/utils               | 6.0.0-beta.1 |
| @uppy/golden-retriever    | 4.0.0-beta.1 | @uppy/vue                 | 2.0.0-beta.1 |
| @uppy/google-drive        | 4.0.0-beta.1 | @uppy/webcam              | 4.0.0-beta.1 |
| @uppy/image-editor        | 3.0.0-beta.1 | @uppy/xhr-upload          | 4.0.0-beta.1 |
| @uppy/informer            | 4.0.0-beta.1 | @uppy/zoom                | 3.0.0-beta.1 |
| @uppy/instagram           | 4.0.0-beta.1 | uppy                      | 4.0.0-beta.1 |
| @uppy/onedrive            | 4.0.0-beta.1 |                           |              |

- @uppy/vue: migrate to Composition API with TS & drop Vue 2 support (Merlijn Vos / #5043)
- @uppy/angular: upgrade to Angular 17.x and to TS 5.4 (Antoine du Hamel / #5008)
- @uppy/svelte: remove UMD output and make it use newer types (Antoine du Hamel / #5023)
- @uppy/companion-client,@uppy/provider-views,@uppy/status-bar: fix type imports (Antoine du Hamel / #5038)
- @uppy/aws-s3-multipart: mark `opts` as optional (Antoine du Hamel / #5039)
- e2e: bump Cypress version (Antoine du Hamel / #5034)
- @uppy/react: remove `prop-types` dependency (Antoine du Hamel / #5031)
- @uppy/progress-bar: remove default target (Antoine du Hamel / #4971)
- @uppy/status-bar: remove default target (Antoine du Hamel / #4970)
- @uppy/react: remove `Wrapper.ts` (Antoine du Hamel / #5032)
- @uppy/react: refactor to TS (Antoine du Hamel / #5012)
- @uppy/core: refine type of private variables (Antoine du Hamel / #5028)
- @uppy/dashboard: refine type of private variables (Antoine du Hamel / #5027)
- @uppy/drag-drop: refine type of private variables (Antoine du Hamel / #5026)
- @uppy/status-bar: refine type of private variables (Antoine du Hamel / #5025)
- @uppy/remote-sources: migrate to TS (Merlijn Vos / #5020)
- @uppy/dashboard: refine option types (Antoine du Hamel / #5022)
- @uppy/dashboard: add new `autoOpen` option (Chris Grigg / #5001)
- @uppy/aws-s3-multipart,@uppy/tus,@uppy/utils,@uppy/xhr-upload: Make `allowedMetaFields` consistent (Merlijn Vos / #5011)
- @uppy/core: fix some type errors (Antoine du Hamel / #5015)
- @uppy/audio,@uppy/dashboard,@uppy/drop-target,@uppy/webcam: add missing exports (Antoine du Hamel / #5014)
- meta: Bump webpack-dev-middleware from 5.3.3 to 5.3.4 (dependabot[bot] / #5013)
- @uppy/dashboard: refactor to TypeScript (Antoine du Hamel / #4984)
- @uppy/companion: improve error msg (Mikael Finstad / #5010)
- @uppy/aws-s3-multipart: refactor to TS (Antoine du Hamel / #4902)
- @uppy/dashboard: refactor to stable lifecycle method (Antoine du Hamel / #4999)
- @uppy/companion: crash if trying to set path to / (Mikael Finstad / #5003)
- @uppy/provider-views: fix `super.toggleCheckbox` bug (Mikael Finstad / #5004)
- @uppy/aws-s3-multipart: fix escaping issue with client signed request (Hiroki Shimizu / #5006)
- @uppy/drag-drop,@uppy/progress-bar: add missing exports (Antoine du Hamel / #5009)
- @uppy/transloadit: migrate to TS (Merlijn Vos / #4987)
- @uppy/utils: fix `RateLimitedQueue#wrapPromiseFunction` types (Antoine du Hamel / #5007)
- @uppy/golden-retriever: migrate to TS (Merlijn Vos / #4989)
- meta: Bump follow-redirects from 1.15.4 to 1.15.6 (dependabot[bot] / #5002)
- meta: fix `resize-observer-polyfill` types (Antoine du Hamel / #4994)
- @uppy/core: various type fixes (Antoine du Hamel / #4995)
- @uppy/utils: fix `findAllDOMElements` type (Antoine du Hamel / #4997)
- @uppy/status-bar: fix `recoveredState` type (Antoine du Hamel / #4996)
- @uppy/utils: fix `AbortablePromise` type (Antoine du Hamel / #4988)
- @uppy/core,@uppy/provider-views: Fix breadcrumbs (Evgenia Karunus / #4986)
- @uppy/drag-drop: refactor to TypeScript (Antoine du Hamel / #4983)
- @uppy/webcam: refactor to TypeScript (Antoine du Hamel / #4870)
- @uppy/url: migrate to TS (Merlijn Vos / #4980)
- @uppy/zoom: refactor to TypeScript (Murderlon / #4979)
- @uppy/unsplash: refactor to TypeScript (Murderlon / #4979)
- @uppy/onedrive: refactor to TypeScript (Murderlon / #4979)
- @uppy/instagram: refactor to TypeScript (Murderlon / #4979)
- @uppy/google-drive: refactor to TypeScript (Murderlon / #4979)
- @uppy/facebook: refactor to TypeScript (Murderlon / #4979)
- @uppy/dropbox: refactor to TypeScript (Murderlon / #4979)
- @uppy/box: refactor to TypeScript (Murderlon / #4979)
- @uppy/utils: migrate RateLimitedQueue to TS (Merlijn Vos / #4981)
- @uppy/thumbnail-generator: migrate to TS (Merlijn Vos / #4978)
- @uppy/screen-capture: migrate to TS (Merlijn Vos / #4965)
- @uppy/companion-client: Replace Provider.initPlugin with composition (Merlijn Vos / #4977)
- uppy: remove legacy bundle (Antoine du Hamel)
- meta: include types in npm archive (Antoine du Hamel)
- @uppy/angular: fix build (Antoine du Hamel)
- meta: Remove generate types from locale-pack (Murderlon)
- meta: enable CI on `4.x` branch (Antoine du Hamel)
- @uppy/vue: [v4.x] remove manual types (Antoine du Hamel / #4803)
- meta: prepare release workflow for beta versions (Antoine du Hamel)
=======
## 3.25.4

Released: 2024-05-22

| Package         | Version | Package         | Version |
| --------------- | ------- | --------------- | ------- |
| @uppy/companion |  4.13.3 | @uppy/tus       |   3.5.5 |
| @uppy/svelte    |   3.1.5 | uppy            |  3.25.4 |

- @uppy/svelte: do not attempt removing plugin before it's created (Antoine du Hamel / #5186)
- docs: Update `facebook.mdx` (Evgenia Karunus)
- @uppy/tus: fix no headers passed to companion if argument is a function (netdown / #5182)
- @uppy/companion: fix google drive gsuite export large size (Milan Nakum / #5144)
- meta: Improve provider docs: Box & Zoom (Evgenia Karunus / #5166)
- meta: add MDX file to `lint-staged` list (Antoine du Hamel / #5174)
- @uppy/companion: handle ws `'error'` event (Mikael Finstad / #5167)

>>>>>>> e7be3195

## 3.25.3

Released: 2024-05-14

| Package            | Version | Package            | Version |
| ------------------ | ------- | ------------------ | ------- |
| @uppy/core         |  3.11.3 | uppy               |  3.25.3 |
| @uppy/image-editor |   2.4.6 |                    |         |

- @uppy/image-editor: fix tooltips (Avneet Singh Malhotra / #5156)
- meta: Remove redundant `plugins` prop from examples (Merlijn Vos / #5145)
- @uppy/image-editor: Remove `target` option from examples and document consistently (Merlijn Vos / #5146)
- @uppy/core: make getObjectOfFilesPerState more efficient (Merlijn Vos / #5155)


## 3.25.2

Released: 2024-05-07

| Package          | Version | Package          | Version |
| ---------------- | ------- | ---------------- | ------- |
| @uppy/compressor |   1.1.4 | @uppy/status-bar |   3.3.3 |
| @uppy/core       |  3.11.2 | uppy             |  3.25.2 |
| @uppy/dashboard  |   3.8.3 |                  |         |

- @uppy/compressor,@uppy/core,@uppy/dashboard,@uppy/status-bar: Upgrade @transloadit/prettier-bytes (Merlijn Vos / #5150)
- meta: run Prettier in the release workflow (Antoine du Hamel)


## 3.25.1

Released: 2024-05-03

| Package          | Version | Package          | Version |
| ---------------- | ------- | ---------------- | ------- |
| @uppy/companion  |  4.13.2 | @uppy/xhr-upload |   3.6.6 |
| @uppy/core       |  3.11.1 | uppy             |  3.25.1 |
| @uppy/locales    |   3.5.3 |                  |         |

- @uppy/locales: Update ru_RU locale  (Uladzislau Bodryi / #5120)
- meta: fix `update-contributors` script (Antoine du Hamel / #5137)
- meta: fix `bullet` setting for ReMark (Antoine du Hamel)
- meta: add prettier to `.md` pre-commit hooks (Antoine du Hamel)
- @uppy/core: make UppyEventMap more readable (Murderlon)
- meta: enable prettier for markdown (Merlijn Vos / #5133)
- @uppy/xhr-upload: do not throw when res is missing url (Merlijn Vos / #5132)
- @uppy/companion: coerce `requestUrl` to a string (Antoine du Hamel / #5128)


## 3.25.0

Released: 2024-04-29

| Package                | Version | Package                | Version |
| ---------------------- | ------- | ---------------------- | ------- |
| @uppy/audio            |   1.1.9 | @uppy/instagram        |   3.3.1 |
| @uppy/aws-s3-multipart |  3.11.1 | @uppy/onedrive         |   3.3.1 |
| @uppy/box              |   2.3.1 | @uppy/provider-views   |  3.12.0 |
| @uppy/companion-client |   3.8.1 | @uppy/react            |   3.3.1 |
| @uppy/compressor       |   1.1.3 | @uppy/status-bar       |   3.3.2 |
| @uppy/core             |  3.11.0 | @uppy/svelte           |   3.1.4 |
| @uppy/dashboard        |   3.8.2 | @uppy/transloadit      |   3.6.1 |
| @uppy/drop-target      |   2.1.0 | @uppy/unsplash         |   3.3.1 |
| @uppy/dropbox          |   3.3.1 | @uppy/url              |   3.6.1 |
| @uppy/facebook         |   3.3.1 | @uppy/utils            |   5.9.0 |
| @uppy/file-input       |   3.1.2 | @uppy/webcam           |   3.4.1 |
| @uppy/form             |   3.2.1 | @uppy/xhr-upload       |   3.6.5 |
| @uppy/google-drive     |   3.5.1 | @uppy/zoom             |   2.3.1 |
| @uppy/image-editor     |   2.4.5 | uppy                   |  3.25.0 |

- meta: enforce use of `.js` extension in `import type` declarations (Antoine du Hamel / #5126)
- @uppy/core: add instance ID to generated IDs (Merlijn Vos / #5080)
- @uppy/core: reference updated i18n in Restricter (Merlijn Vos / #5118)
- @uppy/xhr-upload: refactor to use `fetcher` (Merlijn Vos / #5074)
- meta: docs: use StackBlitz for all examples/issue template (Merlijn Vos / #5125)
- meta: Update yarn.lock (Murderlon)
- @uppy/svelte: Add svelte 5 as peer dep (frederikhors / #5122)
- meta: Bump docker/setup-buildx-action from 2 to 3 (dependabot[bot] / #5124)
- meta: Bump actions/checkout from 3 to 4 (dependabot[bot] / #5123)
- @uppy/dashboard,@uppy/provider-views: Remove JSX global type everywhere (Merlijn Vos / #5117)
- @uppy/utils: improve return type of `dataURItoFile` (Antoine du Hamel / #5112)
- @uppy/drop-target: change drop event type to DragEvent (Alireza Heydari / #5107)
- @uppy/image-editor: fix label definitions (Antoine du Hamel / #5111)
- meta: bump Prettier version (Antoine du Hamel / #5114)
- @uppy/provider-views: bring back "loaded X files..." (Mikael Finstad / #5097)
- @uppy/dashboard: fix type of trigger option (Merlijn Vos / #5106)
- meta: fix linter (Antoine du Hamel)
- @uppy/form: fix `submitOnSuccess` and `triggerUploadOnSubmit` combination (Merlijn Vos / #5058)
- meta: Bump docker/build-push-action from 3 to 5 (dependabot[bot] / #5105)
- meta: Bump akhileshns/heroku-deploy from 3.12.12 to 3.13.15 (dependabot[bot] / #5102)
- meta: Bump docker/login-action from 2 to 3 (dependabot[bot] / #5101)
- meta: Bump actions/download-artifact from 3 to 4 (dependabot[bot])
- meta: Bump actions/upload-artifact from 3 to 4 (dependabot[bot])


## 3.24.3

Released: 2024-04-16

| Package         | Version | Package         | Version |
| --------------- | ------- | --------------- | ------- |
| @uppy/dashboard |   3.8.1 | uppy            |  3.24.3 |
| @uppy/utils     |   5.8.0 |                 |         |

- docs: add back markdown files (Antoine du Hamel / #5064)
- meta: fix custom provider example (Merlijn Vos / #5079)
- @uppy/utils: add fetcher (Merlijn Vos / #5073)
- meta: Fix prettier (Murderlon)
- @uppy/dashboard: add missing `x-zip-compress` archive type (Younes / #5081)
- meta: Bump docker/metadata-action from 4 to 5 (dependabot[bot] / #5086)
- meta: Bump actions/setup-node from 3 to 4 (dependabot[bot] / #5087)
- meta: Bump docker/setup-qemu-action from 2 to 3 (dependabot[bot] / #5089)
- meta: bump supercharge/redis-github-action from 1.4.0 to 1.8.0 (dependabot[bot] / #5090)
- meta: bump actions/cache from 3 to 4 (dependabot[bot] / #5088)
- meta: add `dependabot.yml` to keep GHA up-to-date (Antoine du Hamel / #5083)


## 3.24.2

Released: 2024-04-15

| Package    | Version | Package    | Version |
| ---------- | ------- | ---------- | ------- |
| @uppy/core |  3.10.1 | uppy       |  3.24.2 |

- @uppy/core: fix `setOptions` not re-rendereing plugin UI (Antoine du Hamel / #5082)
- meta: bump vite from 5.0.12 to 5.0.13 (dependabot[bot] / #5060)
- meta: bump tar from 6.1.11 to 6.2.1 (dependabot[bot] / #5068)


## 3.24.1

Released: 2024-04-10

| Package          | Version | Package          | Version |
| ---------------- | ------- | ---------------- | ------- |
| @uppy/companion  |  4.13.1 | uppy             |  3.24.1 |
| @uppy/file-input |   3.1.1 |                  |         |

- @uppy/companion: upgrade redis (Mikael Finstad / #5065)
- meta: fix `watch:*` scripts (Antoine du Hamel / #5046)
- meta: include more packages in `compare_diff` CI (Antoine du Hamel / #5044)
- @uppy/file-input: add missing export (Antoine du Hamel / #5045)
- meta: Bump express from 4.18.1 to 4.19.2 in /packages/@uppy/companion (dependabot[bot] / #5036)
- @uppy/companion: Bump express from 4.18.1 to 4.19.2 (dependabot[bot] / #5037)


## 3.24.0

Released: 2024-03-27

| Package                   | Version | Package                   | Version |
| ------------------------- | ------- | ------------------------- | ------- |
| @uppy/audio               |   1.1.8 | @uppy/progress-bar        |   3.1.1 |
| @uppy/aws-s3-multipart    |  3.11.0 | @uppy/provider-views      |  3.11.0 |
| @uppy/box                 |   2.3.0 | @uppy/react               |   3.3.0 |
| @uppy/companion           |  4.13.0 | @uppy/remote-sources      |   1.2.0 |
| @uppy/companion-client    |   3.8.0 | @uppy/screen-capture      |   3.2.0 |
| @uppy/compressor          |   1.1.2 | @uppy/status-bar          |   3.3.1 |
| @uppy/core                |  3.10.0 | @uppy/thumbnail-generator |   3.1.0 |
| @uppy/dashboard           |   3.8.0 | @uppy/transloadit         |   3.6.0 |
| @uppy/drag-drop           |   3.1.0 | @uppy/tus                 |   3.5.4 |
| @uppy/drop-target         |   2.0.5 | @uppy/unsplash            |   3.3.0 |
| @uppy/dropbox             |   3.3.0 | @uppy/url                 |   3.6.0 |
| @uppy/facebook            |   3.3.0 | @uppy/utils               |   5.7.5 |
| @uppy/golden-retriever    |   3.2.0 | @uppy/webcam              |   3.4.0 |
| @uppy/google-drive        |   3.5.0 | @uppy/zoom                |   2.3.0 |
| @uppy/instagram           |   3.3.0 | uppy                      |  3.24.0 |
| @uppy/onedrive            |   3.3.0 |                           |         |

- @uppy/box,@uppy/companion-client,@uppy/provider-views,@uppy/status-bar: fix type imports (Antoine du Hamel / #5038)
- @uppy/aws-s3-multipart: mark `opts` as optional (Antoine du Hamel / #5039)
- e2e: bump Cypress version (Antoine du Hamel / #5034)
- @uppy/react: refactor to TS (Antoine du Hamel / #5012)
- @uppy/core: refine type of private variables (Antoine du Hamel / #5028)
- @uppy/dashboard: refine type of private variables (Antoine du Hamel / #5027)
- @uppy/drag-drop: refine type of private variables (Antoine du Hamel / #5026)
- @uppy/status-bar: refine type of private variables (Antoine du Hamel / #5025)
- @uppy/remote-sources: migrate to TS (Merlijn Vos / #5020)
- @uppy/dashboard: refine option types (Antoine du Hamel / #5022)
- @uppy/dashboard: add new `autoOpen` option (Chris Grigg / #5001)
- @uppy/core: fix some type errors (Antoine du Hamel / #5015)
- @uppy/audio,@uppy/dashboard,@uppy/drop-target,@uppy/webcam: add missing exports (Antoine du Hamel / #5014)
- meta: Bump webpack-dev-middleware from 5.3.3 to 5.3.4 (dependabot[bot] / #5013)
- @uppy/dashboard: refactor to TypeScript (Antoine du Hamel / #4984)
- @uppy/companion: improve error msg (Mikael Finstad / #5010)
- @uppy/aws-s3-multipart: refactor to TS (Antoine du Hamel / #4902)
- @uppy/dashboard: refactor to stable lifecycle method (Antoine du Hamel / #4999)
- @uppy/companion: crash if trying to set path to / (Mikael Finstad / #5003)
- @uppy/provider-views: fix `super.toggleCheckbox` bug (Mikael Finstad / #5004)
- @uppy/aws-s3-multipart: fix escaping issue with client signed request (Hiroki Shimizu / #5006)
- @uppy/drag-drop,@uppy/progress-bar: add missing exports (Antoine du Hamel / #5009)
- @uppy/transloadit: migrate to TS (Merlijn Vos / #4987)
- @uppy/utils: fix `RateLimitedQueue#wrapPromiseFunction` types (Antoine du Hamel / #5007)
- @uppy/golden-retriever: migrate to TS (Merlijn Vos / #4989)
- meta: Bump follow-redirects from 1.15.4 to 1.15.6 (dependabot[bot] / #5002)
- meta: fix `resize-observer-polyfill` types (Antoine du Hamel / #4994)
- @uppy/core: various type fixes (Antoine du Hamel / #4995)
- @uppy/utils: fix `findAllDOMElements` type (Antoine du Hamel / #4997)
- @uppy/status-bar: fix `recoveredState` type (Antoine du Hamel / #4996)
- @uppy/utils: fix `AbortablePromise` type (Antoine du Hamel / #4988)
- @uppy/core,@uppy/provider-views: Fix breadcrumbs (Evgenia Karunus / #4986)
- @uppy/drag-drop: refactor to TypeScript (Antoine du Hamel / #4983)
- @uppy/webcam: refactor to TypeScript (Antoine du Hamel / #4870)
- @uppy/url: migrate to TS (Merlijn Vos / #4980)
- @uppy/zoom: refactor to TypeScript (Murderlon / #4979)
- @uppy/unsplash: refactor to TypeScript (Murderlon / #4979)
- @uppy/onedrive: refactor to TypeScript (Murderlon / #4979)
- @uppy/instagram: refactor to TypeScript (Murderlon / #4979)
- @uppy/google-drive: refactor to TypeScript (Murderlon / #4979)
- @uppy/facebook: refactor to TypeScript (Murderlon / #4979)
- @uppy/dropbox: refactor to TypeScript (Murderlon / #4979)
- @uppy/box: refactor to TypeScript (Murderlon / #4979)
- @uppy/utils: migrate RateLimitedQueue to TS (Merlijn Vos / #4981)
- @uppy/thumbnail-generator: migrate to TS (Merlijn Vos / #4978)
- @uppy/screen-capture: migrate to TS (Merlijn Vos / #4965)
- @uppy/companion-client: Replace Provider.initPlugin with composition (Merlijn Vos / #4977)


## 3.23.0

Released: 2024-02-28

| Package                | Version | Package                | Version |
| ---------------------- | ------- | ---------------------- | ------- |
| @uppy/box              |   2.2.1 | @uppy/onedrive         |   3.2.1 |
| @uppy/companion-client |   3.7.4 | @uppy/progress-bar     |   3.1.0 |
| @uppy/core             |   3.9.3 | @uppy/provider-views   |  3.10.0 |
| @uppy/dashboard        |   3.7.5 | @uppy/status-bar       |   3.3.0 |
| @uppy/file-input       |   3.1.0 | @uppy/utils            |   5.7.4 |
| @uppy/form             |   3.2.0 | @uppy/xhr-upload       |   3.6.4 |
| @uppy/image-editor     |   2.4.4 | uppy                   |  3.23.0 |
| @uppy/informer         |   3.1.0 |                        |         |

- @uppy/form: migrate to TS (Merlijn Vos / #4937)
- @uppy/box: fetchPreAuthToken in box too (Mikael Finstad / #4969)
- @uppy/progress-bar: refactor to TypeScript (Mikael Finstad / #4921)
- @uppy/onedrive: fix custom oauth2 credentials for onedrive (Mikael Finstad / #4968)
- @uppy/companion-client,@uppy/utils,@uppy/xhr-upload: improvements for #4922 (Mikael Finstad / #4960)
- @uppy/utils: fix various type issues (Mikael Finstad / #4958)
- @uppy/provider-views: migrate to TS (Merlijn Vos / #4919)
- @uppy/utils: simplify `findDOMElements` (Mikael Finstad / #4957)
- @uppy/xhr-upload: fix getResponseData regression (Merlijn Vos / #4964)
- @uppy/informer: migrate to TS (Merlijn Vos / #4967)
- @uppy/core: remove unused import (Antoine du Hamel / #4972)
- @uppy/image-editor: remove default target (Merlijn Vos / #4966)
- @uppy/angular: Build fixes (Mikael Finstad / #4959)
- meta: Fix flaky e2e test (Murderlon)
- meta: fix e2e flake (Mikael Finstad / #4961)
- meta: add support for `Fragment` short syntax (Antoine du Hamel / #4953)
- @uppy/file-input: refactor to TypeScript (Antoine du Hamel / #4954)


## 3.22.2

Released: 2024-02-22

| Package                | Version | Package                | Version |
| ---------------------- | ------- | ---------------------- | ------- |
| @uppy/audio            |   1.1.7 | @uppy/react            |   3.2.2 |
| @uppy/companion        |  4.12.3 | @uppy/status-bar       |   3.2.8 |
| @uppy/companion-client |   3.7.3 | @uppy/tus              |   3.5.3 |
| @uppy/core             |   3.9.2 | @uppy/utils            |   5.7.3 |
| @uppy/dashboard        |   3.7.4 | @uppy/xhr-upload       |   3.6.3 |
| @uppy/image-editor     |   2.4.3 | uppy                   |  3.22.2 |

- @uppy/core: fix plugin detection (Antoine du Hamel / #4951)
- @uppy/core,@uppy/utils: Introduce `ValidateableFile` & move `MinimalRequiredUppyFile` into utils (Antoine du Hamel / #4944)
- meta: uppy: fix bundle builder (Antoine du Hamel / #4950)
- @uppy/core: improve `UIPluginOptions` types (Merlijn Vos / #4946)
- @uppy/companion-client: fix body/url on upload-success (Merlijn Vos / #4922)
- @uppy/utils: remove EventManager circular reference (Merlijn Vos / #4949)
- @uppy/dashboard: MetaEditor + ImageEditor - new state machine logic (Evgenia Karunus / #4939)
- meta: disable `@typescript-eslint/no-non-null-assertion` lint rule (Antoine du Hamel / #4945)
- @uppy/companion-client: remove unnecessary `'use strict'` directives (Antoine du Hamel / #4943)
- @uppy/companion-client: type changes for provider-views (Antoine du Hamel / #4938)
- meta: bump ip from 1.1.8 to 1.1.9 (dependabot[bot] / #4941)
- @uppy/companion-client: update types (Antoine du Hamel / #4927)


## 3.22.1

Released: 2024-02-20

| Package                   | Version | Package                   | Version |
| ------------------------- | ------- | ------------------------- | ------- |
| @uppy/audio               |   1.1.6 | @uppy/remote-sources      |   1.1.2 |
| @uppy/aws-s3              |   3.6.2 | @uppy/status-bar          |   3.2.7 |
| @uppy/aws-s3-multipart    |  3.10.2 | @uppy/store-default       |   3.2.2 |
| @uppy/companion           |  4.12.2 | @uppy/store-redux         |   3.0.7 |
| @uppy/companion-client    |   3.7.2 | @uppy/svelte              |   3.1.3 |
| @uppy/compressor          |   1.1.1 | @uppy/thumbnail-generator |   3.0.8 |
| @uppy/core                |   3.9.1 | @uppy/transloadit         |   3.5.1 |
| @uppy/dashboard           |   3.7.3 | @uppy/tus                 |   3.5.2 |
| @uppy/drop-target         |   2.0.4 | @uppy/utils               |   5.7.2 |
| @uppy/form                |   3.1.1 | @uppy/vue                 |   1.1.2 |
| @uppy/golden-retriever    |   3.1.3 | @uppy/webcam              |   3.3.6 |
| @uppy/image-editor        |   2.4.2 | @uppy/xhr-upload          |   3.6.2 |
| @uppy/locales             |   3.5.2 | uppy                      |  3.22.1 |
| @uppy/provider-views      |   3.9.1 |                           |         |

- @uppy/locales: update vi_VN translation (David Nguyen / #4930)
- @uppy/compressor,@uppy/core,@uppy/dashboard,@uppy/status-bar: bump `@transloadit/prettier-bytes` (Antoine du Hamel / #4933)


## 3.22.0

Released: 2024-02-19

| Package                   | Version | Package                   | Version |
| ------------------------- | ------- | ------------------------- | ------- |
| @uppy/audio               |   1.1.5 | @uppy/remote-sources      |   1.1.1 |
| @uppy/aws-s3              |   3.6.1 | @uppy/status-bar          |   3.2.6 |
| @uppy/aws-s3-multipart    |  3.10.1 | @uppy/store-default       |   3.2.1 |
| @uppy/companion           |  4.12.1 | @uppy/store-redux         |   3.0.6 |
| @uppy/companion-client    |   3.7.1 | @uppy/svelte              |   3.1.2 |
| @uppy/compressor          |   1.1.0 | @uppy/thumbnail-generator |   3.0.7 |
| @uppy/core                |   3.9.0 | @uppy/transloadit         |   3.5.0 |
| @uppy/dashboard           |   3.7.2 | @uppy/tus                 |   3.5.1 |
| @uppy/drop-target         |   2.0.3 | @uppy/utils               |   5.7.1 |
| @uppy/form                |   3.1.0 | @uppy/vue                 |   1.1.1 |
| @uppy/golden-retriever    |   3.1.2 | @uppy/webcam              |   3.3.5 |
| @uppy/image-editor        |   2.4.1 | @uppy/xhr-upload          |   3.6.1 |
| @uppy/locales             |   3.5.1 | uppy                      |  3.22.0 |
| @uppy/provider-views      |   3.9.0 |                           |         |

-  @uppy/aws-s3-multipart,@uppy/aws-s3,@uppy/companion-client,@uppy/tus,@uppy/xhr-upload: update `uppyfile` objects before emitting events (antoine du hamel / #4928)
- @uppy/transloadit: add `clientname` option (marius / #4920)
- @uppy/thumbnail-generator: fix broken previews after cropping (evgenia karunus / #4926)
- @uppy/compressor: upgrade compressorjs (merlijn vos / #4924)
- @uppy/companion: fix companion dns and allow redirects from http->https again (mikael finstad / #4895)
- @uppy/dashboard: autoopenfileeditor - rename "edit file" to "edit image" (evgenia karunus / #4925)
- meta: resolve jsx to preact in shared tsconfig (merlijn vos / #4923)
- @uppy/image-editor: image editor: make compressor work after the image editor, too (evgenia karunus / #4918)
- meta: exclude `tsconfig` files from npm bundles (antoine du hamel / #4916)
- @uppy/compressor: migrate to ts (mikael finstad / #4907)
- @uppy/provider-views: update uppy-providerbrowser-viewtype--list.scss (aditya patadia / #4913)
- @uppy/tus: migrate to ts (merlijn vos / #4899)
- meta: bump yarn version (antoine du hamel / #4906)
- meta: validate `defaultoptions` for stricter option types (antoine du hamel / #4901)
- @uppy/dashboard: Uncouple native camera and video buttons from the `disableLocalFiles` option (jake mcallister / #4894)
- meta: put experimental ternaries in .prettierrc.js (merlijn vos / #4900)
- @uppy/xhr-upload: migrate to ts (merlijn vos / #4892)
- @uppy/drop-target: refactor to typescript (artur paikin / #4863)
- meta: fix missing line return in js2ts script (antoine du hamel)
- meta: disable `@typescript-eslint/no-empty-function` lint rule (antoine du hamel / #4891)
- @uppy/companion-client: fix tests and linter (antoine du hamel / #4890)
- @uppy/companion-client: migrate to ts (merlijn vos / #4864)
- meta: prettier 3.0.3 -> 3.2.4 (antoine du hamel / #4889)
- @uppy/image-editor: migrate to ts (merlijn vos / #4880)
- meta: fix race condition in `e2e.yml` (antoine du hamel)
- @uppy/core: add utility type to help define plugin option types (antoine du hamel / #4885)
- meta: merge `output-watcher` and `e2e` workflows (antoine du hamel / #4886)
- @uppy/status-bar: fix `statusbaroptions` type (antoine du hamel / #4883)
- @uppy/core: improve types of .use() (merlijn vos / #4882)
- @uppy/audio: fix `audiooptions` (antoine du hamel / #4884)
- meta: upgrade vite and vitest (antoine du hamel / #4881)
- meta: fix `yarn build:clean` (antoine du hamel)
- @uppy/audio: refactor to typescript (antoine du hamel / #4860)
- @uppy/status-bar: refactor to typescript (antoine du hamel / #4839)
- @uppy/core: add `plugintarget` type and mark options as optional (antoine du hamel / #4874)
- meta: improve output watcher diff (antoine du hamel / #4876)
- meta: minify the output watcher diff further (antoine du hamel)
- meta: remove comments from output watcher (mikael finstad / #4875)
- @uppy/utils: improve types for `finddomelement` (antoine du hamel / #4873)
- @uppy/code: allow plugins to type `pluginstate` (antoine du hamel / #4872)
- meta: build(deps): bump follow-redirects from 1.15.1 to 1.15.4 (dependabot[bot] / #4862)
- meta: add `output-watcher` gha to help check output diff (antoine du hamel / #4868)
- meta: generate locale pack from output file (antoine du hamel / #4867)
- meta: comment on what we want to do about close, resetprogress, clearuploadedfiles, etc in the next major (artur paikin / #4865)
- meta: fix `yarn build:clean` (antoine du hamel / #4866)
- meta: use `explicit-module-boundary-types` lint rule (antoine du hamel / #4858)
- @uppy/form: use requestsubmit (merlijn vos / #4852)
- @uppy/provider-views: add referrerpolicy to images (merlijn vos / #4853)
- @uppy/core: add `debuglogger` as export in manual types (antoine du hamel / #4831)
- meta: fix `js2ts` script (antoine du hamel / #4846)
- @uppy/xhr-upload: show remove button (merlijn vos / #4851)
- meta: upgrade `@transloadit/prettier-bytes` (antoine du hamel / #4850)
- @uppy/core: add missing requiredmetafields key in restrictions (darthf1 / #4819)
- @uppy/companion,@uppy/tus: bump `tus-js-client` version range (merlijn vos / #4848)
- meta: build(deps): bump aws/aws-sdk-php from 3.272.1 to 3.288.1 in /examples/aws-php (dependabot[bot] / #4838)
- @uppy/dashboard: fix `typeerror` when `file.remote` is nullish (antoine du hamel / #4825)
- meta: fix `js2ts` script (antoine du hamel / #4844)
- @uppy/locales: fix "save" button translation in hr_hr.ts (žan žlender / #4830)
- meta: fix linting of `.tsx` files (antoine du hamel / #4843)
- @uppy/core: fix types (antoine du hamel / #4842)
- @uppy/utils: improve `preprocess` and `postprocess` types (antoine du hamel / #4841)
- meta: fix `yarn build:clean` (mikael finstad / #4840)
- meta: dev: remove extensions from vite aliases (antoine du hamel)
- meta: fix `"e2e"` script (antoine du hamel)
- @uppy/core: refactor to ts (murderlon)
- meta: fix typescript ci (antoine du hamel)
- meta: fix clean script (mikael finstad / #4820)
- @uppy/companion-client: fix `typeerror` (antoine du hamel)


## 3.21.0

Released: 2023-12-12

| Package                | Version | Package                | Version |
| ---------------------- | ------- | ---------------------- | ------- |
| @uppy/aws-s3           |   3.6.0 | @uppy/instagram        |   3.2.0 |
| @uppy/aws-s3-multipart |  3.10.0 | @uppy/onedrive         |   3.2.0 |
| @uppy/box              |   2.2.0 | @uppy/provider-views   |   3.8.0 |
| @uppy/companion        |  4.12.0 | @uppy/store-default    |   3.2.0 |
| @uppy/companion-client |   3.7.0 | @uppy/tus              |   3.5.0 |
| @uppy/core             |   3.8.0 | @uppy/url              |   3.5.0 |
| @uppy/dropbox          |   3.2.0 | @uppy/utils            |   5.7.0 |
| @uppy/facebook         |   3.2.0 | @uppy/xhr-upload       |   3.6.0 |
| @uppy/google-drive     |   3.4.0 | @uppy/zoom             |   2.2.0 |
| @uppy/image-editor     |   2.4.0 | uppy                   |  3.21.0 |

- @uppy/provider-views: fix uploadRemoteFile undefined (Mikael Finstad / #4814)
- @uppy/companion: fix double tus uploads (Mikael Finstad / #4816)
- @uppy/companion: fix accelerated endpoints for presigned POST  (Mikael Finstad / #4817)
- @uppy/companion: fix `authProvider` property inconsistency (Mikael Finstad / #4672)
- @uppy/companion:  send certain onedrive errors to the user (Mikael Finstad / #4671)
- meta: fix typo in `lockfile_check.yml` name (Antoine du Hamel)
- @uppy/aws-s3: change Companion URL in tests (Antoine du Hamel)
- @uppy/set-state: fix types (Antoine du Hamel)
- @uppy/companion: Provider user sessions (Mikael Finstad / #4619)
- meta: fix `js2ts` script on Node.js 20+ (Merlijn Vos / #4802)
- @uppy/companion-client: avoid unnecessary preflight requests (Antoine du Hamel / #4462)
- meta: Migrate to AWS-SDK V3 syntax (Artur Paikin / #4810)
- @uppy/utils: fix import in test files (Antoine du Hamel / #4806)
- @uppy/core: Fix onBeforeFileAdded with Golden Retriever (Merlijn Vos / #4799)
- @uppy/image-editor: respect `cropperOptions.initialAspectRatio` (Lucklj521 / #4805)


## 3.20.0

Released: 2023-11-24

| Package                | Version | Package                | Version |
| ---------------------- | ------- | ---------------------- | ------- |
| @uppy/companion-client |   3.6.1 | @uppy/store-default    |   3.1.0 |
| @uppy/locales          |   3.5.0 | uppy                   |  3.20.0 |

- meta: uppy CDN: Export UIPlugin and BasePlugin (Artur Paikin / #4774)
- @uppy/locales: Add missing translations to de_DE (Leonhard Melzer / #4800)
- @uppy/store-default: refactor to typescript (Antoine du Hamel / #4785)
- meta: improve js2ts script (Antoine du Hamel / #4786)
- @uppy/companion-client: fix log type error (Mikael Finstad / #4766)
- @uppy/companion-client: revert breaking change (Antoine du Hamel / #4801)
- @uppy/locales: use TypeScript for source files (Antoine du Hamel / #4779)
- meta: migrate AWS SDK v2 to v3 in `bin/uploadcdn` (Trivikram Kamat / #4776)


## 3.19.1

Released: 2023-11-12

| Package            | Version | Package            | Version |
| ------------------ | ------- | ------------------ | ------- |
| @uppy/core         |   3.7.1 | @uppy/react-native |   0.5.2 |
| @uppy/dashboard    |   3.7.1 | uppy               |  3.19.1 |
| @uppy/react        |   3.2.1 |                    |         |

- @uppy/react: Revert "@uppy/react: add useUppyState (#4711)" (Artur Paikin / #4789)
- @uppy/dashboard: fix(@uppy/dashboard): fix wrong option type in index.d.ts (dzcpy / #4788)
- meta: fix build of TypeScript plugins (Antoine du Hamel / #4784)
- @uppy/core,@uppy/dashboard,@uppy/react-native: Update Uppy's blue color to meet WCAG contrast requirements (Alexander Zaytsev / #4777)
- meta: fix JS2TS script (Antoine du Hamel / #4778)


## 3.19.0

Released: 2023-11-08

| Package                | Version | Package                | Version |
| ---------------------- | ------- | ---------------------- | ------- |
| @uppy/aws-s3           |   3.5.0 | @uppy/provider-views   |   3.7.0 |
| @uppy/aws-s3-multipart |   3.9.0 | @uppy/react            |   3.2.0 |
| @uppy/companion        |  4.11.0 | @uppy/transloadit      |   3.4.0 |
| @uppy/companion-client |   3.6.0 | @uppy/tus              |   3.4.0 |
| @uppy/core             |   3.7.0 | @uppy/url              |   3.4.0 |
| @uppy/dashboard        |   3.7.0 | @uppy/utils            |   5.6.0 |
| @uppy/image-editor     |   2.3.0 | @uppy/xhr-upload       |   3.5.0 |
| @uppy/locales          |   3.4.0 | uppy                   |  3.19.0 |

- @uppy/dashboard: Remove uppy-Dashboard-isFixed when uppy.close() is invoked (Artur Paikin / #4775)
- @uppy/core,@uppy/dashboard: don't cancel all files when clicking "done" (Mikael Finstad / #4771)
- @uppy/utils: refactor to TS (Antoine du Hamel / #4699)
- @uppy/locales: locales: add ca_ES (ordago / #4772)
- @uppy/companion: Companion+client stability fixes, error handling and retry (Mikael Finstad / #4734)
- @uppy/companion: add getBucket metadata argument (Mikael Finstad / #4770)
- @uppy/core: simplify types with class generic (JokcyLou / #4761)
- @uppy/image-editor: More image editor improvements (Evgenia Karunus / #4676)
- @uppy/react: add useUppyState (Merlijn Vos / #4711)


## 3.18.1

Released: 2023-10-23

| Package         | Version | Package         | Version |
| --------------- | ------- | --------------- | ------- |
| @uppy/companion |  4.10.1 | uppy            |  3.18.1 |
| @uppy/core      |   3.6.1 |                 |         |

- @uppy/companion: Bump jsonwebtoken from 8.5.1 to 9.0.0 in /packages/@uppy/companion (dependabot[bot] / #4751)
- meta: Bump react-devtools-core from 4.25.0 to 4.28.4 (dependabot[bot] / #4756)
- meta: Bump webpack from 5.74.0 to 5.88.2 (dependabot[bot] / #4740)
- meta: Bump @babel/traverse from 7.22.5 to 7.23.2 (dependabot[bot] / #4739)
- @uppy/core: fix `sideEffects` declaration (Antoine du Hamel / #4759)


## 3.18.0

Released: 2023-10-20

| Package                   | Version | Package                   | Version |
| ------------------------- | ------- | ------------------------- | ------- |
| @uppy/angular             |   0.6.1 | @uppy/progress-bar        |   3.0.4 |
| @uppy/audio               |   1.1.4 | @uppy/provider-views      |   3.6.0 |
| @uppy/aws-s3              |   3.4.0 | @uppy/react               |   3.1.4 |
| @uppy/aws-s3-multipart    |   3.8.0 | @uppy/remote-sources      |   1.1.0 |
| @uppy/box                 |   2.1.4 | @uppy/screen-capture      |   3.1.3 |
| @uppy/companion           |  4.10.0 | @uppy/status-bar          |   3.2.5 |
| @uppy/companion-client    |   3.5.0 | @uppy/store-default       |   3.0.5 |
| @uppy/compressor          |   1.0.5 | @uppy/store-redux         |   3.0.5 |
| @uppy/core                |   3.6.0 | @uppy/svelte              |   3.1.1 |
| @uppy/dashboard           |   3.6.0 | @uppy/thumbnail-generator |   3.0.6 |
| @uppy/drop-target         |   2.0.2 | @uppy/transloadit         |   3.3.2 |
| @uppy/dropbox             |   3.1.4 | @uppy/tus                 |   3.3.2 |
| @uppy/facebook            |   3.1.3 | @uppy/unsplash            |   3.2.3 |
| @uppy/file-input          |   3.0.4 | @uppy/url                 |   3.3.4 |
| @uppy/form                |   3.0.3 | @uppy/utils               |   5.5.2 |
| @uppy/golden-retriever    |   3.1.1 | @uppy/vue                 |   1.1.0 |
| @uppy/google-drive        |   3.3.0 | @uppy/webcam              |   3.3.4 |
| @uppy/image-editor        |   2.2.2 | @uppy/xhr-upload          |   3.4.2 |
| @uppy/informer            |   3.0.4 | @uppy/zoom                |   2.1.3 |
| @uppy/instagram           |   3.1.3 | uppy                      |  3.18.0 |
| @uppy/onedrive            |   3.1.4 |                           |         |

- @uppy/aws-s3-multipart: fix `TypeError` (Antoine du Hamel / #4748)
- meta: Bump tough-cookie from 4.1.2 to 4.1.3 (dependabot[bot] / #4750)
- meta: example: simplify code by using built-in `throwIfAborted` (Antoine du Hamel / #4749)
- @uppy/aws-s3-multipart: pass `signal` as separate arg for backward compat (Antoine du Hamel / #4746)
- meta: fix TS integration (Antoine du Hamel / #4741)
- meta: fix js2ts check (Antoine du Hamel)
- meta: add support for TypeScript plugins (Antoine du Hamel / #4640)
- @uppy/vue: export FileInput (mdxiaohu / #4736)
- meta: examples: update `server.py` (codehero7386 / #4732)
- @uppy/aws-s3-multipart: fix `uploadURL` when using `PUT` (Antoine du Hamel / #4701)
- @uppy/dashboard: auto discover and install plugins without target (Artur Paikin / #4343)
- meta: e2e: upgrade Cypress (Antoine du Hamel / #4731)
- @uppy/core: mark the package as side-effect free (Antoine du Hamel / #4730)
- meta: Bump postcss from 8.4.16 to 8.4.31 (dependabot[bot] / #4723)
- meta: test with the latest versions of Node.js (Antoine du Hamel / #4729)
- meta: e2e: update Parcel (Antoine du Hamel / #4726)
- meta: uppy: fix types (Antoine du Hamel / #4721)
- @uppy/core: type more events (Antoine du Hamel / #4719)
- @uppy/svelte: fix TS build command (Antoine du Hamel / #4720)
- @uppy/companion: Bucket fn also remote files (Mikael Finstad / #4693)
- @uppy/companion-client: fixup! Added Companion OAuth Key type (Murderlon / #4668)
- @uppy/companion-client: Added Companion OAuth Key type (Chris Pratt / #4668)
- meta: check for formatting in CI (Antoine du Hamel / #4714)
- meta: bump get-func-name from 2.0.0 to 2.0.2 (dependabot[bot] / #4709)
- meta: run Prettier on existing files (Antoine du Hamel / #4713)


## 3.17.0

Released: 2023-09-29

| Package                   | Version | Package                   | Version |
| ------------------------- | ------- | ------------------------- | ------- |
| @uppy/audio               |   1.1.3 | @uppy/store-default       |   3.0.4 |
| @uppy/aws-s3              |   3.3.1 | @uppy/store-redux         |   3.0.4 |
| @uppy/aws-s3-multipart    |   3.7.0 | @uppy/svelte              |   3.1.0 |
| @uppy/companion           |   4.9.1 | @uppy/thumbnail-generator |   3.0.5 |
| @uppy/companion-client    |   3.4.1 | @uppy/transloadit         |   3.3.1 |
| @uppy/compressor          |   1.0.4 | @uppy/tus                 |   3.3.1 |
| @uppy/core                |   3.5.1 | @uppy/utils               |   5.5.1 |
| @uppy/dashboard           |   3.5.4 | @uppy/webcam              |   3.3.3 |
| @uppy/image-editor        |   2.2.1 | @uppy/xhr-upload          |   3.4.1 |
| @uppy/remote-sources      |   1.0.4 | uppy                      |  3.17.0 |

- meta: add Prettier (Antoine du Hamel / #4707)
- @uppy/aws-s3-multipart: retry signature request (Merlijn Vos / #4691)
- meta: update linter config to cover more files (Mikael Finstad / #4706)
- @uppy/image-editor: ImageEditor.jsx - remove 1px black lines (Evgenia Karunus / #4678)
- meta: delete `.yarn/releases/yarn-3.4.1.cjs` (Antoine du Hamel)
- meta: fix linter errors (Antoine du Hamel / #4704)
- @uppy/utils: test: migrate to Vitest for Uppy core and Uppy plugins (Antoine du Hamel / #4700)
- meta: run corepack yarn (Mikael Finstad)
- @uppy/companion: upgrade TS target (Mikael Finstad / #4670)
- @uppy/companion: use deferred length for tus streams (Mikael Finstad / #4697)
- @uppy/companion-client: fix a refresh token race condition (Mikael Finstad / #4695)
- meta: add companion hotfix doc (Mikael Finstad / #4683)
- meta: run type checks also for companion and add files to docker (Mikael Finstad / #4688)
- @uppy/svelte: revert breaking change (Antoine du Hamel / #4694)
- meta: Update yarn.lock (Artur Paikin)
- @uppy/companion: fix instagram/facebook auth error regression (Mikael Finstad / #4692)
- @uppy/aws-s3-multipart: aws-s3-multipart - call `#setCompanionHeaders` in `setOptions` (jur-ng / #4687)
- @uppy/svelte: Upgrade Svelte to 4 (frederikhors / #4652)
- @uppy/companion: add test endpoint for dynamic oauth creds (Mikael Finstad / #4667)
- meta: fix VITE_COMPANION_ALLOWED_HOSTS (Mikael Finstad / #4690)
- @uppy/companion: fix edge case for pagination on root (Mikael Finstad / #4689)
- @uppy/companion: fix onedrive pagination (Mikael Finstad / #4686)


## 3.16.0

Released: 2023-09-18

| Package            | Version | Package            | Version |
| ------------------ | ------- | ------------------ | ------- |
| @uppy/companion    |   4.9.0 | @uppy/locales      |   3.3.1 |
| @uppy/compressor   |   1.0.3 | @uppy/tus          |   3.3.0 |
| @uppy/dashboard    |   3.5.3 | uppy               |  3.16.0 |
| @uppy/image-editor |   2.2.0 |                    |         |

- @uppy/tus: Fix: Utilize user-defined onSuccess, onError, and onProgress callbacks in @uppy/tus (choi sung keun / #4674)
- @uppy/dashboard: Make file-editor:cancel event fire when the Image Editor “cancel” button is pressed (Artur Paikin / #4684)
- @uppy/companion: add missing credentialsURL for box (Mikael Finstad / #4681)
- @uppy/companion: remove s3 endpoints if s3 disabled (Mikael Finstad / #4675)
- meta: use latest Node.js version for tests (Antoine du Hamel / #4662)
- meta: Improve Contributing.md (Evgenia Karunus / #4633)
- @uppy/compressor: update file.meta.name after compression, becase format/extension might have changed (Artur Paikin / #4645)
- @uppy/companion: Onedrive refresh tokens (Mikael Finstad / #4655)
- @uppy/companion: catch "invalid initialization vector" instead of crashing (Mikael Finstad / #4661)
- @uppy/image-editor: Improve image rotation (Evgenia Karunus / #4639)
- @uppy/locales: Feature/updating i18n farsi (Parsa Arvaneh / #4638)


## 3.15.0

Released: 2023-09-05

| Package                | Version | Package                | Version |
| ---------------------- | ------- | ---------------------- | ------- |
| @uppy/angular          |   0.6.0 | @uppy/dashboard        |   3.5.2 |
| @uppy/aws-s3           |   3.3.0 | @uppy/transloadit      |   3.3.0 |
| @uppy/aws-s3-multipart |   3.6.0 | @uppy/tus              |   3.2.0 |
| @uppy/companion        |   4.8.2 | @uppy/utils            |   5.5.0 |
| @uppy/companion-client |   3.4.0 | @uppy/xhr-upload       |   3.4.0 |
| @uppy/core             |   3.5.0 | uppy                   |  3.15.0 |

- @uppy/transloadit: Emit assembly progress events (Marius / #4603)
- @uppy/transloadit: remove Socket.io (Antoine du Hamel / #4281)
- meta: example: update Angular example to 16.x (Antoine du Hamel / #4642)
- @uppy/angular: upgrade to Angular 16.x (Antoine du Hamel / #4642)
- @uppy/companion: refactor `getProtectedHttpAgent` to make TS happy (Antoine du Hamel / #4654)
- @uppy/companion: Alias "removeListener" as "off" in Redis emitter (Elliot Dickison / #4647)
- @uppy/aws-s3-multipart,@uppy/aws-s3,@uppy/companion-client,@uppy/core,@uppy/tus,@uppy/utils,@uppy/xhr-upload: Move remote file upload logic into companion-client (Merlijn Vos / #4573)
- @uppy/dashboard: when showAddFilesPanel  is true, aria-hidden should be the opposite (Artur Paikin / #4643)


## 3.14.1

Released: 2023-08-23

| Package                | Version | Package                | Version |
| ---------------------- | ------- | ---------------------- | ------- |
| @uppy/aws-s3           |   3.2.3 | @uppy/companion        |   4.8.1 |
| @uppy/aws-s3-multipart |   3.5.4 | uppy                   |  3.14.1 |

- @uppy/aws-s3-multipart: fix types when using deprecated option (Antoine du Hamel / #4634)
- @uppy/companion: harden lint rules (Antoine du Hamel / #4641)
- @uppy/aws-s3-multipart,@uppy/aws-s3: allow empty objects for `fields` types (Antoine du Hamel / #4631)
- meta: upgrade Node.js docker version (Antoine du Hamel / #4630)


## 3.14.0

Released: 2023-08-15

| Package                   | Version | Package                   | Version |
| ------------------------- | ------- | ------------------------- | ------- |
| @uppy/audio               |   1.1.2 | @uppy/locales             |   3.3.0 |
| @uppy/aws-s3              |   3.2.2 | @uppy/onedrive            |   3.1.3 |
| @uppy/aws-s3-multipart    |   3.5.3 | @uppy/progress-bar        |   3.0.3 |
| @uppy/box                 |   2.1.3 | @uppy/provider-views      |   3.5.0 |
| @uppy/companion           |   4.8.0 | @uppy/redux-dev-tools     |   3.0.3 |
| @uppy/companion-client    |   3.3.0 | @uppy/screen-capture      |   3.1.2 |
| @uppy/core                |   3.4.0 | @uppy/status-bar          |   3.2.4 |
| @uppy/dashboard           |   3.5.1 | @uppy/thumbnail-generator |   3.0.4 |
| @uppy/drag-drop           |   3.0.3 | @uppy/transloadit         |   3.2.1 |
| @uppy/dropbox             |   3.1.3 | @uppy/tus                 |   3.1.3 |
| @uppy/facebook            |   3.1.2 | @uppy/unsplash            |   3.2.2 |
| @uppy/file-input          |   3.0.3 | @uppy/url                 |   3.3.3 |
| @uppy/google-drive        |   3.2.1 | @uppy/webcam              |   3.3.2 |
| @uppy/image-editor        |   2.1.3 | @uppy/xhr-upload          |   3.3.2 |
| @uppy/informer            |   3.0.3 | @uppy/zoom                |   2.1.2 |
| @uppy/instagram           |   3.1.2 | uppy                      |  3.14.0 |

- meta: Readme improvements (Artur Paikin / #4622)
- @uppy/companion: Fix typos and add env vars to .env.example (Dominik Schmidt / #4624)
- @uppy/aws-s3-multipart: pass the `uploadURL` back to the caller (Antoine du Hamel / #4614)
- meta: update to node-18.17.0-alpine,  (odselsevier / #4617)
- @uppy/aws-s3,@uppy/aws-s3-multipart: update types (Antoine du Hamel / #4611)
- @uppy/aws-s3-multipart,@uppy/aws-s3,@uppy/companion,@uppy/transloadit,@uppy/xhr-upload: use uppercase HTTP method names (Antoine du Hamel / #4612)
- meta: e2e: fix race condition in transloadit test (Antoine du Hamel / #4616)
- @uppy/aws-s3,@uppy/aws-s3-multipart: update types (bdirito / #4576)
- @uppy/core: allow duplicate files with onBeforeFileAdded (Merlijn Vos / #4594)
- @uppy/companion: make CSRF protection helpers available to providers (Dominik Schmidt / #4554)
- @uppy/companion: fix Redis key default TTL (Subha Sarkar / #4607)
- @uppy/companion: Fix Uploader.js metadata normalisation (Subha Sarkar / #4608)
- @uppy/companion-client,@uppy/provider-views: make authentication optional (Dominik Schmidt / #4556)
- @uppy/provider-views: fix ProviderView error on empty plugin.icon (Dominik Schmidt / #4553)
- @uppy/aws-s3,@uppy/tus,@uppy/xhr-upload:  Invoke headers function for remote uploads (Dominik Schmidt / #4596)
- @uppy/companion: Unify redis initialization (Dominik Schmidt / #4597)
- meta: lock node-js version on ci (Mikael Finstad / #4606)
- @uppy/companion: allow dynamic S3 bucket (rmoura-92 / #4579)
- @uppy/status-bar: e2e: add test for retrying and pausing uploads (Antoine du Hamel / #3599)
- meta: e2e: remove too short timeout (Antoine du Hamel / #4602)


## 3.13.1

Released: 2023-07-24

| Package                | Version | Package                | Version |
| ---------------------- | ------- | ---------------------- | ------- |
| @uppy/aws-s3-multipart |   3.5.2 | uppy                   |  3.13.1 |
| @uppy/utils            |   5.4.3 |                        |         |

- @uppy/utils: align version of `preact` with the UI plugins (Antoine du Hamel / #4599)
- @uppy/aws-s3-multipart: refresh file before calling user-defined functions (mjlumetta / #4557)
- @uppy/utils: align version of `preact` with the UI plugins (Antoine du Hamel / #4599)


## 3.13.0

Released: 2023-07-20

| Package                | Version | Package                | Version |
| ---------------------- | ------- | ---------------------- | ------- |
| @uppy/aws-s3-multipart |   3.5.1 | @uppy/provider-views   |   3.4.1 |
| @uppy/companion-client |   3.2.2 | @uppy/status-bar       |   3.2.3 |
| @uppy/dashboard        |   3.5.0 | @uppy/utils            |   5.4.2 |
| @uppy/locales          |   3.2.4 | uppy                   |  3.13.0 |

- meta: Add i18n to CONTRIBUTING.md (Mikael Finstad / #4591)
- @uppy/provider-views: Add VirtualList to ProviderView (Merlijn Vos / #4566)
- @uppy/provider-views: fix race conditions with folder loading (Mikael Finstad / #4578)
- @uppy/status-bar: fix ETA when status bar is installed during upload (Antoine du Hamel / #4588)
- @uppy/provider-views: fix infinite folder loading  (Mikael Finstad / #4590)
- meta: examples/aws: client-side signing (Antoine du Hamel / #4463)
- meta: Bump word-wrap from 1.2.3 to 1.2.4 (dependabot[bot] / #4586)
- meta: e2e: increase `requestTimeout` to 16s (Antoine du Hamel / #4587)
- @uppy/locales: update zh_TW translation (5idereal / #4583)
- @uppy/aws-s3-multipart: fix crash on pause/resume (Merlijn Vos / #4581)
- @uppy/aws-s3-multipart: do not access `globalThis.crypto` on the top-level (Bryan J Swift / #4584)


## 3.12.0

Released: 2023-07-13

| Package                | Version | Package                | Version |
| ---------------------- | ------- | ---------------------- | ------- |
| @uppy/aws-s3-multipart |   3.5.0 | @uppy/locales          |   3.2.3 |
| @uppy/box              |   2.1.2 | @uppy/onedrive         |   3.1.2 |
| @uppy/companion        |   4.7.0 | @uppy/provider-views   |   3.4.0 |
| @uppy/companion-client |   3.2.1 | @uppy/react            |   3.1.3 |
| @uppy/core             |   3.3.1 | @uppy/status-bar       |   3.2.2 |
| @uppy/dashboard        |   3.4.2 | @uppy/transloadit      |   3.2.0 |
| @uppy/dropbox          |   3.1.2 | @uppy/utils            |   5.4.1 |
| @uppy/google-drive     |   3.2.0 | uppy                   |  3.12.0 |

- @uppy/transloadit: fix error message (Antoine du Hamel / #4572)
- @uppy/provider-views: add support for remote file paths (Mikael Finstad / #4537)
- @uppy/transloadit: implement Server-sent event API (Antoine du Hamel / #4098)
- @uppy/aws-s3-multipart: add support for signing on the client (Antoine du Hamel / #4519)
- @uppy/react: allow `id` from props (Merlijn Vos / #4570)
- @uppy/aws-s3-multipart: fix lint warning (Antoine du Hamel / #4569)
- @uppy/status-bar: listen to `upload` event instead of button click (Antoine du Hamel / #4563)
- @uppy/aws-s3-multipart: fix support for non-multipart PUT upload (Antoine du Hamel / #4568)
- @uppy/companion: fix esm imports in production/transpiled builds (Dominik Schmidt / #4561)
- @uppy/locales: fix expression and spelling errors in es_ES (Rubén / #4567)
- meta: upgrade dev dependencies (dependabot\[bot\])
- meta: Don't use triage label (Artur Paikin / #4552)
- meta: update Cypress (Antoine du Hamel / #4562)
- @uppy/box,@uppy/companion,@uppy/dropbox,@uppy/google-drive,@uppy/onedrive,@uppy/provider-views: Load Google Drive / OneDrive lists 5-10x faster & always load all files (Merlijn Vos / #4513)
- @uppy/locales: Add missing pt-BR locales for ImageEditor plugin (Mateus Cruz / #4558)


## 3.11.0

Released: 2023-07-06

| Package                | Version | Package                | Version |
| ---------------------- | ------- | ---------------------- | ------- |
| @uppy/aws-s3           |   3.2.1 | @uppy/golden-retriever |   3.1.0 |
| @uppy/aws-s3-multipart |   3.4.1 | @uppy/status-bar       |   3.2.1 |
| @uppy/companion        |   4.6.0 | @uppy/tus              |   3.1.2 |
| @uppy/companion-client |   3.2.0 | @uppy/xhr-upload       |   3.3.1 |
| @uppy/core             |   3.3.0 | uppy                   |  3.11.0 |

- @uppy/companion: fix infinite recursion in uploader test (Mikael Finstad / #4536)
- @uppy/xhr-upload: export `Headers` type (Masum ULU / #4549)
- @uppy/aws-s3-multipart: increase priority of abort and complete (Stefan Schonert / #4542)
- @uppy/aws-s3: fix remote uploads (Antoine du Hamel / #4546)
- meta: use `corepack yarn` instead of `npm` to launch E2E (Antoine du Hamel / #4545)
- @uppy/aws-s3-multipart: fix upload retry using an outdated ID (Antoine du Hamel / #4544)
- @uppy/status-bar: remove throttled component (Artur Paikin / #4396)
- @uppy/aws-s3-multipart: fix Golden Retriever integration (Antoine du Hamel / #4526)
- examples/aws-nodejs: merge multipart and non-multipart examples (Antoine du Hamel / #4521)
- @uppy/companion: bump semver from 7.3.7 to 7.5.3 (dependabot[bot] / #4529)
- @uppy/aws-s3-multipart: add types to internal fields (Antoine du Hamel / #4535)
- examples/aws-nodejs: update README (Antoine du Hamel / #4534)
- examples/aws-nodejs: showcase an example without preflight requests (Antoine du Hamel / #4516)
- @uppy/aws-s3-multipart: fix pause/resume (Antoine du Hamel / #4523)
- @uppy/status-bar: fix ETA when Uppy recovers its state (Antoine du Hamel / #4525)
- @uppy/aws-s3-multipart: fix resume single-chunk multipart uploads (Antoine du Hamel / #4528)
- @uppy/companion: fix part listing in s3 (Antoine du Hamel / #4524)
- example/aws-php: make it forward-compatible with the next Uppy major (Antoine du Hamel / #4522)
- @uppy/golden-retriever: refactor to modernize the codebase (Antoine du Hamel / #4520)
- examples/aws-nodejs: upgrade to AWS-SDK v3 (Antoine du Hamel / #4515)
- @uppy/companion: implement refresh for authentication tokens (Mikael Finstad / #4448)
- @uppy/aws-s3-multipart: disable pause/resume for remote uploads in the UI (Artur Paikin / #4500)
- @uppy/tus: retry on 423 HTTP error code (Antoine du Hamel / #4512)


## 3.10.0

Released: 2023-06-19

| Package                | Version | Package                | Version |
| ---------------------- | ------- | ---------------------- | ------- |
| @uppy/aws-s3           |   3.2.0 | @uppy/status-bar       |   3.2.0 |
| @uppy/aws-s3-multipart |   3.4.0 | @uppy/transloadit      |   3.1.6 |
| @uppy/companion        |   4.5.1 | @uppy/tus              |   3.1.1 |
| @uppy/core             |   3.2.1 | @uppy/url              |   3.3.2 |
| @uppy/dashboard        |   3.4.1 | @uppy/utils            |   5.4.0 |
| @uppy/golden-retriever |   3.0.4 | @uppy/xhr-upload       |   3.3.0 |
| @uppy/locales          |   3.2.2 | uppy                   |  3.10.0 |
| @uppy/provider-views   |   3.3.1 |                        |         |

- @uppy/aws-s3-multipart: fix the chunk size calculation (Antoine du Hamel / #4508)
- @uppy/aws-s3: add `shouldUseMultipart` option (Antoine du Hamel / #4299)
- @uppy/companion: switch from aws-sdk v2 to @aws-sdk/* (v3) (Scott Bessler / #4285)
- @uppy/companion,@uppy/core,@uppy/dashboard,@uppy/golden-retriever,@uppy/status-bar,@uppy/utils: Migrate all lodash' per-method-packages usage to lodash. (LinusMain / #4274)
- @uppy/core: Don't set late (throttled) progress event on a file that is 100% complete (Artur Paikin / #4507)
- @uppy/companion: revert randomness from file names (Mikael Finstad / #4509)
- @uppy/companion: Custom provider fixes (Mikael Finstad / #4498)
- @uppy/transloadit: ensure `fields` is not nullish when there no uploaded files (Antoine du Hamel / #4487)
- @uppy/aws-s3-multipart,@uppy/aws-s3,@uppy/tus,@uppy/utils,@uppy/xhr-upload: When file is removed (or all are canceled), controller.abort queued requests (Artur Paikin / #4504)
- @uppy/provider-views: Fix range selection not resetting and computing correctly (Terence C / #4415)
- meta: disallow use of `.only` in tests (Antoine du Hamel / #4494)
- @uppy/companion: fix 500 when file name contains non-ASCII chars (Antoine du Hamel / #4493)
- @uppy/locales: update `fr_FR.js` (Samuel De Backer / #4499)
- @uppy/aws-s3-multipart,@uppy/tus,@uppy/xhr-upload: Don't close socket while upload is still in progress (Artur Paikin / #4479)
- meta: bump `luxon` from 1.28.0 to 1.28.1 (dependabot[bot] / #4497)
- @uppy/utils: rename `EventTracker` -> `EventManager` (Stephen Wooten / #4481)
- meta: bump cookiejar from 2.1.3 to 2.1.4 (dependabot[bot] / #4496)
- meta: make `pre-commit` use `corepack yarn` instead of `npm run` (Antoine du Hamel / #4495)
- meta: bump ua-parser-js from 0.7.31 to 0.7.35 (dependabot[bot] / #4474)
- meta: bump @sideway/formula from 3.0.0 to 3.0.1 (dependabot[bot] / #4473)
- meta: bump http-cache-semantics from 4.1.0 to 4.1.1 (dependabot[bot] / #4472)
- @uppy/companion: Use filename from content-disposition instead of relying on url, with fallback (Artur Paikin / #4489)
- meta: bump `babel`, `esbuild`, and `vite` (dependabot[bot] / #4485)
- @uppy/dashboard: include the old state when setting new (Artur Paikin / #4490)
- @uppy/companion: fix companion implicitpath (Mikael Finstad / #4484)
- @uppy/companion: fix undefined protocol and example page (Mikael Finstad / #4483)
- meta: upgrade Cypress 12.9.0 -> 12.14.0 (Antoine du Hamel / #4491)
- @uppy/core: remove `state` getter from types (Antoine du Hamel / #4477)
- examples/php-xhr: Added filename sanitation and file size check before saving (neuronet77 / #4432)
- examples/php-xhr: update PHP dependencies (dependabot[bot])
- @uppy/xhr-upload: add support for arrays in metadata (Vasiliy Matyushin / #4431)
- @uppy/status-bar: Filtered ETA (stduhpf / #4458)
- @uppy/aws-s3-multipart: fix `getUploadParameters` option (Antoine du Hamel / #4465)


## 3.9.1

Released: 2023-05-15

| Package           | Version | Package           | Version |
| ----------------- | ------- | ----------------- | ------- |
| @uppy/transloadit |   3.1.5 | uppy              |   3.9.1 |

- @uppy/transloadit: clean up event listener to prevent cancelled assemblies (Merlijn Vos / #4447)


## 3.9.0

Released: 2023-05-02

| Package                | Version | Package                | Version |
| ---------------------- | ------- | ---------------------- | ------- |
| @uppy/aws-s3           |   3.1.1 | @uppy/status-bar       |   3.1.2 |
| @uppy/aws-s3-multipart |   3.3.0 | @uppy/transloadit      |   3.1.4 |
| @uppy/locales          |   3.2.1 | uppy                   |   3.9.0 |

- @uppy/aws-s3-multipart: allowedMetaFields: null means “include all” (Artur Paikin / #4437)
- @uppy/aws-s3-multipart: add `shouldUseMultipart ` option (Antoine du Hamel / #4205)
- @uppy/transloadit: Reset `tus` key in the file on error, so retried files are re-uploaded (Artur Paikin / #4421)
- meta: commit build file that was modified (Antoine du Hamel)
- meta: examples: add CORS settings for DigitalOcean Spaces (Antoine du Hamel / #4428)
- @uppy/aws-s3: deprecate `timeout` option (Antoine du Hamel / #4298)
- @uppy/aws-s3-multipart: make retries more robust (Antoine du Hamel / #4424)
- meta: fix badges on README (Antoine du Hamel / #4419)


## 3.8.0

Released: 2023-04-18

| Package                   | Version | Package                   | Version |
| ------------------------- | ------- | ------------------------- | ------- |
| @uppy/angular             |   0.5.2 | @uppy/progress-bar        |   3.0.2 |
| @uppy/audio               |   1.1.1 | @uppy/provider-views      |   3.3.0 |
| @uppy/aws-s3              |   3.1.0 | @uppy/react               |   3.1.2 |
| @uppy/aws-s3-multipart    |   3.2.0 | @uppy/react-native        |   0.5.1 |
| @uppy/box                 |   2.1.1 | @uppy/redux-dev-tools     |   3.0.2 |
| @uppy/companion           |   4.5.0 | @uppy/remote-sources      |   1.0.3 |
| @uppy/companion-client    |   3.1.3 | @uppy/screen-capture      |   3.1.1 |
| @uppy/compressor          |   1.0.2 | @uppy/status-bar          |   3.1.1 |
| @uppy/core                |   3.2.0 | @uppy/store-default       |   3.0.3 |
| @uppy/dashboard           |   3.4.0 | @uppy/store-redux         |   3.0.3 |
| @uppy/drag-drop           |   3.0.2 | @uppy/svelte              |   3.0.2 |
| @uppy/dropbox             |   3.1.1 | @uppy/thumbnail-generator |   3.0.3 |
| @uppy/facebook            |   3.1.1 | @uppy/transloadit         |   3.1.3 |
| @uppy/file-input          |   3.0.2 | @uppy/tus                 |   3.1.0 |
| @uppy/form                |   3.0.2 | @uppy/unsplash            |   3.2.1 |
| @uppy/golden-retriever    |   3.0.3 | @uppy/url                 |   3.3.1 |
| @uppy/google-drive        |   3.1.1 | @uppy/utils               |   5.3.0 |
| @uppy/image-editor        |   2.1.2 | @uppy/vue                 |   1.0.2 |
| @uppy/informer            |   3.0.2 | @uppy/webcam              |   3.3.1 |
| @uppy/instagram           |   3.1.1 | @uppy/xhr-upload          |   3.2.0 |
| @uppy/locales             |   3.2.0 | @uppy/zoom                |   2.1.1 |
| @uppy/onedrive            |   3.1.1 | uppy                      |   3.8.0 |

- @uppy/companion: increase max limits for remote file list operations (Mikael Finstad / #4417)
- @uppy/xhr-upload: fix type in README.md (Top Master / #4416)
- @uppy/core: improve performance of validating & uploading files (Mikael Finstad / #4402)
- @uppy/provider-views: Concurrent file listing (Mikael Finstad / #4401)
- @uppy/core,@uppy/locales,@uppy/provider-views: User feedback adding recursive folders take 2 (Mikael Finstad / #4399)
- @uppy/dashboard: Single File Mode: fix layout and make optional (Artur Paikin / #4374)
- @uppy/informer: add a check in `TransitionGroup` when component is null (Juan Belej / #4410)
- meta: Fix logos in all the readmes (Artur Paikin / #4407)
- meta: fix logo in readme (Kid / #4403)


## 3.7.0

Released: 2023-04-04

| Package                | Version | Package                | Version |
| ---------------------- | ------- | ---------------------- | ------- |
| @uppy/aws-s3           |   3.0.6 | @uppy/status-bar       |   3.1.0 |
| @uppy/aws-s3-multipart |   3.1.3 | @uppy/transloadit      |   3.1.2 |
| @uppy/companion        |   4.4.0 | @uppy/tus              |   3.0.6 |
| @uppy/companion-client |   3.1.2 | @uppy/unsplash         |   3.2.0 |
| @uppy/core             |   3.1.2 | @uppy/url              |   3.3.0 |
| @uppy/dashboard        |   3.3.2 | @uppy/utils            |   5.2.0 |
| @uppy/locales          |   3.1.0 | @uppy/xhr-upload       |   3.1.1 |
| @uppy/provider-views   |   3.2.0 | uppy                   |   3.7.0 |
| @uppy/react            |   3.1.1 |                        |         |

- @uppy/aws-s3-multipart,@uppy/aws-s3,@uppy/tus,@uppy/xhr-upload: make sure that we reset serverToken when an upload fails (Mikael Finstad / #4376)
- @uppy/aws-s3-multipart: do not auto-open sockets, clean them up on abort (Antoine du Hamel)
- @uppy/aws-s3: Update types (Minh Hieu / #4294)
- @uppy/companion-client: do not open socket more than once (Artur Paikin)
- @uppy/companion: add `service: 'companion'` to periodic ping (Mikael Finstad / #4383)
- @uppy/companion: add connection keep-alive to dropbox (Mikael Finstad / #4365)
- @uppy/companion: add missing env variable for standalone option (Mikael Finstad / #4382)
- @uppy/companion: add S3 prefix env variable (Mikael Finstad / #4320)
- @uppy/companion: allow local ips when testing (Mikael Finstad / #4328)
- @uppy/companion: fix typo in redis-emitter.js (Ikko Eltociear Ashimine / #4362)
- @uppy/companion: merge Provider/SearchProvider (Mikael Finstad / #4330)
- @uppy/companion: only body parse when needed & increased body size for s3 (Mikael Finstad / #4372)
- @uppy/core: fix bug with `setOptions` (Nguyễn bảo Trung / #4350)
- @uppy/locales: locales: add es_MX (Kevin van Zonneveld / #4393)
- @uppy/locales: locales: add hi_IN (Kevin van Zonneveld / #4391)
- @uppy/provider-views: fix race condition when adding folders (Mikael Finstad / #4384)
- @uppy/provider-views: UI: Use form attribite with a form in doc root to prevent outer form submit (Artur Paikin / #4283)
- @uppy/transloadit: fix socket error message (Artur Paikin / #4352)
- @uppy/tus: do not auto-open sockets, clean them up on abort (Antoine du Hamel)
- meta: add version info in the bundlers CI (Antoine du Hamel / #4386)
- meta: deploy to Heroku on every companion commit (Mikael Finstad / #4367)
- meta: example: migrate `redux` to ESM (Antoine du Hamel / #4158)
- meta: fix all ESLint warnings and turn them into errors (Antoine du Hamel / #4398)
- meta: fixup! website: update links to work under the new URL (Antoine du Hamel / #4371)
- meta: remove duplicate outdated OSS support docs (Mikael Finstad, Artur Paikin / #4364)
- meta: use overrides to make sure no uppy package is fetch from npm (Antoine du Hamel / #4395)
- website: add a deprecation notice and a link to the new website (Antoine du Hamel / #4370)
- website: fix home page (Antoine du Hamel)
- website: Remove the website (Merlijn Vos / #4369)
- website: update links to work under the new URL (Antoine du Hamel / #4371)


## 3.6.1

Released: 2023-03-07

| Package         | Version | Package         | Version |
| --------------- | ------- | --------------- | ------- |
| @uppy/core      |   3.1.1 | uppy            |   3.6.1 |
| @uppy/dashboard |   3.3.1 |                 |         |

- @uppy/dashboard: Fix low-contrast hover styles (Alexander Zaytsev / #4347)


## 3.6.0

Released: 2023-03-07

| Package              | Version | Package              | Version |
| -------------------- | ------- | -------------------- | ------- |
| @uppy/audio          |   1.1.0 | @uppy/onedrive       |   3.1.0 |
| @uppy/box            |   2.1.0 | @uppy/provider-views |   3.1.0 |
| @uppy/core           |   3.1.0 | @uppy/screen-capture |   3.1.0 |
| @uppy/dashboard      |   3.3.0 | @uppy/unsplash       |   3.1.0 |
| @uppy/dropbox        |   3.1.0 | @uppy/url            |   3.2.0 |
| @uppy/facebook       |   3.1.0 | @uppy/utils          |   5.1.3 |
| @uppy/google-drive   |   3.1.0 | @uppy/webcam         |   3.3.0 |
| @uppy/image-editor   |   2.1.1 | @uppy/zoom           |   2.1.0 |
| @uppy/instagram      |   3.1.0 | uppy                 |   3.6.0 |
| @uppy/locales        |   3.0.7 |                      |         |

- @uppy/locales: add missing entries after build (Murderlon)
- @uppy/dashboard: update provider icon style (Alexander Zaytsev / #4345)
- @uppy/core: fix uppy.resetProgress() (Artur Paikin / #4337)
- @uppy/core: fix some types (Antoine du Hamel / #4332)
- @uppy/core: Fixed type of State.info to match reality being an array of info objects (Marc Bennewitz / #4321)
- @uppy/image-editor: Fix TypeScript error in image-editor types (Matthias Kunnen / #4334)
- meta: improve `importFromUploadURLs` docs (Mikael Finstad / #4323)
- @uppy/utils: workaround chrome crash (Mikael Finstad / #4310)


## 3.5.0

Released: 2023-02-13

| Package              | Version | Package              | Version |
| -------------------- | ------- | -------------------- | ------- |
| @uppy/audio          |   1.0.4 | @uppy/screen-capture |   3.0.2 |
| @uppy/companion      |   4.3.0 | @uppy/transloadit    |   3.1.1 |
| @uppy/core           |   3.0.6 | @uppy/xhr-upload     |   3.1.0 |
| @uppy/dashboard      |   3.2.2 | uppy                 |   3.5.0 |
| @uppy/locales        |   3.0.6 |                      |         |

- @uppy/transloadit: fix `assemblyOptions` option (Antoine du Hamel / #4316)
- meta: Remove Robodog advice, since it is deprecated (Artur Paikin)
- @uppy/dashboard: fix dashboard acquirers list (Mikael Finstad / #4306)
- @uppy/dashboard: Dashboard: disallow clicking on buttons and links in Dashboard disabled mode (Artur Paikin / #4292)
- @uppy/audio,@uppy/core,@uppy/dashboard,@uppy/screen-capture: Warn more instead of erroring (Artur Paikin / #4302)
- @uppy/locales: Update de_DE.js (Jörn Velten / #4297)
- meta: use load balancer for companion in e2e tests (Mikael Finstad / #4228)
- @uppy/companion: @uppy/companion upgrade grant dependency (Scott Bessler / #4286)
- @uppy/xhr-upload: add `'upload-stalled'` event (Antoine du Hamel / #4247)
- @uppy/locales: minor enhancements and typo fixes for the hungarian translation (KergeKacsa / #4282)


## 3.4.0

Released: 2023-01-26

| Package                | Version | Package                | Version |
| ---------------------- | ------- | ---------------------- | ------- |
| @uppy/audio            |   1.0.3 | @uppy/locales          |   3.0.5 |
| @uppy/aws-s3           |   3.0.5 | @uppy/react            |   3.1.0 |
| @uppy/aws-s3-multipart |   3.1.2 | @uppy/react-native     |   0.5.0 |
| @uppy/companion        |   4.2.0 | @uppy/transloadit      |   3.1.0 |
| @uppy/core             |   3.0.5 | @uppy/utils            |   5.1.2 |
| @uppy/dashboard        |   3.2.1 | uppy                   |   3.4.0 |

- @uppy/utils: better fallbacks for the drag & drop API (Antoine du Hamel / #4260)
- @uppy/core: fix metafields validation when used as function (Merlijn Vos / #4276)
- @uppy/companion: allow customizing express session prefix (Mikael Finstad / #4249)
- meta: Fix comment about COMPANION_PATH (Collin Allen / #4279)
- @uppy/companion: Fix typo in KUBERNETES.md (Collin Allen / #4277)
- @uppy/locales: update zh_TW.js (5idereal / #4270)
- meta: ci: make sure Yarn's global cache is disabled (Antoine du Hamel / #4268)
- @uppy/aws-s3-multipart: fix metadata shape (Antoine du Hamel / #4267)
- meta: example: add multipart support to `aws-nodejs` (Antoine du Hamel / #4257)
- @uppy/react-native: example: revive React Native example (Giacomo Cerquone / #4164)
- @uppy/utils: Fix getSpeed type (referenced `bytesTotal` instead of `uploadStarted`) (Pascal Wengerter / #4263)
- @uppy/companion: document how to run many instances (Mikael Finstad / #4227)
- @uppy/aws-s3-multipart: add support for `allowedMetaFields` option (Antoine du Hamel / #4215)
- meta: Fix indentation in generate-test.mjs (Youssef Victor / #4181)
- @uppy/react: deprecate `useUppy` (Merlijn Vos / #4223)
- meta: fix typo in README.md (Fuad Herac / #4254)
- meta: Don’t close stale issues automatically (Artur Paikin / #4246)
- meta: upgrade to Vite 4 and ESBuild 0.16 (Antoine du Hamel / #4243)
- @uppy/audio: @uppy/audio fix typo in readme (elliotsayes / #4240)
- @uppy/aws-s3: fix: add https:// to digital oceans link (Le Gia Hoang / #4165)
- website: Simplify Dashboard code sample (Artur Paikin / #4197)
- @uppy/transloadit: introduce `assemblyOptions`, deprecate other options (Merlijn Vos / #4059)
- @uppy/core: fix typo in Uppy.test.js (Ikko Ashimine / #4235)
- @uppy/aws-s3-multipart: fix singPart type (Stefan Schonert / #4224)


## 3.3.1

Released: 2022-11-16

| Package                | Version | Package                | Version |
| ---------------------- | ------- | ---------------------- | ------- |
| @uppy/angular          |   0.5.1 | @uppy/companion-client |   3.1.1 |
| @uppy/aws-s3-multipart |   3.1.1 | @uppy/utils            |   5.1.1 |
| @uppy/companion        |   4.1.1 | uppy                   |   3.3.1 |

- @uppy/aws-s3-multipart: handle slow connections better (Antoine du Hamel / #4213)
- @uppy/companion-client: treat `*` the same as missing header (Antoine du Hamel / #4221)
- @uppy/utils: fix types (Antoine du Hamel / #4212)
- @uppy/companion: send expire info for non-multipart uploads (Antoine du Hamel / #4214)
- docs: fix `allowedMetaFields` documentation (Antoine du Hamel / #4216)
- meta: add more bundlers for automated testing (Antoine du Hamel / #4100)
- @uppy/aws-s3-multipart: Fix typo in url check (Christian Franke / #4211)
- meta: use current version of packages when testing bundlers (Antoine du Hamel / #4208)
- meta: do not use the set-output command in workflows (Antoine du Hamel / #4175)


## 3.3.0

Released: 2022-11-10

| Package                | Version | Package                | Version |
| ---------------------- | ------- | ---------------------- | ------- |
| @uppy/angular          |   0.5.0 | @uppy/image-editor     |   2.1.0 |
| @uppy/aws-s3-multipart |   3.1.0 | @uppy/locales          |   3.0.4 |
| @uppy/companion        |   4.1.0 | @uppy/tus              |   3.0.5 |
| @uppy/companion-client |   3.1.0 | @uppy/utils            |   5.1.0 |
| @uppy/dashboard        |   3.2.0 | uppy                   |   3.3.0 |

- @uppy/companion: change default S3 expiry from 300 to 800 seconds (Merlijn Vos / #4206)
- @uppy/dashboard: Single file mode (Artur Paikin / #4188)
- @uppy/locales: Fix UZ locale (Merlijn Vos / #4178)
- @uppy/utils: update typings for `RateLimitedQueue` (Antoine du Hamel / #4204)
- @uppy/aws-s3-multipart: empty the queue when pausing (Antoine du Hamel / #4203)
- @uppy/image-editor: add checkered background (Livia Medeiros / #4194)
- @uppy/aws-s3-multipart: refactor rate limiting approach (Antoine du Hamel / #4187)
- @uppy/companion: send expiry time along side S3 signed requests (Antoine du Hamel / #4202)
- @uppy/companion-client: add support for `AbortSignal` (Antoine du Hamel / #4201)
- @uppy/companion-client: prevent preflight race condition (Mikael Finstad / #4182)
- @uppy/aws-s3-multipart: change limit to 6 (Antoine du Hamel / #4199)
- @uppy/utils: add `cause` support for `AbortError`s (Antoine du Hamel / #4198)
- meta: Fix bad example for setFileState (Tim Whitney / #4191)
- meta: Update code example for getFiles (Tim Whitney / #4189)
- meta: Fix issue with outdated comment. (Tim Whitney / #4192)
- @uppy/aws-s3-multipart: remove unused `timeout` option (Antoine du Hamel / #4186)
- meta: Remove dollar sign from command for easier copy/pasting (Youssef Victor / #4180)
- @uppy/aws-s3-multipart,@uppy/tus: fix `Timed out waiting for socket` (Antoine du Hamel / #4177)
- meta: Add note about facebook approval (Mikael Finstad / #4172)
- meta: add a manual deploy for website (Antoine du Hamel / #4171)


## 3.2.2

Released: 2022-10-24

| Package              | Version | Package              | Version |
| -------------------- | ------- | -------------------- | ------- |
| @uppy/aws-s3         |   3.0.4 | @uppy/tus            |   3.0.4 |
| @uppy/core           |   3.0.4 | @uppy/xhr-upload     |   3.0.4 |
| @uppy/provider-views |   3.0.2 | uppy                 |   3.2.2 |

- @uppy/aws-s3,@uppy/tus,@uppy/xhr-upload: replace `this.getState().files` with `this.uppy.getState().files` (Artur Paikin / #4167)
- @uppy/core: make cancel() and close() arguments optional in types (Merlijn Vos / #4161)
- @uppy/provider-views: Fix button and input inconsistent font and style (Artur Paikin / #4162)


## 3.2.1

Released: 2022-10-19

| Package         | Version | Package         | Version |
| --------------- | ------- | --------------- | ------- |
| @uppy/companion |   4.0.5 | uppy            |   3.2.1 |
| @uppy/locales   |   3.0.3 |                 |         |

- meta: fix CDN deploy (Antoine du Hamel)


## 3.2.0

Released: 2022-10-19

| Package                | Version | Package                | Version |
| ---------------------- | ------- | ---------------------- | ------- |
| @uppy/angular          |   0.4.3 | @uppy/tus              |   3.0.3 |
| @uppy/aws-s3           |   3.0.3 | @uppy/url              |   3.1.0 |
| @uppy/companion        |   4.0.4 | @uppy/webcam           |   3.2.1 |
| @uppy/core             |   3.0.3 | @uppy/xhr-upload       |   3.0.3 |
| @uppy/golden-retriever |   3.0.2 | uppy                   |   3.2.0 |
| @uppy/locales          |   3.0.2 |                        |         |

- @uppy/webcam: fix bug when Dashboard is using a custom id (Antoine du Hamel / #4099)
- @uppy/url: refactor `UrlUI` (Antoine du Hamel / #4143)
- @uppy/url: trim whitespace around user input (Andrew McIntee / #4143)
- @uppy/core: do not crash if a file is removed before the upload starts (Antoine du Hamel / #4148)
- @uppy/xhr-upload: fix `Timed out waiting for socket` (Antoine du Hamel / #4150)
- @uppy/golden-retriever: Fix retry upload with Golden Retriever (Merlijn Vos / #4155)
- @uppy/aws-s3,@uppy/xhr-upload: fix `Cannot mark a queued request as done` in `MiniXHRUpload` (Antoine du Hamel / #4151)
- meta: add a CI check to validate `yarn.lock` (Antoine du Hamel / #4154)
- meta: fix outdated `yarn.lock` (Antoine du Hamel / #4153)
- meta: fix `transloadit-xhr` dev example (Antoine du Hamel / #4149)
- meta: Add example for Uppy with S3 and a Node.js server (Raúl Ibáñez / #4129)
- @uppy/locales: Fix duplicate keys in UK_UA.js (Murderlon)
- @uppy/companion: add workaround for S3 accelerated endpoints (Mikael Finstad / #4140)
- @uppy/locales: Add missing Ukrainian locale entries (Andrii Bodnar / #4145)
- @uppy/angular: remove unnecessary `console.log` call (Antoine du Hamel / #4139)
- meta: fix bundlers workflow (Antoine du Hamel / #4144)
- meta: fix default sources (Mikael Finstad / #4134)
- @uppy/locales: Update pl_PL.js (Daniel Kamiński / #4136)
- @uppy/core: Fix Uppy.cancelAll and Uppy.close types (Sven Grunewaldt / #4128)
- @uppy/companion: fix error message (Mikael Finstad / #4125)
- @uppy/xhr-upload: queue requests for socket token for remote files (Daniel Jones / #4123)


## 3.1.1

Released: 2022-09-25

| Package         | Version | Package         | Version |
| --------------- | ------- | --------------- | ------- |
| @uppy/companion |   4.0.3 | uppy            |   3.1.1 |

- meta: Fix Companion release deploy (Antoine du Hamel)


## 3.1.0

Released: 2022-09-25

| Package                   | Version | Package                   | Version |
| ------------------------- | ------- | ------------------------- | ------- |
| @uppy/angular             |   0.4.2 | @uppy/onedrive            |   3.0.1 |
| @uppy/audio               |   1.0.2 | @uppy/progress-bar        |   3.0.1 |
| @uppy/aws-s3              |   3.0.2 | @uppy/provider-views      |   3.0.1 |
| @uppy/aws-s3-multipart    |   3.0.2 | @uppy/react               |   3.0.2 |
| @uppy/box                 |   2.0.1 | @uppy/redux-dev-tools     |   3.0.1 |
| @uppy/companion           |   4.0.2 | @uppy/remote-sources      |   1.0.2 |
| @uppy/companion-client    |   3.0.2 | @uppy/screen-capture      |   3.0.1 |
| @uppy/compressor          |   1.0.1 | @uppy/status-bar          |   3.0.1 |
| @uppy/core                |   3.0.2 | @uppy/store-default       |   3.0.2 |
| @uppy/dashboard           |   3.1.0 | @uppy/store-redux         |   3.0.2 |
| @uppy/drag-drop           |   3.0.1 | @uppy/svelte              |   3.0.1 |
| @uppy/drop-target         |   2.0.1 | @uppy/thumbnail-generator |   3.0.2 |
| @uppy/dropbox             |   3.0.1 | @uppy/transloadit         |   3.0.2 |
| @uppy/facebook            |   3.0.1 | @uppy/tus                 |   3.0.2 |
| @uppy/file-input          |   3.0.1 | @uppy/unsplash            |   3.0.1 |
| @uppy/form                |   3.0.1 | @uppy/url                 |   3.0.1 |
| @uppy/golden-retriever    |   3.0.1 | @uppy/utils               |   5.0.2 |
| @uppy/google-drive        |   3.0.1 | @uppy/vue                 |   1.0.1 |
| @uppy/image-editor        |   2.0.1 | @uppy/webcam              |   3.2.0 |
| @uppy/informer            |   3.0.1 | @uppy/xhr-upload          |   3.0.2 |
| @uppy/instagram           |   3.0.1 | @uppy/zoom                |   2.0.1 |
| @uppy/locales             |   3.0.1 | uppy                      |   3.1.0 |

- meta: Fix companion-deploy-yml (Mikael Finstad)
- website: fix tag for Activity Feed (Livia Medeiros / #4118)
- @uppy/golden-retriever: fix condition to load files from service worker (Merlijn Vos / #4115)
- website: remove references to the deleted `disc.html` page (Antoine du Hamel / #4119)
- @uppy/locales: Create uz_UZ (Ozodbek1405 / #4114)
- @uppy/golden-retriever: Fix endless webcam re-render with Golden Retriever (Merlijn Vos / #4111)
- @uppy/image-editor: image-editor: fix controls in small Dashboard (Livia Medeiros / #4113)
- website: add “what is Uppy” to the blog post (Artur Paikin)
- meta: fix Companion deploy (Antoine du Hamel / #4095)
- @uppy/dashboard: add dashboard:show-panel event (Jon-Pierre Sanchez / #4108)
- website: Small post fixes (Artur Paikin)
- @uppy/companion: Companion throttle progress by time (Mikael Finstad / #4101)
- meta: skip a few more unnecessary CI runs (Antoine du Hamel / #4106)
- meta: resolve e2e flakiness (Merlijn Vos / #4077)
- meta: run linters on almost every PRs (Antoine du Hamel / #4105)
- website: 3.0 blog post tweaks (Merlijn Vos / #4104)
- meta: Fix linter warnings in 3.0 post (Murderlon)
- website: Add 3.0 blog post (Artur Paikin / #4046)
- website: fix ESM import in example (Livia Medeiros / #4103)
- doc: Update "Dashboard typo" (Laban / #4096)
- @uppy/audio,@uppy/aws-s3-multipart,@uppy/aws-s3,@uppy/box,@uppy/companion-client,@uppy/companion,@uppy/compressor,@uppy/core,@uppy/dashboard,@uppy/drag-drop,@uppy/drop-target,@uppy/dropbox,@uppy/facebook,@uppy/file-input,@uppy/form,@uppy/golden-retriever,@uppy/google-drive,@uppy/image-editor,@uppy/informer,@uppy/instagram,@uppy/locales,@uppy/onedrive,@uppy/progress-bar,@uppy/provider-views,@uppy/react,@uppy/redux-dev-tools,@uppy/remote-sources,@uppy/screen-capture,@uppy/status-bar,@uppy/store-default,@uppy/store-redux,@uppy/svelte,@uppy/thumbnail-generator,@uppy/transloadit,@uppy/tus,@uppy/unsplash,@uppy/url,@uppy/utils,@uppy/vue,@uppy/webcam,@uppy/xhr-upload,@uppy/zoom: add missing entries to changelog for individual packages (Antoine du Hamel / #4092)
- meta: ci: add GHA to tryout bundling Uppy with popular bundlers (Antoine du Hamel / #4084)
- @uppy/core: Fix `Restrictor` counts ghost files against `maxNumberOfFiles` (Andrew McIntee / #4078)
- uppy: add a decoy `Core` export to warn users about the renaming (Antoine du Hamel / #4085)
- meta: run CI when modifying workflow files (Antoine du Hamel / #4091)
- meta: limit the number of unnecessary CI runs (Antoine du Hamel / #4086)
- meta: Update remote-sources.md (heocoi / #4087)
- uppy: remove all remaining occurrences of `Uppy.Core` (Antoine du Hamel / #4082)
- meta: fix typo in `e2e.yml` (Antoine du Hamel)
- meta: Restrict e2e CI runs (Merlijn Vos / #4075)
- @uppy/webcam: Set default videoConstraints (Artur Paikin / #4070)
- @uppy/angular: Fix angular build error (Murderlon)
- website: add `Known issues` section on Migration Guide (Antoine du Hamel / #4066)
- @uppy/core: fix types (Antoine du Hamel / #4072)
- doc: remove use of deprecated `metaFields` option (Antoine du Hamel / #4073)


## 3.0.1

Released: 2022-08-30

| Package                   | Version | Package                   | Version |
| ------------------------- | ------- | ------------------------- | ------- |
| @uppy/angular             |   0.4.1 | @uppy/store-default       |   3.0.1 |
| @uppy/audio               |   1.0.1 | @uppy/store-redux         |   3.0.1 |
| @uppy/aws-s3              |   3.0.1 | @uppy/svelte              |   3.0.0 |
| @uppy/aws-s3-multipart    |   3.0.1 | @uppy/thumbnail-generator |   3.0.1 |
| @uppy/companion           |   4.0.1 | @uppy/transloadit         |   3.0.1 |
| @uppy/companion-client    |   3.0.1 | @uppy/tus                 |   3.0.1 |
| @uppy/core                |   3.0.1 | @uppy/utils               |   5.0.1 |
| @uppy/dashboard           |   3.0.1 | @uppy/webcam              |   3.1.0 |
| @uppy/react               |   3.0.1 | @uppy/xhr-upload          |   3.0.1 |
| @uppy/remote-sources      |   1.0.1 | uppy                      |   3.0.1 |

- @uppy/dashboard,@uppy/webcam: add nativeCameraFacingMode to Webcam and Dashboard (Artur Paikin / #4047)
- meta: upgrade to Jest 29 (Antoine du Hamel / #4049)
- @uppy/svelte: update peer dependencies (Antoine du Hamel / #4065)
- @uppy/react: useUppy: fix unmount on NextJS dev mode (Matt Jesuele / #4062)
- @uppy/vue: fix missing component in docs (Antoine du Hamel / #4063)
- @uppy/angular: fix compiler warning (Antoine du Hamel / #4064)
- meta: improve CI npm install time (Antoine du Hamel / #4058)
- meta: example: fix Angular example package name (Antoine du Hamel / #4060)
- meta: upgrade to TypeScript 4.8 (Antoine du Hamel / #4048)
- @uppy/core,@uppy/dashboard,@uppy/thumbnail-generator: update definition type files for TS 4.8 compatibility (Antoine du Hamel / #4055)
- @uppy/transloadit: improve deprecation notice (Antoine du Hamel / #4056)
- @uppy/thumbnail-generator: fix `exifr` import (Antoine du Hamel / #4054)
- @uppy/utils: fix `relativePath` when drag&dropping a folder (Antoine du Hamel / #4043)
- @uppy/companion: Fix Companion license (Merlijn Vos / #4044)
- e2e: add tests for AWS (Antoine du Hamel / #3665)
- meta: Only publish Companion to Dockerhub on release (Merlijn Vos / #4037)
- meta: fix linter warnings (Antoine du Hamel / #4039)
- @uppy/utils: Post-release website fixes (Merlijn Vos / #4038)
- @uppy/angular: fix peer dependencies (Antoine du Hamel / #4035)
- meta: uppy.io homepage: Add Tus (Artur Paikin)
- meta: Fix uppy.io homepage example (Artur Paikin)


## 3.0.0

Released: 2022-08-22

**Migration guides:**
https://uppy.io/docs/migration-guides.html

| Package                   | Version | Package                   | Version |
| ------------------------- | ------- | ------------------------- | ------- |
| @uppy/angular             |   0.4.0 | @uppy/progress-bar        |   3.0.0 |
| @uppy/audio               |   1.0.0 | @uppy/provider-views      |   3.0.0 |
| @uppy/aws-s3              |   3.0.0 | @uppy/react               |   3.0.0 |
| @uppy/aws-s3-multipart    |   3.0.0 | @uppy/react-native        |   0.4.0 |
| @uppy/box                 |   2.0.0 | @uppy/redux-dev-tools     |   3.0.0 |
| @uppy/companion           |   4.0.0 | @uppy/remote-sources      |   1.0.0 |
| @uppy/companion-client    |   3.0.0 | @uppy/screen-capture      |   3.0.0 |
| @uppy/compressor          |   1.0.0 | @uppy/status-bar          |   3.0.0 |
| @uppy/core                |   3.0.0 | @uppy/store-default       |   3.0.0 |
| @uppy/dashboard           |   3.0.0 | @uppy/store-redux         |   3.0.0 |
| @uppy/drag-drop           |   3.0.0 | @uppy/svelte              |   2.0.0 |
| @uppy/drop-target         |   2.0.0 | @uppy/thumbnail-generator |   3.0.0 |
| @uppy/dropbox             |   3.0.0 | @uppy/transloadit         |   3.0.0 |
| @uppy/facebook            |   3.0.0 | @uppy/tus                 |   3.0.0 |
| @uppy/file-input          |   3.0.0 | @uppy/unsplash            |   3.0.0 |
| @uppy/form                |   3.0.0 | @uppy/url                 |   3.0.0 |
| @uppy/golden-retriever    |   3.0.0 | @uppy/utils               |   5.0.0 |
| @uppy/google-drive        |   3.0.0 | @uppy/vue                 |   1.0.0 |
| @uppy/image-editor        |   2.0.0 | @uppy/webcam              |   3.0.0 |
| @uppy/informer            |   3.0.0 | @uppy/xhr-upload          |   3.0.0 |
| @uppy/instagram           |   3.0.0 | @uppy/zoom                |   2.0.0 |
| @uppy/locales             |   3.0.0 | uppy                      |   3.0.0 |
| @uppy/onedrive            |   3.0.0 |                           |         |

- docs: Use RemoteSources in readme example (Artur Paikin / #4030)
- docs: Add migration guide for Uppy 3.x, Companion 4.x, and Robodog (Merlijn Vos / #3913)
- example: upgrade React example to use React 18 (Antoine du Hamel / #4002)
- meta: fix linter failures (Antoine du Hamel / #4029)
- @uppy/vue: move `@uppy/` packages to peer dependencies (Antoine du Hamel / #4024)
- @uppy/robodog: remove package (Antoine du Hamel / #3946)
- example: migrate `digitalocean-spaces` to ESM (Antoine du Hamel / #4015)
- example: replace Robodog example with Transloadit + RemoteSources + Form (Antoine du Hamel / #4027)
- website: replace Robodog example with Uppy plugins (Artur Paikin / #4026)
- @uppy/aws-s3,@uppy/tus,@uppy/xhr-upload: @uppy/tus, @uppy/xhr-upload, @uppy/aws-s3: `metaFields` -> `allowedMetaFields` (Merlijn Vos / #4023)
- example: showcase migration out of Robodog (Antoine du Hamel / #4021)
- example: fix Svelte dev mode (Antoine du Hamel / #4025)
- example: fix docs and env for Vite examples (Antoine du Hamel / #4018)
- @uppy/tus: avoid crashing when Tus client reports an error (Antoine du Hamel / #4019)
- @uppy/react: move `@uppy/` packages to peer dependencies (Antoine du Hamel / #4004)
- @uppy/core: core: uppy.addFile should accept browser File objects (Artur Paikin / #4020)
- example: fix svelte example (Antoine du Hamel / #4017)
- example: migrate `python-xhr` to ESM (Antoine du Hamel / #4010)
- example: migrate `php-xhr` to ESM (Antoine du Hamel / #4009)
- example: migrate `node-xhr` to ESM (Antoine du Hamel / #4008)
- example: migrate `xhr-bundle` to ESM (Antoine du Hamel / #4012)
- example: migrate `multiple-instances` to ESM (Antoine du Hamel / #4007)
- example: replace `transloadit-textarea` with `transloadit-markdown-bin` (Antoine du Hamel / #4013)
- example: add README to Svelte example (Antoine du Hamel / #4011)
- build: Remove size-limit for now (Artur Paikin / #4003)
- @uppy/core,@uppy/dashboard,@uppy/status-bar: Style tweaks: use all: initial + other resets (Artur Paikin / #3983)
- @uppy/aws-s3: aws-s3: fix incorrect comparison for `file-removed` (Merlijn Vos / #3962)
- example: update to new CDN export names (Antoine du Hamel / #4006)
- example: fix dependencies of `bundled` example (Antoine du Hamel / #4005)
- @uppy/tus: fix dependencies (Antoine du Hamel / #3923)
- @uppy/tus: add file argument to `onBeforeRequest` (Merlijn Vos / #3984)
- @uppy/utils: fix drop of multiple files on Chromium browsers (Antoine du Hamel / #3998)
- @uppy/angular: upgrade to Angular 14 (Antoine du Hamel / #3997)
- example: update Angular example to v14 (Antoine du Hamel / #3996)
- @uppy/utils: Fix @uppy/utils microtip.scss export (Merlijn Vos / #3995)
- docs: Companion: make streaming upload recommended & other docs tweaks (Mikael Finstad / #3994)

### 3.0.0-beta.5

Released: 2022-08-16

- meta: prepare release workflow for beta versions (Antoine du Hamel)
- @uppy/provider-views: Reset filter input correctly in provider views (Merlijn Vos / #3978)
- @uppy/aws-s3-multipart: Fix when using Companion (Merlijn Vos / #3969)
- @uppy/companion: Companion: bring back default upload protocol (Mikael Finstad / #3967)
- meta: Update CONTRIBUTING.md (Mikael Finstad / #3966)
- meta: fix contributing link (Mikael Finstad / #3968)
- @uppy/companion: enforce usage of uploadUrls (Mikael Finstad / #3965)
- @uppy/utils: Fix webp mimetype (Merlijn Vos / #3961)
- @uppy/locales: Add compressor string translation to Japanese locale (kenken / #3963)
- meta: Fix statement about cropping images in README.md (Mikael Finstad / #3964)
- @uppy/aws-s3-multipart: Fix race condition in `#uploadParts` (Morgan Zolob / #3955)
- @uppy/provider-views: core validateRestrictions: return error directly vs the result/reason obj (Artur Paikin / #3951)
- @uppy/aws-s3: Export AwsS3UploadParameters & AwsS3Options interfaces (Antonina Vertsinskaya / #3956)
- website: convert all website examples to ESM (Antoine du Hamel / #3957)
- @uppy/companion: fix crash if redis disconnects (Mikael Finstad / #3954)
- @uppy/companion: upgrade `ws` version (Antoine du Hamel / #3949)
- @uppy/companion: sort Dropbox response & refactor to async/await (Mikael Finstad / #3897)
- @uppy/utils: modernize `getDroppedFiles` (Antoine du Hamel / #3534)
- @uppy/companion: fix default getKey for non-standalone too (Mikael Finstad / #3945)
- @uppy/aws-s3-multipart: ignore exception inside `abortMultipartUpload` (Antoine du Hamel / #3950)
- @uppy/companion: remove `isobject` from dependencies (Antoine du Hamel / #3948)
- @uppy/compressor: Fix Compressor being broken when no name is in the compressed blob (Artur Paikin / #3947)
- @uppy/core,@uppy/react: Fix all breaking todo comments for 3.0 (Merlijn Vos / #3907)
- @uppy/companion: show deprecation message when using legacy s3 options (Antoine du Hamel / #3944)
- example: fix aws-companion example (Antoine du Hamel / #3850)

### 3.0.0-beta.4

Released: 2022-08-03

- @uppy/companion,@uppy/tus: Upgrade tus-js-client to 3.0.0 (Merlijn Vos / #3942)
- meta: fix release script (Antoine du Hamel)
- @uppy/aws-s3-multipart: Correctly handle errors for `prepareUploadParts` (Merlijn Vos / #3912)
- @uppy/store-default: export the class, don't expose `.callbacks` (Antoine du Hamel / #3928)
- @uppy/remote-sources: do not rely on `.name` property (Antoine du Hamel / #3941)
- @uppy/screen-capture: fix TODOs (Antoine du Hamel / #3930)
- @uppy/status-bar: rename internal modules (Antoine du Hamel / #3929)
- @uppy/transloadit: remove static properties in favor of exports (Antoine du Hamel / #3927)
- @uppy/informer: simplify `render` method (Antoine du Hamel / #3931)
- @uppy/url: remove private methods from public API (Antoine du Hamel / #3934)
- @uppy/dashboard: change `copyToClipboard` signature (Antoine du Hamel / #3933)
- @uppy/drop-target: remove `isFileTransfer` from the public API (Antoine du Hamel / #3932)
- meta: improve beta release script (Antoine du Hamel)

### 3.0.0-beta.3

Released: 2022-07-27

- @uppy/react: Fix exports in propTypes.js to fix website build (Murderlon)
- @uppy/dashboard,@uppy/webcam: Add support for `mobileNativeCamera` option to Webcam and Dashboard (Artur Paikin / #3844)
- @uppy/aws-s3-multipart: make `headers` part indexed too in `prepareUploadParts` (Merlijn Vos / #3895)
- @uppy/aws-s3,@uppy/core,@uppy/dashboard,@uppy/store-redux,@uppy/xhr-upload: upgrade `nanoid` to v4 (Antoine du Hamel / #3904)
- @uppy/companion: update minimal supported Node.js version in the docs (Antoine du Hamel / #3902)
- @uppy/companion: upgrade `redis` to version 4.x (Antoine du Hamel / #3589)
- @uppy/companion: remove unnecessary ts-ignores (Mikael Finstad / #3900)
- meta: use `node:` protocol when using Node.js built-in core modules (Antoine du Hamel / #3871)
- meta: upgrade to Vite v3 (Antoine du Hamel / #3882)
- @uppy/companion: remove `COMPANION_S3_GETKEY_SAFE_BEHAVIOR` env variable (Antoine du Hamel / #3869)
- meta: fix release script for major beta versions (Antoine du Hamel)

### 3.0.0-beta.2

Released: 2022-07-06

- example: fix `custom-provider` example (Antoine du Hamel / #3854)
- example: fix Vue3 example (Antoine du Hamel / #3774)
- @uppy/companion: remove deprecated duplicated metrics (Mikael Finstad / #3833)
- example: update CDN example (Antoine du Hamel / #3803)
- @uppy/companion: Companion 3 default to no s3 acl (Mikael Finstad / #3826)
- @uppy/companion: rewrite companion.app() to return an object (Mikael Finstad / #3827)
- @uppy/companion: remove companion provider compat api (Mikael Finstad / #3828)
- @uppy/companion: rewrite code for node >=14 (Mikael Finstad / #3829)
- @uppy/companion: remove chunkSize backwards compatibility (Mikael Finstad / #3830)
- @uppy/companion: Companion: make `emitSuccess` and `emitError` private (Mikael Finstad / #3832)
- @uppy/companion: do not use a default upload protocol (Mikael Finstad / #3834)

### 3.0.0-beta.1

Released: 2022-06-09

- meta: improve release process for beta branch (Antoine du Hamel / #3809)
- uppy: refactor to ESM (Antoine du Hamel / #3807)
- @uppy/core,@uppy/dashboard: fix types for some events (Antoine du Hamel / #3812)
- example: update Vue2 example (Antoine du Hamel / #3802)

### 3.0.0-beta

Released: 2022-05-30

- meta: temporary adjust release script for the beta (Antoine du Hamel)
- meta: disable ESM to CJS transform in dist files (Antoine du Hamel / #3773)
- @uppy/companion: remove `searchProviders` wrapper & move `s3` options (Merlijn Vos / #3781)
- meta: do not test on EOL versions of Node.js (Antoine du Hamel / #3786)
- @uppy/companion: remove support for EOL versions of Node.js (Antoine du Hamel / #3784)
- @uppy/react: refactor to ESM (Antoine du Hamel / #3780)
- @uppy/transloadit: remove IE 10 hack (Antoine du Hamel / #3777)

## 2.13.2

Released: 2022-08-02

| Package           | Version | Package           | Version |
| ----------------- | ------- | ----------------- | ------- |
| @uppy/transloadit |   2.3.6 | @uppy/robodog     |   2.9.2 |
| @uppy/tus         |   2.4.2 | uppy              |  2.13.2 |

- @uppy/transloadit: send `assembly-cancelled` only once (Antoine du Hamel / #3937)
- meta: `keepNames` in bundle (Antoine du Hamel / #3926)
- meta: e2e: fix Transloadit test suite with Cypress 10 (Antoine du Hamel / #3936)
- meta: Bump guzzlehttp/guzzle from 7.4.1 to 7.4.5 in /examples/aws-php (dependabot[bot] / #3842)
- @uppy/tus: fix dependencies (Antoine du Hamel / #3923)
- meta: doc: fix linter failure in `image-editor.md` (Antoine du Hamel / #3924)
- meta: doc: Fix typo in image-editor.md (Ikko Ashimine / #3921)
- website: Docs and header fix (Artur Paikin / #3920)


## 2.13.1

Released: 2022-07-27

| Package              | Version | Package              | Version |
| -------------------- | ------- | -------------------- | ------- |
| @uppy/companion      |   3.7.1 | @uppy/remote-sources |   0.1.1 |
| @uppy/compressor     |   0.3.1 | @uppy/transloadit    |   2.3.5 |
| @uppy/core           |   2.3.2 | @uppy/robodog        |   2.9.1 |
| @uppy/dashboard      |   2.4.1 | uppy                 |  2.13.1 |
| @uppy/image-editor   |   1.4.1 |                      |         |

- @uppy/compressor: fix upload causing meta name to reset (Justin / #3890)
- @uppy/transloadit: cancel assemblies when all its files have been removed (Antoine du Hamel / #3893)
- e2e: Add retries for flaky e2e test (Merlijn Vos / #3915)
- @uppy/dashboard,@uppy/image-editor,@uppy/remote-sources: Fix `uppy.close()` crashes when remote-sources or image-editor is installed (Merlijn Vos / #3914)
- @uppy/core: Add missing type for retry-all event (Luc Boissaye / #3901)
- @uppy/companion: Companion app type (Mikael Finstad / #3899)
- e2e: upgrade to Cypress 10 (Antoine du Hamel / #3896)
- meta: Fix website build (Murderlon)
- meta: Create new issue templates (Merlijn Vos / #3879)


## 2.13.0

Released: 2022-07-18

| Package            | Version | Package            | Version |
| ------------------ | ------- | ------------------ | ------- |
| @uppy/dashboard    |   2.4.0 | @uppy/robodog      |   2.9.0 |
| @uppy/image-editor |   1.4.0 | uppy               |  2.13.0 |
| @uppy/transloadit  |   2.3.4 |                    |         |

- @uppy/transloadit: fix outdated file ids and incorrect usage of files (Merlijn Vos / #3886)
- @uppy/image-editor: remove beta notice (Merlijn Vos / #3877)
- meta: Fix broken links in _posts/2019-08-1.3.md (YukeshShr / #3884)
- meta: Fix broken link in _posts/2017-03-0.15.md (YukeshShr / #3883)
- @uppy/image-editor: Add image editor cancel event (James R T / #3875)


## 2.12.3

Released: 2022-07-11

| Package           | Version | Package           | Version |
| ----------------- | ------- | ----------------- | ------- |
| @uppy/transloadit |   2.3.3 | uppy              |  2.12.3 |
| @uppy/robodog     |   2.8.3 |                   |         |

- @uppy/transloadit: fix TypeError when file is cancelled asynchronously (Antoine du Hamel / #3872)
- @uppy/robodog,@uppy/transloadit: use modern syntax to simplify code (Antoine du Hamel / #3873)
- meta: fix `release-beta` automation (Antoine du Hamel)


## 2.12.2

Released: 2022-07-06

| Package              | Version | Package              | Version |
| -------------------- | ------- | -------------------- | ------- |
| @uppy/companion      |   3.7.0 | @uppy/transloadit    |   2.3.2 |
| @uppy/locales        |   2.1.1 | @uppy/robodog        |   2.8.2 |
| @uppy/provider-views |   2.1.2 | uppy                 |  2.12.2 |

- @uppy/provider-views: improve logging (Mikael Finstad / #3638)
- docs: de-dupe companion dev docs (Mikael Finstad / #3852)
- @uppy/companion: Getkey safe behavior (Mikael Finstad / #3592)
- website: fix broken links (YukeshShr / #3861)
- @uppy/companion: doc: fix Google Drive example (Antoine du Hamel / #3855)
- @uppy/locales,@uppy/transloadit: Fix undefined error in in onTusError (Merlijn Vos / #3848)
- @uppy/companion: build an ARM64 container (Stuart Auld / #3841)
- @uppy/locales: Add missing translations and reorder nl_NL locale (Kasper Meinema / #3839)
- docs: Fix typo in aws-s3-multipart.md (Ikko Ashimine / #3838)
- meta: do not rebase when preparing beta candidates (Antoine du Hamel)
- meta: fix hard-coded branch name in release script (Antoine du Hamel)


## 2.12.1

Released: 2022-06-09

| Package           | Version | Package           | Version |
| ----------------- | ------- | ----------------- | ------- |
| @uppy/transloadit |   2.3.1 | uppy              |  2.12.1 |
| @uppy/robodog     |   2.8.1 |                   |         |

- @uppy/transloadit: fix `COMPANION_PATTERN` export (Antoine du Hamel / #3820)
- meta: fix URL generation in the release script (Antoine du Hamel)


## 2.12.0

Released: 2022-06-07

| Package                | Version | Package                | Version |
| ---------------------- | ------- | ---------------------- | ------- |
| @uppy/aws-s3           |   2.2.1 | @uppy/tus              |   2.4.1 |
| @uppy/aws-s3-multipart |   2.4.1 | @uppy/url              |   2.2.0 |
| @uppy/companion-client |   2.2.1 | @uppy/xhr-upload       |   2.1.2 |
| @uppy/core             |   2.3.1 | @uppy/robodog          |   2.8.0 |
| @uppy/react            |   2.2.2 | uppy                   |  2.12.0 |
| @uppy/remote-sources   |   0.1.0 |                        |         |

- @uppy/remote-sources: Add @uppy/remote-sources preset/plugin (Artur Paikin / #3676)
- @uppy/react: Reset uppy instance when React component is unmounted (Tomasz Pęksa / #3814)
- @uppy/aws-s3-multipart,@uppy/aws-s3,@uppy/tus: queue socket token requests for remote files (Merlijn Vos / #3797)
- @uppy/xhr-upload: replace `ev.target.status` with `xhr.status` (Wes Sankey / #3782)
- @uppy/core: fix `TypeError` when file was deleted (Antoine du Hamel / #3811)
- @uppy/robodog: fix linter warnings (Antoine du Hamel / #3808)
- meta: fix GHA workflow for prereleases (Antoine du Hamel)
- @uppy/aws-s3-multipart: allow `companionHeaders` to be modified with `setOptions` (Paulo Lemos Neto / #3770)
- @uppy/url: enable passing optional meta data to `addFile` (Brad Edelman / #3788)
- @uppy/url: fix `getFileNameFromUrl` (Brad Edelman / #3804)
- @uppy/tus: make onShouldRetry type optional (Merlijn Vos / #3800)
- doc: fix React examples (Antoine du Hamel / #3799)
- meta: add GHA workflow for prereleases (Antoine du Hamel)


## 2.11.0

Released: 2022-05-30

| Package                   | Version | Package                   | Version |
| ------------------------- | ------- | ------------------------- | ------- |
| @uppy/angular             |   0.3.1 | @uppy/progress-bar        |   2.1.1 |
| @uppy/audio               |   0.3.2 | @uppy/provider-views      |   2.1.1 |
| @uppy/aws-s3              |   2.2.0 | @uppy/react               |   2.2.1 |
| @uppy/aws-s3-multipart    |   2.4.0 | @uppy/react-native        |   0.3.1 |
| @uppy/box                 |   1.0.7 | @uppy/redux-dev-tools     |   2.1.0 |
| @uppy/companion           |   3.6.0 | @uppy/screen-capture      |   2.1.1 |
| @uppy/companion-client    |   2.2.0 | @uppy/status-bar          |   2.2.1 |
| @uppy/compressor          |   0.3.0 | @uppy/store-default       |   2.1.0 |
| @uppy/core                |   2.3.0 | @uppy/store-redux         |   2.1.0 |
| @uppy/dashboard           |   2.3.0 | @uppy/thumbnail-generator |   2.2.0 |
| @uppy/drag-drop           |   2.1.1 | @uppy/transloadit         |   2.3.0 |
| @uppy/dropbox             |   2.0.7 | @uppy/tus                 |   2.4.0 |
| @uppy/facebook            |   2.0.7 | @uppy/unsplash            |   2.1.0 |
| @uppy/file-input          |   2.1.1 | @uppy/url                 |   2.1.1 |
| @uppy/form                |   2.0.6 | @uppy/utils               |   4.1.0 |
| @uppy/golden-retriever    |   2.1.0 | @uppy/vue                 |   0.4.8 |
| @uppy/google-drive        |   2.1.1 | @uppy/webcam              |   2.2.1 |
| @uppy/image-editor        |   1.3.0 | @uppy/xhr-upload          |   2.1.1 |
| @uppy/informer            |   2.1.0 | @uppy/zoom                |   1.1.1 |
| @uppy/instagram           |   2.1.1 | @uppy/robodog             |   2.7.0 |
| @uppy/onedrive            |   2.1.1 | uppy                      |  2.11.0 |

- doc: update bundler recommendation (Antoine du Hamel / #3763)
- @uppy/aws-s3-multipart: refactor to ESM (Antoine du Hamel / #3672)
- @uppy/aws-s3: fix JSDoc type error (Antoine du Hamel / #3785)
- @uppy/aws-s3: refactor to ESM (Antoine du Hamel / #3673)
- @uppy/companion-client: Revert "Revert "@uppy/companion-client: refactor to ESM"" (Antoine du Hamel / #3730)
- @uppy/companion: expire redis keys after 1 day (Mikael Finstad / #3771)
- @uppy/companion: fix some linter warnings (Antoine du Hamel / #3752)
- @uppy/compressor: Fix Compressor docs, pass files array to compressor:complete event (Artur Paikin / #3682)
- @uppy/core: refactor to ESM (Antoine du Hamel / #3744)
- @uppy/dashboard: refactor to ESM (Antoine du Hamel / #3701)
- @uppy/dashboard: use webkitRelativePath when querying a file's relative path (Eduard Müller / taktik / #3766)
- @uppy/golden-retriever: refactor to ESM (Antoine du Hamel / #3731)
- @uppy/image-editor: remove CJS-interop hack in the source code (Antoine du Hamel / #3778)
- @uppy/informer: @uppy/Informer: refactor to ESM (Antoine du Hamel / #3732)
- @uppy/informer: remove remaining `require` call (Antoine du Hamel / #3737)
- @uppy/provider-views: Add onKeyPress event handler to capture e.shiftKey, unavailable in onChange (Artur Paikin / #3768)
- @uppy/redux-dev-tools: refactor to ESM (Antoine du Hamel / #3733)
- @uppy/screen-capture: don't install when unsupported (Artur Paikin / #3795)
- @uppy/store-default: refactor to ESM (Antoine du Hamel / #3746)
- @uppy/store-redux: refactor to ESM (Antoine du Hamel / #3745)
- @uppy/thumbnail-generator: refactor to ESM (Antoine du Hamel / #3734)
- @uppy/transloadit: refactor to ESM (Antoine du Hamel / #3725)
- @uppy/transloadit: transloadit: propagate error details when creating Assembly fails (Renée Kooi / #3794)
- @uppy/tus: Add `onShouldRetry` as option to @uppy/tus (Merlijn Vos / #3720)
- @uppy/tus: fix broken import (Antoine du Hamel / #3729)
- @uppy/tus: fixup! @uppy/tus: wait for user promise on beforeRequest (Antoine du Hamel / #3712)
- @uppy/tus: wait for user promise on beforeRequest (Antoine du Hamel / #3712)
- @uppy/unsplash: refactor to ESM (Antoine du Hamel / #3728)
- @uppy/utils: refactor to ESM (Antoine du Hamel / #3721)
- dev: fix dev env Vite's config (Antoine du Hamel)
- dev: fix return type of generateSignatureIfSecret (Renée Kooi / #3793)
- dev: remove `vite-plugin-jsx-commonjs` plugin on dev env (Antoine du Hamel / #3749)
- dev: remove CJS-related hack in `build:locale-pack` script (Antoine du Hamel / #3764)
- meta: e2e: run CI on PRs that modify the workflow file (Antoine du Hamel / #3740)
- meta: fix linter warnings (Antoine du Hamel / #3753)
- meta: fix more linter warnings (Antoine du Hamel / #3757)
- meta: resolve warnings in `.d.ts` files (Antoine du Hamel / #3754)
- meta: uppy: add Zoom plugin to the bundle and fix ESM exports (Antoine du Hamel / #3747)
- test: Apply bin/update-yarn.sh (Merlijn Vos / #3775)
- test: fix e2e dependency conflict (Merlijn Vos / #3779)
- test: fixup! e2e: run CI on PRs that modify the workflow file (Antoine du Hamel / #3740)
- test: prepare internal script files for lint rune hardening (Antoine du Hamel / #3760)
- test: prepare test files for lint rule hardening (Antoine du Hamel / #3761)
- test: Setup Cypress Dashboard (Merlijn Vos / #3691)
- test: split Companion CI between Node.js legacy and supported versions (Antoine du Hamel / #3776)
- website: disable linter warnings (Antoine du Hamel / #3759)


## 2.10.0

Released: 2022-05-14

| Package                | Version | Package                | Version |
| ---------------------- | ------- | ---------------------- | ------- |
| @uppy/audio            |   0.3.1 | @uppy/provider-views   |   2.1.0 |
| @uppy/aws-s3           |   2.1.0 | @uppy/react            |   2.2.0 |
| @uppy/aws-s3-multipart |   2.3.0 | @uppy/react-native     |   0.3.0 |
| @uppy/companion-client |   2.1.0 | @uppy/screen-capture   |   2.1.0 |
| @uppy/core             |   2.2.0 | @uppy/status-bar       |   2.2.0 |
| @uppy/dashboard        |   2.2.0 | @uppy/svelte           |   1.0.8 |
| @uppy/drag-drop        |   2.1.0 | @uppy/transloadit      |   2.2.0 |
| @uppy/file-input       |   2.1.0 | @uppy/tus              |   2.3.0 |
| @uppy/google-drive     |   2.1.0 | @uppy/url              |   2.1.0 |
| @uppy/image-editor     |   1.2.0 | @uppy/webcam           |   2.2.0 |
| @uppy/instagram        |   2.1.0 | @uppy/xhr-upload       |   2.1.0 |
| @uppy/locales          |   2.1.0 | @uppy/zoom             |   1.1.0 |
| @uppy/onedrive         |   2.1.0 | @uppy/robodog          |   2.6.0 |
| @uppy/progress-bar     |   2.1.0 | uppy                   |  2.10.0 |

- @uppy/audio: fix types (Merlijn Vos / #3689)
- @uppy/aws-s3-multipart,@uppy/aws-s3,@uppy/core,@uppy/react,@uppy/transloadit,@uppy/tus,@uppy/xhr-upload: proposal: Cancel assemblies optional (Mikael Finstad / #3575)
- @uppy/aws-s3-multipart: export interface AwsS3MultipartOptions (Matteo Padovano / #3709)
- @uppy/companion-client: refactor to ESM (Antoine du Hamel / #3693)
- @uppy/companion: Only deploy on companion changes (kiloreux / #3677)
- @uppy/core: add definition for addFiles method (Matteo Padovano / #3556)
- @uppy/core: wrap plugins in div.uppy-Root and set dir attrubute in UIPlugin (Artur Paikin / #3692)
- @uppy/google-drive: refactor to ESM (Antoine du Hamel / #3683)
- @uppy/image-editor: refactor to ESM (Antoine du Hamel / #3685)
- @uppy/instagram: refactor to ESM (Antoine du Hamel / #3696)
- @uppy/locales: Add `save` translation to Spanish locale (Juan Carlos Alonso / #3678)
- @uppy/locales: refactor to ESM (Antoine du Hamel / #3707)
- @uppy/onedrive: refactor to ESM (Antoine du Hamel / #3694)
- @uppy/progress-bar: refactor to ESM (Antoine du Hamel / #3706)
- @uppy/provider-views: refactor to ESM (Antoine du Hamel / #3715)
- @uppy/react: Support React 18 in @uppy/react (Merlijn Vos / #3680)
- @uppy/screen-capture: refactor to ESM (Antoine du Hamel / #3698)
- @uppy/status-bar: refactor to ESM (Antoine du Hamel / #3697)
- @uppy/transloadit: add rate limiting for assembly creation and status polling (Antoine du Hamel / #3718)
- @uppy/tus: refactor to ESM (Antoine du Hamel / #3724)
- @uppy/url: refactor to ESM (Antoine du Hamel / #3713)
- @uppy/webcam: refactor to ESM (Antoine du Hamel / #3686)
- @uppy/xhr-upload: refactor to ESM (Antoine du Hamel / #3695)
- @uppy/zoom: refactor to ESM (Antoine du Hamel / #3699)
- meta: e2e: fix failing test (Antoine du Hamel / #3722)
- test: harden linter rule for JSX/ESM validation (Antoine du Hamel / #3681)
- test: harden linter rules for ESM/CJS validation (Antoine du Hamel / #3674)
- test: Increase retries to trigger longer retryDelay in tus (Artur Paikin / #3726)
- test: Remove `it.only` from e2e test (Merlijn Vos / #3690)
- tests: Make Cypress more stable & add e2e test for error events when upload fails (Merlijn Vos / #3662)


## 2.9.5

Released: 2022-04-27

| Package         | Version | Package         | Version |
| --------------- | ------- | --------------- | ------- |
| @uppy/companion |   3.5.2 | @uppy/robodog   |   2.5.5 |
| @uppy/core      |  2.1.10 | uppy            |   2.9.5 |

- @uppy/companion: Bump moment from 2.29.1 to 2.29.2 (dependabot[bot] / #3635)
- @uppy/core: fix `TypeError` when file was removed (Antoine du Hamel / #3670)


## 2.9.4

Released: 2022-04-27

| Package                | Version | Package                | Version |
| ---------------------- | ------- | ---------------------- | ------- |
| @uppy/aws-s3-multipart |   2.2.2 | @uppy/file-input       |   2.0.6 |
| @uppy/box              |   1.0.6 | @uppy/form             |   2.0.5 |
| @uppy/companion        |   3.5.1 | @uppy/locales          |   2.0.9 |
| @uppy/compressor       |   0.2.5 | @uppy/transloadit      |   2.1.5 |
| @uppy/core             |   2.1.9 | @uppy/utils            |   4.0.7 |
| @uppy/drag-drop        |   2.0.7 | @uppy/vue              |   0.4.7 |
| @uppy/drop-target      |   1.1.3 | @uppy/robodog          |   2.5.4 |
| @uppy/dropbox          |   2.0.6 | uppy                   |   2.9.4 |
| @uppy/facebook         |   2.0.6 |                        |         |

- @uppy/locales: Plural translation in cs_CZ local (JakubHaladej / #3666)
- @uppy/vue: Add license field to package.json in @uppy/vue (Tobias Trumm / #3664)
- meta: Add todo comments (Murderlon)
- @uppy/facebook: refactor to ESM (Antoine du Hamel / #3653)
- meta: locale-pack: refactor to use more parallel processing (Antoine du Hamel / #3630)
- @uppy/file-input: refactor to ESM (Antoine du Hamel / #3652)
- meta: sign requests sent to Transloadit in e2e suite (Antoine du Hamel / #3656)
- meta: add `VITE_TRANSLOADIT_SECRET` for e2e (Antoine du Hamel)
- meta: Update BACKLOG.md (Artur Paikin)
- @uppy/form: refactor to ESM (Antoine du Hamel / #3654)
- @uppy/dropbox: refactor to ESM (Antoine du Hamel / #3651)
- meta: sign requests sent to Transloadit in dev env (Antoine du Hamel / #3517)
- @uppy/drop-target: refactor to ESM (Antoine du Hamel / #3648)
- @uppy/core: fix `TypeError` when file was removed (Antoine du Hamel / #3650)
- @uppy/drag-drop: refactor to ESM (Antoine du Hamel / #3647)
- meta: update outdated files (Antoine du Hamel / #3646)
- @uppy/compressor: Set meta on file compression (Camilo Forero / #3644)
- @uppy/transloadit: improve fetch error handling (Antoine du Hamel / #3637)
- @uppy/box: refactor to ESM (Antoine du Hamel / #3643)
- @uppy/utils: Fix getFileType for dicom images (Merlijn Vos / #3610)
- @uppy/aws-s3-multipart: Add `companionCookiesRule` type to @uppy/aws-s3-multipart (Mauricio Ribeiro / #3623)


## 2.9.3

Released: 2022-04-07

| Package       | Version | Package       | Version |
| ------------- | ------- | ------------- | ------- |
| @uppy/core    |   2.1.8 | uppy          |   2.9.3 |
| @uppy/robodog |   2.5.3 |               |         |

- @uppy/core: fix TypeError in event handler when file was removed (Antoine du Hamel / #3629)


## 2.9.2

Released: 2022-04-07

| Package                | Version | Package                | Version |
| ---------------------- | ------- | ---------------------- | ------- |
| @uppy/aws-s3           |   2.0.9 | @uppy/utils            |   4.0.6 |
| @uppy/companion-client |   2.0.6 | @uppy/robodog          |   2.5.2 |
| @uppy/compressor       |   0.2.4 | uppy                   |   2.9.2 |
| @uppy/transloadit      |   2.1.4 |                        |         |

- @uppy/aws-s3,@uppy/companion-client,@uppy/transloadit,@uppy/utils: Propagate `isNetworkError` through error wrappers (Renée Kooi / #3620)
- @uppy/compressor: Merge new name and type into compressed file (Camilo Forero / #3606)


## 2.9.1

Released: 2022-03-29

| Package       | Version | Package       | Version |
| ------------- | ------- | ------------- | ------- |
| @uppy/core    |   2.1.7 | @uppy/robodog |   2.5.1 |
| @uppy/tus     |   2.2.2 | uppy          |   2.9.1 |

- @uppy/tus: fix hasOwn (Mikael Finstad / #3604)
- meta: Increase test timeout for flaky e2e tests (Merlijn Vos / #3603)
- meta: upgrade GHA actions (Antoine du Hamel / #3602)
- @uppy/core: refactor: replace deprecated String.prototype.substr() (CommanderRoot / #3600)


## 2.9.0

Released: 2022-03-24

| Package           | Version | Package           | Version |
| ----------------- | ------- | ----------------- | ------- |
| @uppy/companion   |   3.5.0 | @uppy/webcam      |   2.1.0 |
| @uppy/status-bar  |   2.1.3 | @uppy/robodog     |   2.5.0 |
| @uppy/transloadit |   2.1.2 | uppy              |   2.9.0 |
| @uppy/tus         |   2.2.1 |                   |         |

- @uppy/transloadit: close assembly if upload is cancelled (Antoine du Hamel / #3591)
- @uppy/companion: Companion server upload events (Mikael Finstad / #3544)
- @uppy/tus: fix double requests sent when rate limiting (Antoine du Hamel / #3595)
- website: fix linter error on blog post (Antoine du Hamel / #3596)
- @uppy/companion: fix `yarn test` command (Antoine du Hamel / #3590)
- @uppy/webcam: Mime types in webcam options type (Sobakin Sviatoslav / #3593)
- website: Some polish and a better (?) intro for the recent update post (AJvanLoon / #3588)
- @uppy/companion: Allow setting no ACL (Mikael Finstad / #3577)
- @uppy/companion: Small companion code and doc changes (Mikael Finstad / #3586)
- @uppy/robodog: fix CDN bundle (Antoine du Hamel / #3587)
- website: Fix broken link (YukeshShr / #3581)

## 2.8.0

Released: 2022-03-16

| Package              | Version | Package              | Version |
| -------------------- | ------- | -------------------- | ------- |
| @uppy/audio          |   0.3.0 | @uppy/locales        |   2.0.8 |
| @uppy/aws-s3         |   2.0.8 | @uppy/provider-views |   2.0.8 |
| @uppy/companion      |   3.4.0 | @uppy/vue            |   0.4.6 |
| @uppy/compressor     |   0.2.3 | @uppy/robodog        |   2.4.0 |
| @uppy/core           |   2.1.6 | uppy                 |   2.8.0 |
| @uppy/drop-target    |   1.1.2 |                      |         |

- @uppy/aws-s3: fix wrong events being sent to companion (Mikael Finstad / #3576)
- @uppy/compressor: ignore remote files, calculate savings correctly (Artur Paikin / #3578)
- @uppy/companion: always log errors with stack trace (Mikael Finstad / #3573)
- meta: remove incorrect s3 documentation (Mikael Finstad / #3571)
- @uppy/companion: Companion refactor (Mikael Finstad / #3542)
- website: partial ooops (Artur Paikin)
- meta: run e2e workflow on the head branch instead of the base one (Antoine du Hamel / #3561)
- website: Use Plausible instead of Google Analytics (Artur Paikin / #3567)
- @uppy/vue: enforce use of file extension within the import path (Antoine du Hamel / #3560)
- @uppy/drop-target: ignore if dropped elements aren't files (Penar Musaraj / #3563)
- @uppy/core: Abstract restriction logic in a new Restricter class (Merlijn Vos / #3532)
- @uppy/companion: Fetch all Google Drive shared drives (Robert DiMartino / #3553)
- website: add blog post 2.4-2.7 (Artur Paikin / #3557)
- meta: fix e2e (Antoine du Hamel / #3562)
- meta: fix broken link (YukeshShr / #3559)
- meta: fix support of export declaration in source files (Antoine du Hamel / #3558)
- @uppy/companion: Order Google Drive results by folder to show all folders first (Robert DiMartino / #3546)
- meta: add corsOrigins to docs (Mikael Finstad / #3554)
- @uppy/audio: refactor to ESM (Antoine du Hamel / #3470)
- @uppy/locales: compressor cleanup (Antoine du Hamel / #3531)
- meta: fix CJS interop in Vite config (Antoine du Hamel / #3543)
- @uppy/companion: upgrade node-redis-pubsub (Mikael Finstad / #3541)
- @uppy/provider-views: provider-view: fix breadcrumbs (Artur Paikin / #3535)
- meta: Update BACKLOG.md (Artur Paikin)
- @uppy/locales: Update ru_RU.js (Sobakin Sviatoslav / #3529)
- @uppy/companion: reorder reqToOptions (Antoine du Hamel / #3530)
- meta: Fix yarn caching in github actions (Mikael Finstad / #3526)


## 2.7.0

Released: 2022-03-02

| Package                | Version | Package                | Version |
| ---------------------- | ------- | ---------------------- | ------- |
| @uppy/angular          |   0.3.0 | @uppy/locales          |   2.0.7 |
| @uppy/aws-s3-multipart |   2.2.1 | uppy                   |   2.7.0 |
| @uppy/companion        |   3.3.1 |                        |         |

- @uppy/companion: fix unstable test (Mikael Finstad)
- @uppy/companion: replace debug (Mikael Finstad)
- @uppy/companion: Fix COMPANION_PATH (Mikael Finstad / #3515)
- @uppy/angular: update ng version (Antoine du Hamel / #3503)
- @uppy/companion: Upload protocol "s3-multipart" does not use the chunkSize option (Gabi Ganam / #3511)
- @uppy/aws-s3-multipart: Add chunks back to prepareUploadParts, indexed by partNumber (Kevin West / #3520)
- @uppy/locales: Update zh_CN.js (linxunzyf / #3513)
- meta: update remark dependencies (Antoine du Hamel / #3502)
## 2.6.0

Released: 2022-02-17

| Package         | Version | Package         | Version |
| --------------- | ------- | --------------- | ------- |
| @uppy/companion |   3.3.0 | uppy            |   2.6.0 |
| @uppy/robodog   |   2.3.2 |                 |         |

- meta: warn about not merging PR manually (Artur Paikin / #3492)
- @uppy/companion: fix unpslash author meta, sanitize metadata to strings and improve companion tests (Mikael Finstad / #3478)
- meta: ensure README is correctly formatted when doing releases (Antoine du Hamel / #3499)
- meta: fix CDN bundle (Antoine du Hamel / #3494)
- meta: fix missing EOL and end of e2e test templates (Antoine du Hamel / #3484)
- meta: use a single `.env` file for config (Antoine du Hamel / #3498)
## 2.5.1

Released: 2022-02-16

| Package                   | Version | Package                   | Version |
| ------------------------- | ------- | ------------------------- | ------- |
| @uppy/companion           |   3.2.1 | @uppy/thumbnail-generator |   2.1.1 |
| @uppy/compressor          |   0.2.2 | @uppy/robodog             |   2.3.1 |
| @uppy/onedrive            |   2.0.6 | uppy                      |   2.5.1 |

- meta: Missing comma and wrong attribute name on cors example config (Edgar Santiago / #3465)
- @uppy/onedrive: Update README.md (Márton László Attila / #3489)
- @uppy/compressor: Add image compressor plugin (Artur Paikin / #3471)
- @uppy/companion: fix periodicPingUrls oops (Mikael Finstad / #3490)
- meta: add support for ESM sources in build script (Antoine du Hamel / #3468)
## 2.5.0

Released: 2022-02-14

| Package                   | Version | Package                   | Version |
| ------------------------- | ------- | ------------------------- | ------- |
| @uppy/companion           |   3.2.0 | @uppy/provider-views      |   2.0.7 |
| @uppy/companion-client    |   2.0.5 | @uppy/thumbnail-generator |   2.1.0 |
| @uppy/core                |   2.1.5 | @uppy/robodog             |   2.3.0 |
| @uppy/dashboard           |   2.1.4 | uppy                      |   2.5.0 |
| @uppy/locales             |   2.0.6 |                           |         |

- @uppy/companion: add support for COMPANION_UNSPLASH_SECRET (Mikael Finstad / #3463)
- @uppy/unsplash: fix nested meta (Artur Paikin / #3485)
- meta: fix(docs): typo in property `thumbnailType` (Dan Schalow / #3472)
- @uppy/robodog: add audio, box, unsplash, screen-capture to Robodog (Artur Paikin / #3483)
- meta: consolidate ENV files and fix contributing guidelines (Antoine du Hamel / #3475)
- @uppy/companion-client,@uppy/companion,@uppy/provider-views,@uppy/robodog: Finishing touches on Companion dynamic Oauth (Renée Kooi / #2802)
- meta: Improve companion docs (Mikael Finstad / #3479)
- meta: Make E2E Great Again (Merlijn Vos / #3444)
- meta: Add PostCSS handling to Vite (Artur Paikin / #3467)
- meta: Update CONTRIBUTING.md (Mikael Finstad / #3411)
- @uppy/companion: fix broken thumbnails for box and dropbox (Mikael Finstad / #3460)
- website: fix `Uppy is not defined` error (Antoine du Hamel / #3461)
- @uppy/companion: Implement periodic ping functionality (Mikael Finstad / #3246)
- @uppy/companion: fix callback urls (Mikael Finstad / #3458)
- @uppy/core,@uppy/dashboard,@uppy/thumbnail-generator: Add dashboard and UIPlugin types (Merlijn Vos / #3426)
- @uppy/locales: Add "save" to fr_FR.js (Charly Billaud / #3395)
- @uppy/companion: Fix TypeError when invalid initialization vector (Julian Gruber / #3416)
- meta: Upgrade size-limit to 7.0.5 (Artur Paikin / #3445)
- @uppy/provider-views: Unsplash: UI improvements (Artur Paikin / #3438)
- @uppy/thumbnail-generator: exifr: remove legacy IE support (Artur Paikin / #3382)
- @uppy/companion: Default to HEAD requests when the Companion looks to get meta information about a URL (Zack Bloom / #3417)
- @uppy/dashboard: check if info array is empty (Artur Paikin / #3442)
- meta: dev: fix Vite custom plugin (Antoine du Hamel / #3437)
- website: add legacy bundle to CDN example (Antoine du Hamel / #3433)
- meta: remove unused lerna and npm files (Antoine du Hamel / #3436)
- meta: replace browserify with esbuild (Antoine du Hamel / #3363)
## 2.4.1

Released: 2022-01-12

| Package           | Version | Package           | Version |
| ----------------- | ------- | ----------------- | ------- |
| @uppy/transloadit |   2.1.1 | uppy              |   2.4.1 |
| @uppy/robodog     |   2.2.1 |                   |         |

- @uppy/transloadit: fix handling of Tus errors and rate limiting (Antoine du Hamel / #3429)
- meta: Add Unsplash to website dashboard example (Merlijn Vos / #3431)
- meta: dev: move configuration to a `.env` file (Antoine du Hamel / #3430)
- meta: Update ci.yml (Kevin van Zonneveld / #3428)
- @uppy/transloadit: simplify `#onTusError` (Antoine du Hamel / #3419)
- meta: Force include babel numeric separator (Merlijn Vos / #3422)
## 2.4.0

Released: 2022-01-10

| Package              | Version | Package              | Version |
| -------------------- | ------- | -------------------- | ------- |
| @uppy/drag-drop      |   2.0.6 | @uppy/tus            |   2.2.0 |
| @uppy/image-editor   |   1.1.1 | @uppy/utils          |   4.0.5 |
| @uppy/screen-capture |   2.0.6 | @uppy/robodog        |   2.2.0 |
| @uppy/transloadit    |   2.1.0 | uppy                 |   2.4.0 |

- @uppy/transloadit: ignore rate limiting errors when polling (Antoine du Hamel / #3418)
- @uppy/tus: pause all requests in response to server rate limiting (Antoine du Hamel / #3394)
- @uppy/transloadit: better defaults for rate limiting (Antoine du Hamel / #3414)
- @uppy/companion: Fix Companion deploys (kiloreux / #3388)
- meta: update aws-php example to use esm (Antoine du Hamel / #3413)
- @uppy/image-editor: namespace input range css (Merlijn Vos / #3406)
- @uppy/screen-capture: Add missing option to the screen capture types (Mustafa Navruz / #3400)
- @uppy/drag-drop: fix `undefined is not a function` TypeError (Antoine du Hamel / #3397)
- website: update december 2021 blog post (Antoine du Hamel / #3396)
- website: Polished the latest update blog (AJvanLoon / #3390)
- website: docs: fix typo in audio.md (heocoi / #3389)
- website: 2.0-2.3 post draft (Artur Paikin / #3370)

## 2.3.3

Released: 2022-01-04

| Package         | Version | Package         | Version |
| --------------- | ------- | --------------- | ------- |
| @uppy/companion |   3.1.5 | uppy            |   2.3.3 |

- @uppy/companion: improve private ip check (Mikael Finstad / #3403)


## 2.3.2

Released: 2021-12-21

| Package         | Version | Package         | Version |
| --------------- | ------- | --------------- | ------- |
| @uppy/angular   |   0.2.8 | @uppy/vue       |   0.4.5 |
| @uppy/companion |   3.1.4 | uppy            |   2.3.2 |
| @uppy/svelte    |   1.0.7 |                 |         |

- meta: fix release script (Antoine du Hamel)
- @uppy/core: document file.name (Merlijn Vos / #3381)
- @uppy/angular,@uppy/companion,@uppy/svelte,@uppy/vue: add `.npmignore` files to ignore `.gitignore` when packing (Antoine du Hamel / #3380)
- meta: add VSCode workspace settings to `.gitignore` (Antoine du Hamel)
- @uppy/companion: Upgrade ws in companion (Merlijn Vos / #3377)
- meta: use ESBuild to bundle in E2E test suite (Antoine du Hamel / #3375)
- meta: update linter config to parse ESM files (Antoine du Hamel / #3371)
- meta: move dev workspace to `private/` (Antoine du Hamel / #3368)
- meta: use Vite for examples/dev (Antoine du Hamel / #3361)
- website: remove dependency on `crypto` in @uppy/transloadit example (Antoine du Hamel / #3367)
- meta: enable linter on website examples (Antoine du Hamel / #3366)
- meta: enable linter on mjs scripts (Antoine du Hamel / #3364)
- @uppy/angular: Fix module field in `package.json` (Merlijn Vos / #3365)
- meta: improve release script wording and formatting (Artur Paikin)


## 2.3.1

Released: 2021-12-09

| Package           | Version | Package           | Version |
| ----------------- | ------- | ----------------- | ------- |
| @uppy/angular     |   0.2.7 | @uppy/store-redux |   2.0.3 |
| @uppy/audio       |   0.2.1 | @uppy/svelte      |   1.0.6 |
| @uppy/aws-s3      |   2.0.7 | @uppy/vue         |   0.4.4 |
| @uppy/companion   |   3.1.3 | @uppy/xhr-upload  |   2.0.7 |
| @uppy/core        |   2.1.4 | @uppy/robodog     |   2.1.5 |
| @uppy/dashboard   |   2.1.3 | uppy              |   2.3.1 |
| @uppy/locales     |   2.0.5 |                   |         |

- meta: update npm deps (Antoine du Hamel / #3352)
- @uppy/companion: fix Dockerfile and deploy automation (Mikael Finstad / #3355)
- @uppy/companion: don’t pin Yarn version in `package.json` (Antoine du Hamel / #3347)
- @uppy/aws-s3,@uppy/core,@uppy/dashboard,@uppy/store-redux,@uppy/xhr-upload: deps: use `nanoid/non-secure` to workaround react-native limitation (Antoine du Hamel / #3350)
- @uppy/audio: showRecordingLength option was removed, always clearInterval (Artur Paikin / #3351)
- meta: drop `stringify-object` dependency to generate locales (Antoine du Hamel / #3344)
- meta: add release automations (Antoine du Hamel / #3304)


## 2.3.0

Released: 2021-12-07

| Package                   | Version | Package                   | Version |
| ------------------------- | ------- | ------------------------- | ------- |
| @uppy/angular             |   0.2.6 | @uppy/locales             |   2.0.4 |
| @uppy/audio               |   0.2.0 | @uppy/onedrive            |   2.0.5 |
| @uppy/aws-s3              |   2.0.6 | @uppy/provider-views      |   2.0.6 |
| @uppy/aws-s3-multipart    |   2.2.0 | @uppy/react               |   2.1.2 |
| @uppy/box                 |   1.0.5 | @uppy/screen-capture      |   2.0.5 |
| @uppy/companion           |   3.1.2 | @uppy/status-bar          |   2.1.2 |
| @uppy/companion-client    |   2.0.4 | @uppy/store-default       |   2.0.3 |
| @uppy/core                |   2.1.3 | @uppy/thumbnail-generator |   2.0.6 |
| @uppy/dashboard           |   2.1.2 | @uppy/transloadit         |   2.0.5 |
| @uppy/drag-drop           |   2.0.5 | @uppy/tus                 |   2.1.2 |
| @uppy/dropbox             |   2.0.5 | @uppy/url                 |   2.0.5 |
| @uppy/facebook            |   2.0.5 | @uppy/utils               |   4.0.4 |
| @uppy/file-input          |   2.0.5 | @uppy/webcam              |   2.0.5 |
| @uppy/golden-retriever    |   2.0.6 | @uppy/xhr-upload          |   2.0.6 |
| @uppy/google-drive        |   2.0.5 | @uppy/zoom                |   1.0.5 |
| @uppy/image-editor        |   1.1.0 | @uppy/robodog             |   2.1.4 |
| @uppy/informer            |   2.0.5 | uppy                      |   2.3.0 |
| @uppy/instagram           |   2.0.5 |                           |         |

- meta: add release automations (Antoine du Hamel / #3304)
- @uppy/dashboard: Save meta fields when opening the image editor (Merlijn Vos / #3339)
- @uppy/aws-s3-multipart: Drop `lockedCandidatesForBatch` and mark chunks as busy when preparing (Yegor Yarko / #3342)
- @uppy/webcam: fix broken links in `webcam.md` (Antoine du Hamel / #3346)
- @uppy/audio: new @uppy/audio plugin for recording with microphone (Artur Paikin / #2976)
- build: force use of `@babel/plugin-proposal-optional-chaining` (Antoine du Hamel / #3335)
- @uppy/companion: fix deploy Yarn version (Antoine du Hamel / #3327)
- @uppy/companion: upgrade aws-sdk (Mikael Finstad / #3334)
- @uppy/core: disable loose transpilation for legacy bundle (Antoine du Hamel / #3329)
- @uppy/angular: examples: update `angular-example` to Angular v13 (Antoine du Hamel / #3325)
- meta: Update BACKLOG.md (Artur Paikin, Merlijn Vos)
- meta: Add disableLocalFiles to options summary (Steve Barker / #3323)
- meta: Create SECURITY.md (Ziding Zhang / #3052)
- @uppy/image-editor: Pass croppedCanvasOptions to getCroppedCanvas (Mohamed Boudra / #3320)
- meta: finish `master`->`main` job (Mikael Finstad / #3315)
- website: update documents that were out of date (Antoine du Hamel / #3317)
- @uppy/status-bar: Status bar error state improvements (Merlijn Vos / #3299)
- doc: Fix typo in `docs/drag-drop.md` (Ash Allen / #3319)
- website: Update /support and docs about Transloadit-hosted Companion (Artur Paikin / #3243)
- @uppy/aws-s3,@uppy/box,@uppy/core,@uppy/dashboard,@uppy/drag-drop,@uppy/dropbox,@uppy/facebook,@uppy/file-input,@uppy/google-drive,@uppy/image-editor,@uppy/instagram,@uppy/locales,@uppy/onedrive,@uppy/screen-capture,@uppy/status-bar,@uppy/thumbnail-generator,@uppy/transloadit,@uppy/url,@uppy/webcam,@uppy/xhr-upload,@uppy/zoom: Refactor locale scripts & generate types and docs (Merlijn Vos / #3276)
- @uppy/companion: Remove references of incorrect `options` argument for `companion.socket` (Mikael Finstad / #3307)
- @uppy/companion: Upgrade linting to 2.0.0-0 (Kevin van Zonneveld / #3280)


## 2.2.1

Released: 2021-10-14

| Package | Version | Package | Version |
|-|-|-|-|
| @uppy/angular | 0.2.5 | @uppy/provider-views | 2.0.4 |
| @uppy/aws-s3-multipart | 2.1.1 | @uppy/react-native | 0.2.4 |
| @uppy/aws-s3 | 2.0.5 | @uppy/react | 2.1.1 |
| @uppy/box | 1.0.4 | @uppy/redux-dev-tools | 2.0.3 |
| @uppy/companion-client | 2.0.3 | @uppy/robodog | 2.1.1 |
| @uppy/companion | 3.1.1 | @uppy/screen-capture | 2.0.4 |
| @uppy/core | 2.1.1 | @uppy/status-bar | 2.1.1 |
| @uppy/dashboard | 2.1.1 | @uppy/store-default | 2.0.2 |
| @uppy/drag-drop | 2.0.4 | @uppy/store-redux | 2.0.2 |
| @uppy/drop-target | 1.1.1 | @uppy/svelte | 1.0.5 |
| @uppy/dropbox | 2.0.4 | @uppy/thumbnail-generator | 2.0.5 |
| @uppy/facebook | 2.0.4 | @uppy/transloadit | 2.0.4 |
| @uppy/file-input | 2.0.4 | @uppy/tus | 2.1.1 |
| @uppy/form | 2.0.4 | @uppy/unsplash | 2.0.1 |
| @uppy/golden-retriever | 2.0.5 | @uppy/url | 2.0.4 |
| @uppy/google-drive | 2.0.4 | @uppy/utils | 4.0.3 |
| @uppy/image-editor | 1.0.4 | @uppy/vue | 0.4.3 |
| @uppy/informer | 2.0.4 | @uppy/webcam | 2.0.4 |
| @uppy/instagram | 2.0.4 | @uppy/xhr-upload | 2.0.5 |
| @uppy/locales | 2.0.3 | @uppy/zoom | 1.0.4 |
| @uppy/onedrive | 2.0.4 | uppy | 2.2.1 |
| @uppy/progress-bar | 2.0.4 | - | - |

- @uppy/locale: Update ar_SA.js (issa.ahmd@gmail.com  / #3192)
- @uppy/status-bar: fix `calculateProcessingProgress` is not a function (@aduh95 / #3261)
- @uppy/status-bar: Progress object is nested (@arturi / #3262)
- build: Add retext to markdown linter (@aduh95 / #3024)
- build: Bump tar from 6.1.2 to 6.1.9 (dependabot / #3152)
- website: Revert "Remove broken link in `plugin_list.ejs` (@aduh95 / #3166)

## 2.2.0

Released: 2021-10-06

This release marks a major version for `@uppy/unsplash` plugin which is now production-ready. It also includes various fixes and improvements such as fix to `@uppy/transloadit` plugin and adds `onDrop` event to `@uppy/drop-target`.

| Package | Version | Package | Version |
|-|-|-|-|
| @uppy/angular | 0.2.4 | @uppy/provider-views | 2.0.3 |
| @uppy/aws-s3-multipart | 2.1.0 | @uppy/react-native | 0.2.3 |
| @uppy/aws-s3 | 2.0.4 | @uppy/react | 2.1.0 |
| @uppy/box | 1.0.3 | @uppy/redux-dev-tools | 2.0.2 |
| @uppy/companion-client | 2.0.2 | @uppy/robodog | 2.1.0 |
| @uppy/companion | 3.1.0 | @uppy/screen-capture | 2.0.3 |
| @uppy/core | 2.1.0 | @uppy/status-bar | 2.1.0 |
| @uppy/dashboard | 2.1.0 | @uppy/store-default | 2.0.1 |
| @uppy/drag-drop | 2.0.3 | @uppy/store-redux | 2.0.1 |
| @uppy/drop-target | 1.1.0 | @uppy/svelte | 1.0.4 |
| @uppy/dropbox | 2.0.3 | @uppy/thumbnail-generator | 2.0.4 |
| @uppy/facebook | 2.0.3 | @uppy/transloadit | 2.0.3 |
| @uppy/file-input | 2.0.3 | @uppy/tus | 2.1.0 |
| @uppy/form | 2.0.3 | @uppy/unsplash | 2.0.0 |
| @uppy/golden-retriever | 2.0.4 | @uppy/url | 2.0.3 |
| @uppy/google-drive | 2.0.3 | @uppy/utils | 4.0.2 |
| @uppy/image-editor | 1.0.3 | @uppy/vue | 0.4.2 |
| @uppy/informer | 2.0.3 | @uppy/webcam | 2.0.3 |
| @uppy/instagram | 2.0.3 | @uppy/xhr-upload | 2.0.4 |
| @uppy/locales | 2.0.2 | @uppy/zoom | 1.0.3 |
| @uppy/onedrive | 2.0.3 | remark-lint-uppy | 0.0.3 |
| @uppy/progress-bar | 2.0.3 | uppy | 2.2.0 |

- @uppy/angular: fix component crash by loosening `package.json` version constraints (#3210 / @ajkachnic)
- @uppy/aws-s3-multipart: Retry `prepareUploadParts` on fail for `@uppy/aws-s3-multipart` (#3224 / @Murderlon)
- @uppy/aws-s3: Fix AWS S3 upload on React Native (#3064 / @Cretezy)
- @uppy/companion: `Object.fromEntries` is not available on Node.js v10.x (#3209 / @aduh95)
- @uppy/companion: Close window on auth callback error and show error to user (#3143 / @mifi)
- @uppy/companion: Default allow headers (#3167 / @mifi)
- @uppy/companion: docs: fix typo in companion.md (#3240 / @eltociear)
- @uppy/companion: Include status code in HTTP error message (#3212 / @mifi)
- @uppy/companion: Make uploadUrls recommended (#3182 / @mifi)
- @uppy/companion: Use GET instead of HEAD for getURLMeta + Cut off length of file names (#3048 / @mifi)
- @uppy/core: Fix typo in `@uppy/core` types (#3230 / @lucax88x)
- @uppy/core: move `Uppy` class to its own module (#3225 / @aduh95)
- @uppy/dashboard: Add info about include in the Dashboard (#3236 / @epexa)
- @uppy/dashboard: Fix i18n error in `CopyLinkButton` (#3235 / @Murderlon)
- @uppy/dashboard: fix linter (#3206 / @aduh95)
- @uppy/drop-target: expose `onDrop` events (#3238 / @Murderlon)
- @uppy/image-editor: add workaround for when `Cropper` is loaded as ESM (#3218 / @aduh95)
- @uppy/locales: added translate for missingRequiredMetafield es_ES (#3242 / @sebasegovia01)
- @uppy/react: propagate prop mutation (#3208 / @aduh95)
- @uppy/react: update HTMLAttributes filter (#3215 / @aduh95)
- @uppy/status-bar: Show all details on mobile when `showProgressDetails` is `true` (#3174 / @Murderlon)
- @uppy/store-redux: Improve docs on redux store integration (#3227 / @Murderlon)
- @uppy/transloadit: pass fields to transloadit (#3228 / @aduh95)
- @uppy/tus: Add support for `opts.headers` as a function in `@uppy/tus` (#3221 / @danilat)
- @uppy/unsplash: Make `@uppy/unsplash` production ready (#3196 / @Murderlon)
- @uppy/xhr-upload: fix `this.uppy is undefined` error (#3207 / @aduh95)
- ci: test on Node.js v16.x (#3205 / @aduh95)
- website: Remove broken link in `plugin_list.ejs` (#3166 / @YukeshShr)

## 2.1.1

Released: 2021-09-20

| Package | Version | Package | Version |
|-|-|-|-|
| @uppy/angular | 0.2.3 | @uppy/progress-bar | 2.0.2 |
| @uppy/aws-s3-multipart | 2.0.3 | @uppy/provider-views | 2.0.2 |
| @uppy/aws-s3 | 2.0.3 | @uppy/react-native | 0.2.2 |
| @uppy/box | 1.0.2 | @uppy/react | 2.0.3 |
| @uppy/companion-client | 2.0.1 | @uppy/robodog | 2.0.4 |
| @uppy/core | 2.0.3 | @uppy/screen-capture | 2.0.2 |
| @uppy/dashboard | 2.0.3 | @uppy/status-bar | 2.0.2 |
| @uppy/drag-drop | 2.0.2 | @uppy/svelte | 1.0.3 |
| @uppy/drop-target | 1.0.2 | @uppy/thumbnail-generator | 2.0.3 |
| @uppy/dropbox | 2.0.2 | @uppy/transloadit | 2.0.2 |
| @uppy/facebook | 2.0.2 | @uppy/tus | 2.0.2 |
| @uppy/file-input | 2.0.2 | @uppy/unsplash | 1.0.2 |
| @uppy/form | 2.0.2 | @uppy/url | 2.0.2 |
| @uppy/golden-retriever | 2.0.3 | @uppy/utils | 4.0.1 |
| @uppy/google-drive | 2.0.2 | @uppy/vue | 0.4.1 |
| @uppy/image-editor | 1.0.2 | @uppy/webcam | 2.0.2 |
| @uppy/informer | 2.0.2 | @uppy/xhr-upload | 2.0.3 |
| @uppy/instagram | 2.0.2 | @uppy/zoom | 1.0.2 |
| @uppy/locales | 2.0.1 | uppy | 2.1.1 |
| @uppy/onedrive | 2.0.2 | - | - |

- @uppy/unsplash: Fix "attempted to use private field on non-instance" in `SearchProvider` (#3201)
- @uppy/locales: Add 'done' to `nb_NO.js` (#3200)
- @uppy/transloadit: Fix unhandledPromiseRejection failures (#3197)
- @uppy/aws-s3-multipart: Fix AbortController is not defined on Node.js (Server Side Render) (#3169)
- @uppy/aws-s3-multipart: Fix `net::ERR_OUT_OF_MEMORY` (#3183)
- @uppy/dashboard: Fix `autoOpenFileEditor` (#3186)
- @uppy/dashboard: Update Google Drive for brand compliance (#3178)

## 2.1.0

Released: 2021-09-01

| Package | Version | Package | Version |
|-|-|-|-|
| @uppy/angular | 0.2.2 | @uppy/svelte | 1.0.2 |
| @uppy/aws-s3 | 2.0.2 | @uppy/thumbnail-generator | 2.0.2 |
| @uppy/core | 2.0.2 | @uppy/vue | 0.4.0 |
| @uppy/dashboard | 2.0.2 | @uppy/xhr-upload | 2.0.2 |
| @uppy/react | 2.0.2 | uppy | 2.1.0 |
| @uppy/robodog | 2.0.3 | - | - |

- @uppy/aws-s3: fix 'send' XMLHttpRequest (#3130 / @jhen0409)
- @uppy/aws-s3, @uppy/thumbnail-generator, @uppy/xhr-upload: fix `i18n` (#3142 / @jhen0409 / @aduh95)
- @uppy/react: fix `DashboardModal`'s `target` type (#3110 / @Murderlon)
- @uppy/xhr-upload: add types for methods (#3154 / @BePo65)
- @uppy/core: improve accuracy/compatibility of success/error callback types (#3141 / @Hawxy)
- @uppy/vue: add Vue FileInput component (#3125 / @valentinoli)

## 2.0.2

Released: 2021-08-26

| Package | Version | Package | Version |
|-|-|-|-|
| @uppy/angular | 0.2.2 | @uppy/robodog | 2.0.2 |
| @uppy/aws-s3-multipart | 2.0.2 | @uppy/robodog | 2.0.3 |
| @uppy/aws-s3 | 2.0.2 | @uppy/svelte | 1.0.2 |
| @uppy/companion | 3.0.1 | @uppy/thumbnail-generator | 2.0.2 |
| @uppy/vue | 0.4.0 | @uppy/core | 2.0.2 |
| @uppy/dashboard | 2.0.2 | uppy | 2.0.2 |
| @uppy/golden-retriever | 2.0.2 | @uppy/xhr-upload | 2.0.2 |
| @uppy/react | 2.0.2 | - | - |

- @uppy/aws-s3-multipart: fix route ordering and query parameters (#3132 / @rossng)
- @uppy/core: add types overload for `off` method (#3137 / @Hawxy)
- @uppy/golden-retriever: handle promise rejections (#3131 / @Murderlon)

## 2.0.1

| Package | Version | Package | Version |
|-|-|-|-|
| @uppy/angular | 0.2.1 | @uppy/react-native | 0.2.1 |
| @uppy/react | 2.0.1 | @uppy/provider-views | 2.0.1 |
| @uppy/aws-s3-multipart | 2.0.1 | @uppy/redux-dev-tools | 2.0.1 |
| @uppy/aws-s3 | 2.0.1 | @uppy/robodog | 2.0.1 |
| @uppy/box | 1.0.1 | @uppy/svelte | 1.0.1 |
| @uppy/companion | 3.0.1 | @uppy/screen-capture | 2.0.1 |
| @uppy/core | 2.0.1 | @uppy/status-bar | 2.0.1 |
| @uppy/dashboard | 2.0.1 | @uppy/svelte | 1.0.2 |
| @uppy/thumbnail-generator | 2.0.1 | @uppy/drag-drop | 2.0.1 |
| @uppy/drop-target | 1.0.1 | @uppy/transloadit | 2.0.1 |
| @uppy/dropbox | 2.0.1 | @uppy/tus | 2.0.1 |
| @uppy/facebook | 2.0.1 | @uppy/unsplash | 1.0.1 |
| @uppy/file-input | 2.0.1 | @uppy/url | 2.0.1 |
| @uppy/form | 2.0.1 | @uppy/vue | 0.3.1 |
| @uppy/golden-retriever | 2.0.1 | @uppy/vue | 0.4.0 | @uppy/webcam | 2.0.1 |
| @uppy/google-drive | 2.0.1 | @uppy/xhr-upload | 2.0.1 |
| @uppy/image-editor | 1.0.1 | @uppy/onedrive | 2.0.1 |
| @uppy/informer | 2.0.1 | @uppy/zoom | 1.0.1 |
| @uppy/instagram | 2.0.1 | uppy | 2.0.1 |
| @uppy/progress-bar | 2.0.1 | - | - |

Released: 2021-08-25

- Update peerDependencies to ^2.0.0 in all uppy packages @arturi (b39824819)

## 2.0.0

Released: 2021-08-24

| Package | Version | Package | Version |
|-|-|-|-|
| @uppy/angular | 0.2.0 | @uppy/provider-views | 2.0.0 |
| @uppy/aws-s3-multipart | 2.0.0 | @uppy/react-native | 0.2.0 |
| @uppy/aws-s3 | 2.0.0 | @uppy/react | 2.0.0 |
| @uppy/box | 1.0.0 | @uppy/redux-dev-tools | 2.0.0 |
| @uppy/companion-client | 2.0.0 | @uppy/robodog | 2.0.0 |
| @uppy/companion | 3.0.0 | @uppy/screen-capture | 2.0.0 |
| @uppy/core | 2.0.0 | @uppy/status-bar | 2.0.0 |
| @uppy/dashboard | 2.0.0 | @uppy/store-default | 2.0.0 |
| @uppy/drag-drop | 2.0.0 | @uppy/store-redux | 2.0.0 |
| @uppy/drop-target | 1.0.0 | @uppy/svelte | 1.0.0 |
| @uppy/dropbox | 2.0.0 | @uppy/thumbnail-generator | 2.0.0 |
| @uppy/facebook | 2.0.0 | @uppy/transloadit | 2.0.0 |
| @uppy/file-input | 2.0.0 | @uppy/tus | 2.0.0 |
| @uppy/form | 2.0.0 | @uppy/unsplash | 1.0.0 |
| @uppy/golden-retriever | 2.0.0 | @uppy/url | 2.0.0 |
| @uppy/google-drive | 2.0.0 | @uppy/utils | 4.0.0 |
| @uppy/image-editor | 1.0.0 | @uppy/vue | 0.3.0 |
| @uppy/informer | 2.0.0 | @uppy/webcam | 2.0.0 |
| @uppy/instagram | 2.0.0 | @uppy/xhr-upload | 2.0.0 |
| @uppy/locales | 2.0.0 | @uppy/zoom | 1.0.0 |
| @uppy/onedrive | 2.0.0 | uppy | 2.0.0 |
| @uppy/progress-bar | 2.0.0 | - | - |

### ⚠️ Breaking changes

- build: Remove IE polyfills and special casing — Uppy officially drops IE 11 support. You can manually include the polyfills, and we have an `uppy.legacy.js` bundle, but we are not (#2947 / @aduh95)
- @uppy/core: Upgraded Preact to latest Preact 10 — all custom Uppy plugins should now use new version too (#2926 / @Murderlon)
- @uppy/core: force `new` keyword — please 1always use `const uppy = new Uppy()` now (#2949 / @arturi)
- @uppy/core: renamed `allowMultipleUploads` to `allowMultipleUploadBatches` (#3115 / @arturi)
- @uppy/core: Split `Plugin` into `BasePlugin` and extended `UIPlugin` (#2944 / @Murderlon)
- @uppy/core: Set plugin titles from locale packs (#3023 / @arturi)
- @uppy/informer: Support multiple messages in informer (#3017 / @Murderlon)
- @uppy/xhr-upload, @uppy/tus: Set default concurrent file upload limit to 5 (#2993 / @arturi)
- @uppy/core: Strictly type uppy events (#3085 / @Hawxy)
- @uppy/core: always enable strict types and remove `.run` method (#2957 / @Murderlon)
- @uppy/dashboard: Removed backwards compatibility hacks in locales (#2969 / @goto-bus-stop)
- @uppy/companion Removed `oldHtmlContent` from Companion’s `send-token` option (#2967 / @Murderlon)
- @uppy/provider-views: Removed `isTeamDrive` from `@uppy/google-drive` option (#2967 / @Murderlon)
- @uppy/tus: Removed timeout for `resetUploaderReferences` option (#2967 / @Murderlon)
- @uppy/tus: Removed `resume` option (#2967 / @Murderlon)


### Misc

- @uppy/angular: fix uppy dependencies @aduh95
- @uppy/angular: upgrade to Angular 12.1 (d61113979 / @aduh95 )
- @uppy/aws-s3-multipart: add support for presigned URL batching (#3056 / @martin-brennan)
- @uppy/aws-s3: refactor to private fields (#3076 / @aduh95)
- @uppy/aws-s3: refactor to use private fields (#3094 / @aduh95)
- @uppy/companion-client: migrate to private properties (#3057 / @aduh95)
- @uppy/companion: Companion improve logging (#3103 / @mifi)
- @uppy/companion: fix build (960cfa5ba / @aduh95)
- @uppy/companion: remove `lodash` dependency (#3036 / @aduh95)
- @uppy/companion: Remove deprecated `serverHeaders` in favour of `companionHeaders` (#2995 / @arturi)
- @uppy/core: add types for `logger` (#3090 / @bencergazda)
- @uppy/core: avoid binding methods to instance in constructor (#3043 / @aduh95)
- @uppy/core: Create `getObjectOfFilesPerState` in core for plugins (#2961 / @Murderlon)
- @uppy/core: Create `onUnmount` in `UIPlugin` for plugins that require clean up (#3093 / @Murderlon)
- @uppy/core: detach event listeners on close (#3035 / @aduh95)
- @uppy/core: do not expose `plugins` property (#3045 / @aduh95)
- @uppy/core: fix i18n binding (4ab06907c / @aduh95)
- @uppy/core: fix types (dcaef3173 / @aduh95)
- @uppy/core: move event emitter to private properties (#3042 / @aduh95)
- @uppy/core: move more internals to private properties (#3041 / @aduh95)
- @uppy/core: `onBeforeFileAdded` — pass full file object with extension, detected type, meta, size, etc (#2941 / @arturi)
- @uppy/core: reject empty string as valid value for required meta fields (#3119 / @aduh95) (0b801ccba)
- @uppy/core: Remove `sync` option from `VirtualList` & update `UIPlugin` render @Murderlon
- @uppy/core: remove more IE hacks (#3015 / @aduh95)
- @uppy/core: remove use of `Array.prototype.reduce` where possible (#3016 / @aduh95)
- @uppy/core: Resolve all type `TODO`'s (#2963 / @Murderlon)
- @uppy/core: UIPlugin fix: prevent Preact replacing contents of body element by using `createDocumentFragment` (#3072 / @arturi)
- @uppy/core: use private fields (#3013 / @aduh95)
- @uppy/core: use privater properties in `UIPlugin` (#3073 / @aduh95)
- @uppy/core: validateRestrictions was failing due to being unbound, fixed with arrow function (1c7ac56d8 / @arturi)
- @uppy/dashboard, @uppy/status-bar: call core methods directly (#3062 / @arturi)
- @uppy/dashboard: don’t show informer for individual required meta fields errors (#3060 / @arturi)
- @uppy/dashboard: fileSource string is unused (2b52d9f9a / @arturi)
- @uppy/dashboard: Fix `editFile` locale usage (#3108 / @Murderlon)
- @uppy/dashboard: fix metafield form validation (#3113 / @aduh95)
- @uppy/dashboard: set default trigger: null (#2942 / @arturi)
- @uppy/dashboard: `showLinkToFileUploadResult: false` by default (#2994 / @arturi)
- @uppy/form: deprecate multipleResults option (#2996 / @arturi)
- @uppy/image-editor: Add `croppedCanvasOptions` to image editor `opts` (#3037 / @Murderlon)
- @uppy/image-editor: fix SASS deprecation warning (#3009 / @aduh95)
- @uppy/informer: remove dependency to `preact-transition-group` (#3055 / @aduh95)
- @uppy/locales: Fix locales — point to CDN v1.31.0 (198f23649 / @arturi)
- @uppy/locales: remove es_GL that was kept for backwards-compat (#2943 / @arturi)
- @uppy/locales: remove unused strings (@arturi)
- @uppy/locales: Sync and enhance locale de_DE (#3071 / @paescuj)
- @uppy/provider-views: Improve checkbox for screenreaders 2 (#2980 / @Murderlon)
- @uppy/provider-views: Sort Google Drive list by name (#3069 / @Murderlon)
- @uppy/provider-views: Tweak breadcrump styling (#3030 / @Murderlon)
- @uppy/robodog: fix types @aduh95 (d9ff0030a)
- @uppy/store-redux: force `new` keyword (17f71da67 / @aduh95)
- @uppy/transloadit: fix tests on v16.x (@aduh95)
- @uppy/transloadit: fix unhandled promise rejections (#2948 / @aduh95)
- @uppy/transloadit: refactor to use private properties (#3019 / @aduh95)
- @uppy/transloadit: upgrade `socket.io-client` version (#3065 / @aduh95)
- @uppy/tus: remove `autoRetry` option (#2938 / @aduh95)
- @uppy/utils: avoid creating throw-away `<div>` in `isDragDropSupported` (#3080 / @aduh95)
- @uppy/utils: improve support of data URI in `dataURItoBlob` (#3080 / @aduh95) (0cccb686f)
- @uppy/utils: refactor `prettyETA` (#3080 / @aduh95)
- @uppy/utils: refactor `truncateString` (#3080 / @aduh95)
- @uppy/utils: remove ponyfill for `Array#findIndex` (#3080 / @aduh95)
- @uppy/utils: resolve remaining linter errors (#3091 / @aduh95)
- @uppy/utils: simplify `canvasToBlob` (#3080 / @aduh95)
- @uppy/utils: simplify `getTimeStamp` (#3080 / @aduh95)
- @uppy/utils: simplify code using optional chaining (#3080 / @aduh95)
- @uppy/utils: use `Array.from` insterad of custom utils (#3080 / @aduh95)
- @uppy/utils: use private fields in `EventTracker` (#3080 / @aduh95)
- @uppy/utils: use private fields in `ProgressTimeout` (#3080 / @aduh95)
- @uppy/utils: use private fields in `RateLimitedQueue` (#3080 / @aduh95)
- @uppy/webcam, @uppy/screen-capture: expect built-in support for `MediaDevices` API (#2945 / @aduh95)
- @uppy/webcam: Fix webcam mirror option (#3074 / @Murderlon) (b7210b137)
- @uppy/xhr-upload: Call `upload-started` for every file instead of all at once in `xhr-upload` (#3005 / @Murderlon)
- @uppy/xhr-upload: change default name depending on whether `bundle` is set (#2933 / @aduh95)
- @uppy/xhr-upload: fix import path (#3080 / @aduh95)
- @uppy/xhr-upload: use symbol for internal options (#2934 / @aduh95)
- @uppy/locales: Add new added phrases and some improvment to fa_IR translation file (#3050 / @ghasrfakhri)
- build: Add `@babel/plugin-proposal-nullish-coalescing-operator` babel plugin (4bbd3b97b / @aduh95)
- build: add stylelint (#3124 / @arturi) (dbe3ed25b)
- build: Bootstrap without package-lock files (#3029 / @Murderlon)
- build: don't run markdown tests in type tests (a4e2da159 / @aduh95)
- build: don’t run IE tests for 2.0 (e4eb502f2 / @arturi)
- build: enable linter for TypeScript (#2997 / @aduh95) (5630f7dc0)
- build: enforce `no-unused-vars` linter rule (#3118 / @aduh95) (ec87b232e)
- build: fix `package.json` imports to be inlined by Babel (#3047 / @aduh95)
- build: fix building on Node.js v14.x LTS (#3061 / @aduh95)
- build: fix legacy bundle (#3112 / @aduh95)
- build: Fix lint warnings in bin/locale-packs.js (#3028 / @goto-bus-stop)
- build: harden locale pack check for unused or duplicate key (#3081 / @aduh95)
- build: lint JS code snippets inside blog posts (#2992 / @aduh95)
- build: remove `@babel/polyfill` in favor of `core-js@3` (#3025 / @aduh95)
- build: remove Node.js v10.x, add v16.x (#2932 / @aduh95)
- build: remove use of `promisify` where possible (#3010 / @aduh95)
- build: Set node version in `workflows/cdn.yml` to 16.x @Murderlon (35697d18d)
- build: Stricter linter (#3095 / @aduh95)
- doc, deps: clean up polyfill inconsistencies (#3020 / @aduh95)
- doc: lint JS code snippets (#2954 / @aduh95)
- docs: Fix typo in `docs/companion.md` (3632a55c6 / @Murderlon)
- docs: use ESM syntax in code snippets (#2953 / @aduh95)
- Improve a11y of remove button in dashboard (#3088 / @Murderlon)
- meta: rename master branch to main (08cac3beb / @arturi)
- meta: Resolve or remove miscellaneous todos (#2967 / @Murderlon)
- @uppy/companion: Safely escape `<script>` injected code in companion `send-token.js` (#3101 / @mifi) (3059d733f)
- test: fix end2end test suite (#3008 / @aduh95)
- test: remove npm warning on Node.js v14.x (1666f8918 / @aduh95)
- website: Disable box (#3087 / @mifi)
- website: hide Box from examples for now (0b9092527 / @arturi)
- website: set background color on root element (#3078 / @aduh95)
- website: update jquery to latest (c70b9d71b / @arturi)
- docs: update example to use `i18nInit` (#3122 / @aduh95) (2a93874e3)

### Dependency upgrades

- deps: remove unused `cheerio-select-tmp` @aduh95 (367ec5099 / @aduh95)
- deps: remove unused `karma-*` @aduh95 (d2a4c9e84 / @aduh95)
- deps: update `browserify` to v17 @aduh95 (79611cc8d / @aduh95)
- deps: upgrade eslint plugins @aduh95 (ce5414d3b / @aduh95)
- deps: upgrade `adm-zip` to v0.5 @aduh95 (0e8ab0d6d / @aduh95)
- deps: upgrade `typescript` version @aduh95 (d6fb14dfb)
- deps: upgrade `verdaccio` to v5 @aduh95 (135c64a26)
- deps: upgrade `tsd` to v0.17 @aduh95 (7f6c3fcc4)
- deps: update `temp-write` to v5 @aduh95 (d01422937)
- deps: upgrade `tar` to v6 @aduh95 (2a1512288)
- deps: upgrade `remark-cli` to v9 @aduh95 (def967d5e)
- deps: upgrade `pacote` to v11 @aduh95 (431f437d1)
- deps: upgrade `onchange` to v7 @aduh95 (91f056e9e)
- deps: upgrade `npm-packlist` to v2 @aduh95 (047261ca8)
- deps: upgrade `nodemon`to v2 @aduh95 (115fa101f)
- @uppy/companion: upgrade `helmet` to v4 @aduh95 (7330d21b8)
- deps: update `lerna` to v4 @aduh95 (469e2e5df)
- deps: remove `execa` and refactor `update-contributors` script @aduh95 (95a8d871e)
- deps: update `cssname` to v5 @aduh95 (51af8668f)
- deps: upgrade `chalk` to v4 @aduh95 (8e2833546)
- deps: update `autoprefixer` to v10 @aduh95 (0481f5d9b)
- deps: remove unused `webpack` deps @aduh95 (f251c5705)
- deps: upgrade `webdriverio` to v7 @aduh95 (96b9e74f7)
- deps: re-organize React dependencies @aduh95 (f3b90b072)
- deps: remove `mkdirp` in favor of the built-in `fs.mkdir` @aduh95 (06d5b3e25)
- deps: remove unused `json3` @aduh95 (811acddfa)
- deps: upgrade `isomorphic-fetch` @aduh95 (d5d34fd12)
- deps: upgrade `globby` @aduh95 (0964e9a16)
- deps: upgrade `fakefile` @aduh95 (b7e939d1d)
- deps: upgrade `exircist` @aduh95 (51f28ab95)
- deps: remove `rimraf` in favor of built-in `fs.rm` @aduh95 (e4c53bdad)
- test: update `jest` to v27 @aduh95 (bbf04e4bd)
- deps: upgrade `nock` to v13 @aduh95 (38388b175)
- deps: replace `cuid` with `nanoid` (#3053 / @aduh95)
- deps: nanoid to 3.1.25 to fix missing commonjs issue (6e8b1d50d / @arturi)
- deps: Bump tar from 6.1.0 to 6.1.2 (#3070)
- deps: remove `qs-stringify` from dependencies (#3077 / @aduh95)
- deps: upgrade create-react-app to 4.0.3 (0760be8cc / @arturi)
- deps: update Webdriverio packages (#3027 / @aduh95)
- deps: update `package-lock.json` (4497557a3 / @aduh95)

## 1.31.0

Released: 2021-07-29

| Package | Version | Package | Version |
|-|-|-|-|
| @uppy/angular | 0.1.3 | @uppy/react | 1.12.1 |
| @uppy/aws-s3 | 1.8.0 | @uppy/robodog | 1.11.0 |
| @uppy/companion | 2.12.0 | @uppy/screen-capture | 1.1.0 |
| @uppy/core | 1.20.0 | @uppy/svelte | 0.1.13 |
| @uppy/dashboard | 1.21.0 | @uppy/transloadit | 1.7.0 |
| @uppy/drag-drop | 1.4.31 | @uppy/vue | 0.2.6 |
| @uppy/image-editor | 0.4.0 | @uppy/webcam | 1.8.13 |
| @uppy/locales | 1.22.0 | uppy | 1.31.0 |

- @uppy/companion: Fix invalid referrer crashing the process (a785f7deebe5ad75bb2e7ea0874198784c19fea1 / @juliangruber)
- @uppy/companion: Fix typescript error (6dbaddc09d36308821b842ed13a847f5d655cbf4 / @juliangruber)
- @uppy/angular: Fix broken packaging (#3007 / @ajkachnic)
- @uppy/robodog: Add Robodog Types (#2989 / @Hawxy)
- @uppy/core: Tighten duck type check for file objects (#3006 / @goto-bus-stop)
- @uppy/core: tighten duck type check for file objects (#3006 / @goto-bus-stop)
- @uppy/core: Set file size from progress data when null (#2778 / @mejiaej)
- @uppy/core: Mark state as deprecated (#3044 / @aduh95)
- @uppy/locales: Update de_DE.js (#3012 / @paescuj)
- @uppy/dashboard: Rename Done to Cancel, add Save to Image Editor (#3033 / @arturi)
- @uppy/box: Add Box (#3004 / @mifi)
- @uppy/dashboard: Add required option to metaFields (#2896 / @aduh95)
- build: Fix package.json imports to be inlined by Babel (#3047 / @aduh95)
- docs: Add instagram development notes (#2984 / @mifi)
- docs: Update CONTRIBUTING.md (#3011 / @aduh95)
- website: fix linter errors in JS code snippets inside blog posts (#2991 / @aduh95)

## Companion Patch 2.12.2

| Package | Version |
|-|-|
| @uppy/companion@2.12.2 | 2.12.2 |

- @uppy/companion: Improve logging (#3103 / @mifi)

### Patch release

| Package | Version | Package | Version |
|-|-|-|-|
| @uppy/angular | 0.1.2 | @uppy/companion | 2.11.1 |

## June 2021

## 1.30.0

Released: 2021-07-01

| Package | Version | Package | Version |
|-|-|-|-|
| @uppy/angular | 0.1.1 | @uppy/progress-bar | 1.3.30 |
| @uppy/aws-s3-multipart | 1.8.17 | @uppy/provider-views | 1.12.2 |
| @uppy/aws-s3-multipart | 1.8.18 | @uppy/provider-views | 1.12.3 |
| @uppy/aws-s3 | 1.7.11 | @uppy/react-native | 0.1.8 |
| @uppy/aws-s3 | 1.7.12 | @uppy/react-native | 0.1.9 |
| @uppy/box | 0.3.11 | @uppy/react | 1.11.10 |
| @uppy/box | 0.3.12 | @uppy/react | 1.12.0 |
| @uppy/companion-client | 1.10.1 | @uppy/redux-dev-tools | 1.3.9 |
| @uppy/companion-client | 1.10.2 | @uppy/robodog | 1.10.11 |
| @uppy/companion | 2.10.1 | @uppy/robodog | 1.10.12 |
| @uppy/companion | 2.11.0 | @uppy/screen-capture | 1.0.20 |
| @uppy/core | 1.19.1 | @uppy/screen-capture | 1.0.21 |
| @uppy/core | 1.19.2 | @uppy/status-bar | 1.9.5 |
| @uppy/dashboard | 1.20.1 | @uppy/status-bar | 1.9.6 |
| @uppy/dashboard | 1.20.2 | @uppy/store-default | 1.2.7 |
| @uppy/drag-drop | 1.4.29 | @uppy/store-redux | 1.2.7 |
| @uppy/drag-drop | 1.4.30 | @uppy/store-redux | 1.2.8 |
| @uppy/drop-target | 0.2.3 | @uppy/svelte | 0.1.11 |
| @uppy/drop-target | 0.2.4 | @uppy/svelte | 0.1.12 |
| @uppy/dropbox | 1.5.1 | @uppy/thumbnail-generator | 1.7.10 |
| @uppy/dropbox | 1.5.2 | @uppy/thumbnail-generator | 1.7.11 |
| @uppy/facebook | 1.2.1 | @uppy/transloadit | 1.6.25 |
| @uppy/facebook | 1.2.2 | @uppy/transloadit | 1.6.26 |
| @uppy/file-input | 1.5.1 | @uppy/tus | 1.9.1 |
| @uppy/file-input | 1.5.2 | @uppy/tus | 1.9.2 |
| @uppy/form | 1.3.30 | @uppy/unsplash | 0.1.12 |
| @uppy/form | 1.3.31 | @uppy/unsplash | 0.1.13 |
| @uppy/golden-retriever | 1.4.1 | @uppy/url | 1.5.22 |
| @uppy/golden-retriever | 1.4.2 | @uppy/url | 1.5.23 |
| @uppy/google-drive | 1.7.1 | @uppy/utils | 3.6.1 |
| @uppy/google-drive | 1.7.2 | @uppy/utils | 3.6.2 |
| @uppy/image-editor | 0.2.6 | @uppy/vue | 0.2.4 |
| @uppy/image-editor | 0.3.0 | @uppy/vue | 0.2.5 |
| @uppy/informer | 1.6.5 | @uppy/webcam | 1.8.11 |
| @uppy/informer | 1.6.6 | @uppy/webcam | 1.8.12 |
| @uppy/instagram | 1.5.1 | @uppy/xhr-upload | 1.7.4 |
| @uppy/instagram | 1.5.2 | @uppy/xhr-upload | 1.7.5 |
| @uppy/locales | 1.20.1 | @uppy/zoom | 0.1.17 |
| @uppy/locales | 1.21.0 | @uppy/zoom | 0.1.18 |
| @uppy/onedrive | 1.2.1 | remark-lint-uppy | 0.0.1 |
| @uppy/onedrive | 1.2.2 | uppy | 1.29.1 |
| @uppy/progress-bar | 1.3.29 | uppy | 1.30.0 |

- @uppy/companion: add `logClientVersion` option (#2855 / @mifi)
- @uppy/angular: add Angular integration (#2871 / @ajkachnic)
- @uppy/core: add types for uppy.once method (#2965 / @a-kriya)
- @uppy/core: enrich error event for use from postproocessor (#2909 / @aduh95)
- @uppy/react-native: refactor takePictureWithExpo (#2946 / @aduh95)
- @uppy/companion: fixed standalone server to initiate itself on explicit function (#2920 / @Cruaier)
- @uppy/google-drive: Google drive shortcuts (#2917 / @mifi)
- @uppy/react: allowed HTML Attributes to be passed via props (#2891 / @ajkachnic)
- @uppy/drag-drop: Expose drag-drop events (#2914 / @Murderlon)
- @uppy/image-editor: Add more granular image rotation control (#2838 / @aduh95)
- @uppy/utils: Translator: refactor interpolate (#2903 / @aduh95)
- @uppy/url: return fileId or error in plugin.addFile (#2919 / @nil1511)
- @uppy/locales: Mention the file name in exceedsSize error message (#2918 / @Murderlon)
- build: Fix eslint uppy package imports (#2915 / @Murderlon)
- docs: fix typo in docs/progressbar.md (#2962 / @a-kriya)
- docs: add props example (#2959 / @jmontoyaa)

## May 2021

## 1.29.1

Released: 2021-05-28

This release features a significant refactor of the Golden Retriever plugin, among with some Companion and Typescript improvements.

| Package | Version | Package | Version |
|-|-|-|-|
| @uppy/aws-s3-multipart | 1.8.17 | @uppy/react-native | 0.1.8 |
| @uppy/aws-s3 | 1.7.11 | @uppy/react | 1.11.10 |
| @uppy/box | 0.3.11 | @uppy/redux-dev-tools | 1.3.9 |
| @uppy/companion-client | 1.10.1 | @uppy/robodog | 1.10.11 |
| @uppy/companion | 2.10.1 | @uppy/screen-capture | 1.0.20 |
| @uppy/core | 1.19.1 | @uppy/status-bar | 1.9.5 |
| @uppy/dashboard | 1.20.1 | @uppy/store-default | 1.2.7 |
| @uppy/drag-drop | 1.4.29 | @uppy/store-redux | 1.2.7 |
| @uppy/drop-target | 0.2.3 | @uppy/svelte | 0.1.11 |
| @uppy/dropbox | 1.5.1 | @uppy/thumbnail-generator | 1.7.10 |
| @uppy/facebook | 1.2.1 | @uppy/transloadit | 1.6.25 |
| @uppy/file-input | 1.5.1 | @uppy/tus | 1.9.1 |
| @uppy/form | 1.3.30 | @uppy/unsplash | 0.1.12 |
| @uppy/golden-retriever | 1.4.1 | @uppy/url | 1.5.22 |
| @uppy/google-drive | 1.7.1 | @uppy/utils | 3.6.1 |
| @uppy/image-editor | 0.2.6 | @uppy/vue | 0.2.4 |
| @uppy/informer | 1.6.5 | @uppy/webcam | 1.8.11 |
| @uppy/instagram | 1.5.1 | @uppy/xhr-upload | 1.7.4 |
| @uppy/locales | 1.20.1 | @uppy/zoom | 0.1.17 |
| @uppy/onedrive | 1.2.1 | remark-lint-uppy | 0.0.1 |
| @uppy/progress-bar | 1.3.29 | uppy | 1.29.1 |
| @uppy/provider-views | 1.12.2 | - | - |

- @uppy/golden-retriever: Confirmation before restore, add “ghost” files #443 #257 (#2701 / @arturi)
- @uppy/golden-retriever: Golden retriever 2 fixes (#2895 / @arturi)
- @uppy/companion-client: rethrow original error objects (#2889 / @goto-bus-stop)
- @uppy/dashboard: Fix incorrect font in Chrome on the Dashboard (#2887 / @nqst)
- @uppy/url: Add missing companionCookiesRule option (#2898 / @jhen0409)
- @uppy/companion: fix NRP typescript errors (#2884 / @mifi)
- @uppy/companion: support relative redirect URLs in responses (#2901 / @ goto-bus-stop)
- @uppy/core: Add logout, Translator.translate and Translator.translateArray (#2899 / @arturi)

## 1.29.0

Released: 2021-05-27

⚠️ This release was deprecated — the `dist` folder with CSS files is missing in most of the released packages, due to a build error. Please upgrade to `1.29.1`.

## 1.28.1

Released: 2021-05-11

In this release the individual file progress in Dashboard was fixed.

| Package | Version | Package | Version |
|-|-|-|-|
| @uppy/companion | 2.9.0 | @uppy/robodog | 1.10.9 |
| @uppy/core | 1.18.1 | @uppy/svelte | 0.1.9 |
| @uppy/dashboard | 1.19.1 | @uppy/vue | 0.2.2 |
| @uppy/react | 1.11.8 | uppy | 1.28.1 |

- @uppy/companion: add chunkSize companion option (#2881 / @mifi)
- @uppy/dashboard: fix individual progress by renaming camelCased svg properties (#2882 / @arturi)

## 1.28.0

Released: 2021-05-05

| Package | Version | Package | Version |
|-|-|-|-|
| @uppy/box | 0.3.9 | @uppy/robodog | 1.10.8 |
| @uppy/companion | 2.8.0 | @uppy/screen-capture | 1.0.18 |
| @uppy/core | 1.18.0 | @uppy/svelte | 0.1.8 |
| @uppy/dashboard | 1.19.0 | @uppy/vue | 0.2.1 |
| @uppy/drop-target | 0.2.1 | @uppy/webcam | 1.8.9 |
| @uppy/locales | 1.19.0 | uppy | 1.28.0 |
| @uppy/react | 1.11.7 | - | - |

In this release we’ve added `disableLocalFiles` option to Dashboard, `uppy.logout()` API to log out of all providers at once, upgraded TypeScript and Redis.

- @uppy/companion: Smaller heroku deployment (#2845 / @goto-bus-stop)
- @uppy/companion: Pull out metric middleware logic (#2854 / @mifi)
- @uppy/companion: Bump redis from 2.8.0 to 3.1.1 (#2865 / @dependabot, @ kiloreux)
- @uppy/core: Add uppy.logout() that logs user out of all cloud providers (#2850 / @arturi)
- @uppy/core: Use AggregateError when available (#2869 / @aduh95)
- @uppy/dashboard: Implement disableLocalFiles option — disables drag & drop, hides “browse” and “My Device” buttons (#2852 / @arturi)
- @uppy/webcam: improve MIME type detection to solve issue in iOS Safari (#2851 / @dominiceden)
- @uppy/box: This PR added companion cookies rule to every provider except Box (#2864 / @mazoruss)
- @uppy/react: Add function as allowed prop type (#2873 / @GreenJimmy)
- @uppy/webcam: Add preview for videos made with webcam (#2837 / @Murderlon)
- @uppy/drop-target: Fix npm package name for drop-target (#2857 / @jszobody)
- @uppy/core: Remove outdated comment (#2868 / @aduh95)
- build: Upgrade TypeScript (#2856 / @ajkachnic)
- docs: Update transloadit.md (#2859 / @JimmyLv)

## March 2021

## 1.27.0

Released: 2021-03-31

⚠️ We’ve switched to npm 7 and Workspaces in this one, you need to upgrade to npm 7 to contribute to Uppy. Thanks!

In this release we’ve improved testing DX and CORS handling in Companion, added “shared with me” documents in Google Drive and a new `@uppy/drop-target` plugin.

| Package | Version | Package | Version |
|-|-|-|-|
| @uppy/aws-s3-multipart | 1.8.15 | @uppy/react-native | 0.1.6 |
| @uppy/aws-s3 | 1.7.9 | @uppy/react | 1.11.6 |
| @uppy/box | 0.3.8 | @uppy/redux-dev-tools | 1.3.8 |
| @uppy/companion-client | 1.9.0 | @uppy/robodog | 1.10.7 |
| @uppy/companion | 2.7.0 | @uppy/screen-capture | 1.0.17 |
| @uppy/core | 1.17.0 | @uppy/status-bar | 1.9.3 |
| @uppy/dashboard | 1.18.0 | @uppy/store-default | 1.2.6 |
| @uppy/drag-drop | 1.4.27 | @uppy/store-redux | 1.2.6 |
| @uppy/drop-target | 0.2.0 | @uppy/svelte | 0.1.7 |
| @uppy/dropbox | 1.4.26 | @uppy/thumbnail-generator | 1.7.8 |
| @uppy/facebook | 1.1.26 | @uppy/transloadit | 1.6.23 |
| @uppy/file-input | 1.4.25 | @uppy/tus | 1.8.7 |
| @uppy/form | 1.3.28 | @uppy/unsplash | 0.1.10 |
| @uppy/golden-retriever | 1.3.27 | @uppy/url | 1.5.20 |
| @uppy/google-drive | 1.6.0 | @uppy/utils | 3.5.0 |
| @uppy/image-editor | 0.2.4 | @uppy/vue | 0.2.0 |
| @uppy/informer | 1.6.3 | @uppy/webcam | 1.8.8 |
| @uppy/instagram | 1.4.26 | @uppy/xhr-upload | 1.7.2 |
| @uppy/locales | 1.18.0 | @uppy/zoom | 0.1.15 |
| @uppy/onedrive | 1.1.26 | remark-lint-uppy | 0.0.0 |
| @uppy/progress-bar | 1.3.27 | uppy | 1.27.0 |
| @uppy/provider-views | 1.12.0 | - | - |

- @uppy/aws-s3-multipart: Aws-s3-multipart sends outdated file info to upload-success event (#2828 / @goto-bus-stop)
- @uppy/aws-s3: removeUploader triggered on uninstall (#2824 / @slawexxx44)
- @uppy/companion: Add additional Google Drive Metadata (#2795 / @ajh-sr)
- @uppy/companion: Feature: add redis pubsub scope setting (#2804 / @coreprocess)
- @uppy/companion: fix running on a subpath (#2841, #2797 / @coreprocess, @goto-bus-stop)
- @uppy/companion: Fix videoMediaMetadata property name (6cb90c613c5d3b256194e039bfce30d6de6a6dac / @goto-bus-stop)
- @uppy/companion: Improve companion unit testing DX (#2827 / @mifi)
- @uppy/companion: Use `cors` module instead of custom cors logic (#2823 / @mifi)
- @uppy/dashboard: Add dynamic metaFields option (#2834 / @aduh95)
- @uppy/dashboard: add missing doneButtonHandler type to dashboard (#2821 / @Dogfalo)
- @uppy/drop-target — drag and drop files on any existing DOM element (#2836 / @arturi)
- @uppy/google-drive: Google drive shared with me (#2758 / @mifi)
- @uppy/image-editor: Fix flipHorizontal string (#2815 / @suchoproduction)
- @uppy/locales: Update sk_SK.js (#2814 / @suchoproduction)
- @uppy/vue: Vue 3 support (#2755 / @ajkachnic, @arturi)
- @uppy/webcam: Fix issue where the modes: `['audio-only']` option was ignored when getting tracks from the media stream (#2810 / @dominiceden)
- @uppy/xhr-upload: Set headers just before the upload in case options changed (#2781 / @rart)
- docs: uploadStarted should say true (#2829 / @timodwhit)
- docs: Add a README.md specific to bundles (#2816 / @kvz)
- docs: Corrected hanging sentence in Svelte documentation, added an example (#2842 / @Abourass)
- website: Website improvements (#2803 / @nqst)
- build: Upgrade to eslint-config-transloadit@1.2.0 (#2830 / @kvz)
- build: Update Linter (#2796 / @kvz)
- build: error on import lint failure + some misc lint fixes (#2813 / @goto-bus-stop)
- build: Workspaces and NPM 7 (#2835 / @goto-bus-stop)

## 1.26.1

Released: 2021-03-10

⚠️ This release fixes a DOS vulnerability in Companion if you were *not* using S3 uploads.
We recommend updating ASAP if you run your own Companion instance.

It also adds typescript typings for Companion.

| Package | Version | Package | Version |
|-|-|-|-|
| @uppy/aws-s3-multipart | 1.8.14 | @uppy/progress-bar | 1.3.26 |
| @uppy/aws-s3 | 1.7.8 | @uppy/provider-views | 1.11.2 |
| @uppy/box | 0.3.7 | @uppy/react | 1.11.5 |
| @uppy/companion-client | 1.8.3 | @uppy/robodog | 1.10.6 |
| @uppy/companion | 2.6.0 | @uppy/screen-capture | 1.0.16 |
| @uppy/core | 1.16.2 | @uppy/status-bar | 1.9.2 |
| @uppy/dashboard | 1.17.1 | @uppy/svelte | 0.1.6 |
| @uppy/drag-drop | 1.4.26 | @uppy/thumbnail-generator | 1.7.7 |
| @uppy/dropbox | 1.4.25 | @uppy/transloadit | 1.6.22 |
| @uppy/facebook | 1.1.25 | @uppy/tus | 1.8.6 |
| @uppy/file-input | 1.4.24 | @uppy/unsplash | 0.1.9 |
| @uppy/form | 1.3.27 | @uppy/url | 1.5.19 |
| @uppy/golden-retriever | 1.3.26 | @uppy/utils | 3.4.2 |
| @uppy/google-drive | 1.5.25 | @uppy/vue | 0.1.7 |
| @uppy/image-editor | 0.2.3 | @uppy/webcam | 1.8.7 |
| @uppy/informer | 1.6.2 | @uppy/xhr-upload | 1.7.1 |
| @uppy/instagram | 1.4.25 | @uppy/zoom | 0.1.14 |
| @uppy/onedrive | 1.1.25 | uppy | 1.26.1 |

- @uppy/companion: fix crash when S3 is not configured (#2798 / @goto-bus-stop)
- @uppy/companion: generate type declaration file (#2749 / @goto-bus-stop)
- @uppy/core: support Vue 3's proxied objects in `removePlugin()` (#2793 / @arturi)

## February 2021

## 1.26.0

Released: 2021-02-26

This release adds a new `disabled` option for the Dashboard, some build system improvements and a fix for Transloadit plugin.

| Package | Version | Package | Version |
|-|-|-|-|
| @uppy/box | 0.3.6 | @uppy/robodog | 1.10.5 |
| @uppy/dashboard | 1.17.0 | @uppy/screen-capture | 1.0.15 |
| @uppy/dropbox | 1.4.24 | @uppy/svelte | 0.1.5 |
| @uppy/facebook | 1.1.24 | @uppy/transloadit | 1.6.21 |
| @uppy/google-drive | 1.5.24 | @uppy/unsplash | 0.1.8 |
| @uppy/image-editor | 0.2.2 | @uppy/url | 1.5.18 |
| @uppy/instagram | 1.4.24 | @uppy/vue | 0.1.6 |
| @uppy/locales | 1.17.2 | @uppy/webcam | 1.8.6 |
| @uppy/onedrive | 1.1.24 | @uppy/zoom | 0.1.13 |
| @uppy/react | 1.11.4 | uppy | 1.26.0 |

- build: set legacy-peer-deps for npm 7. We have some peerDependency mismatches in our install tree. In npm 6 this was OK (maybe reason for a warning) but in npm 7 they hard fail the install
- build: added npm version check (33e656cad32b865f960dbd88abf4d3839c8377f0 / @goto-bus-stop)
- @uppy/locales: fix Dutch spelling mistake (#2775 / @janwilts)
- @uppy/transloadit: make url concatenation more robust (#2777 /@ethanwillis)
- @uppy/companion: Docker tag release (#2771 / @kiloreux)
- @uppy/image-editor: Added missing @uppy/utils dependency in @uppy/image-editor package.json (#2770 / @mrogelja)
- @uppy/dashboard: Added `opts.disabled` for the Dashboard (#2768, #1530 / @arturi, @nqst)

## 1.25.2

Released: 2021-02-12

| Package | Version | Package | Version |
|-|-|-|-|
| @uppy/robodog | 1.10.4 | uppy | 1.25.2 |
| @uppy/transloadit | 1.6.20 | - | - |

- @uppy/transloadit: fix a case where the plugin used stale file data. (@goto-bus-stop)

## 1.25.1

Released: 2021-02-10

| Package | Version | Package | Version |
|-|-|-|-|
| @uppy/aws-s3-multipart | 1.8.13 | @uppy/provider-views | 1.11.1 |
| @uppy/aws-s3 | 1.7.7 | @uppy/react | 1.11.3 |
| @uppy/box | 0.3.5 | @uppy/robodog | 1.10.3 |
| @uppy/companion-client | 1.8.2 | @uppy/screen-capture | 1.0.14 |
| @uppy/companion | 2.5.1 | @uppy/status-bar | 1.9.1 |
| @uppy/core | 1.16.1 | @uppy/svelte | 0.1.4 |
| @uppy/dashboard | 1.16.1 | @uppy/thumbnail-generator | 1.7.6 |
| @uppy/drag-drop | 1.4.25 | @uppy/transloadit | 1.6.19 |
| @uppy/dropbox | 1.4.23 | @uppy/tus | 1.8.5 |
| @uppy/facebook | 1.1.23 | @uppy/unsplash | 0.1.7 |
| @uppy/file-input | 1.4.23 | @uppy/url | 1.5.17 |
| @uppy/form | 1.3.26 | @uppy/utils | 3.4.1 |
| @uppy/golden-retriever | 1.3.25 | @uppy/vue | 0.1.5 |
| @uppy/google-drive | 1.5.23 | @uppy/webcam | 1.8.5 |
| @uppy/informer | 1.6.1 | @uppy/xhr-upload | 1.7.0 |
| @uppy/instagram | 1.4.23 | @uppy/zoom | 0.1.12 |
| @uppy/onedrive | 1.1.23 | uppy | 1.25.1 |
| @uppy/progress-bar | 1.3.25 | - | - |

- @uppy/companion: Companion should respect previously set value for Accesss-Control-Allow-Methods (#2726 / @tim-kos, @mifi, @so-steve)
- @uppy/xhr-upload: accept a `headers: (file) => {}` function (#2747, #2299 / @goto-but-stop)
- @uppy/transloadit: fix polling fallback bugs (#2759 / @goto-bus-stop)
- @uppy/dashboard: fix showing showProgressDetails on md and up (#2760 / @goto-bus-stop)
- @uppy/utils: added mp4 file type support — Safari 14.0 on Mac records audio using audio/mp4 MIME type which isn't currently recognised by Uppy (#2753 / @dominiceden)

## January 2021

### 1.25.0

Released: 2021-01-28

This release adds support for right-to-left scripts, and includes Box in the Uppy CDN.

| Package | Version | Package | Version |
|-|-|-|-|
| @uppy/aws-s3-multipart | 1.8.12 | @uppy/provider-views | 1.11.0 |
| @uppy/aws-s3 | 1.7.6 | @uppy/react | 1.11.2 |
| @uppy/box | 0.3.4 | @uppy/robodog | 1.10.2 |
| @uppy/companion-client | 1.8.1 | @uppy/screen-capture | 1.0.13 |
| @uppy/core | 1.16.0 | @uppy/status-bar | 1.9.0 |
| @uppy/dashboard | 1.16.0 | @uppy/svelte | 0.1.3 |
| @uppy/drag-drop | 1.4.24 | @uppy/thumbnail-generator | 1.7.5 |
| @uppy/dropbox | 1.4.22 | @uppy/transloadit | 1.6.18 |
| @uppy/facebook | 1.1.22 | @uppy/tus | 1.8.4 |
| @uppy/file-input | 1.4.22 | @uppy/unsplash | 0.1.6 |
| @uppy/form | 1.3.25 | @uppy/url | 1.5.16 |
| @uppy/golden-retriever | 1.3.24 | @uppy/utils | 3.4.0 |
| @uppy/google-drive | 1.5.22 | @uppy/vue | 0.1.4 |
| @uppy/informer | 1.6.0 | @uppy/webcam | 1.8.4 |
| @uppy/instagram | 1.4.22 | @uppy/xhr-upload | 1.6.10 |
| @uppy/onedrive | 1.1.22 | @uppy/zoom | 0.1.11 |
| @uppy/progress-bar | 1.3.24 | uppy | 1.25.0 |

- @uppy/dashboard, @uppy/core: improve support for right-to-left scripts (Arabic, Hebrew) (#2705 / @goto-bus-stop)
- uppy: add Box to Uppy CDN (cfb29dda085c0cf76f7c7f9df42d8fe727c33da3 / @arturi)

### 1.24.1

Released: 2021-01-27

In this release Companion gains support for setting 3rd party credentials in runtime and will now pass metadata to S3. Ukrainian locale has been added.

This releases also fixes an issue with image-editor package being unavailable in the previous `uppy@1.24.0` package.

| Package | Version | Package | Version |
|-|-|-|-|
| @uppy/aws-s3-multipart | 1.8.11 | @uppy/react-native | 0.1.5 |
| @uppy/aws-s3 | 1.7.5 | @uppy/react | 1.11.1 |
| @uppy/box | 0.3.3 | @uppy/redux-dev-tools | 1.3.7 |
| @uppy/companion-client | 1.8.0 | @uppy/robodog | 1.10.1 |
| @uppy/companion | 2.5.0 | @uppy/screen-capture | 1.0.12 |
| @uppy/core | 1.15.1 | @uppy/status-bar | 1.8.2 |
| @uppy/dashboard | 1.15.0 | @uppy/store-default | 1.2.5 |
| @uppy/drag-drop | 1.4.23 | @uppy/store-redux | 1.2.5 |
| @uppy/dropbox | 1.4.21 | @uppy/svelte | 0.1.2 |
| @uppy/facebook | 1.1.21 | @uppy/thumbnail-generator | 1.7.4 |
| @uppy/file-input | 1.4.21 | @uppy/transloadit | 1.6.17 |
| @uppy/form | 1.3.24 | @uppy/tus | 1.8.3 |
| @uppy/golden-retriever | 1.3.23 | @uppy/unsplash | 0.1.5 |
| @uppy/google-drive | 1.5.21 | @uppy/url | 1.5.15 |
| @uppy/image-editor | 0.2.1 | @uppy/utils | 3.3.1 |
| @uppy/informer | 1.5.15 | @uppy/vue | 0.1.3 |
| @uppy/instagram | 1.4.21 | @uppy/webcam | 1.8.3 |
| @uppy/locales | 1.17.1 | @uppy/xhr-upload | 1.6.9 |
| @uppy/onedrive | 1.1.21 | @uppy/zoom | 0.1.10 |
| @uppy/progress-bar | 1.3.23 | uppy | 1.24.1 |
| @uppy/provider-views | 1.10.0 | - | - |

- uppy: added @uppy/image-editor to package.json (2f11dcc65307d23a43fdaa669bc92cd6f912b54f/ @arturi, @koenvu)
- @uppy/companion: configurable oauth 3rd party credentials — provide your own Google Drive, Instagram application key/secret at request time (#2622 / @ife)
- @uppy/companion: delete tus error's originalRequest field before propagating error (#2733 / @ife)
- @uppy/companion: pass-through metadata to S3, fixes #2531 (goto-bus-stop / #2742)
- @uppy/companion: use multi-stage docker build (#2732 / @kiloreux)
- @uppy/locales: added Ukrainian localization (uk-UA) (#2713 / @DenysNosov)
- @uppy/locales: fixed Russian grammar (#2714 / @DenysNosov)
- @uppy/dashboard: emit fileId on both file-edit-start and file-edit-complete events (#2729 / @arturi)
- build: fixes around Github actions and Companion deploys (#2717 / @kiloreux)
- docs: Add Integration Guide (#2696 / @ajkachnic)
- docs: list required permissions to upload S3 files using companion (#1825 / @mkopinsky)
- docs: remove warning about multiple uploads on S3 which is now fixed (#2720 / @Jbithell)
- docs: update xhrupload.md (#2731 / @hxgf)
- @uppy/companion-client: support options cookies send rule (#2618 / @ifedapoolarewaju)
- meta: add all the CI badges (#2725 / @goto-bus-stop, @arturi)


## December 2020

### 1.24.0

Released: 2020-12-23

This release adds new Svelte wrapper components, a React FileInput component, and an `autoOpenFileEditor` option for the Dashboard.

The `uppy@1.24.0` package was deprecated due to @uppy/image-editor missing from package.json, it is fixed in v1.24.1. This only affects the “bundled/CDN” `uppy` package.

| Package | Version | Package | Version |
|-|-|-|-|
| @uppy/aws-s3-multipart | 1.8.10 | @uppy/progress-bar | 1.3.22 |
| @uppy/aws-s3 | 1.7.4 | @uppy/provider-views | 1.9.2 |
| @uppy/box | 0.3.2 | @uppy/react | 1.11.0 |
| @uppy/companion-client | 1.7.0 | @uppy/robodog | 1.10.0 |
| @uppy/companion | 2.4.0 | @uppy/screen-capture | 1.0.11 |
| @uppy/core | 1.15.0 | @uppy/status-bar | 1.8.1 |
| @uppy/dashboard | 1.14.0 | @uppy/svelte | 0.1.1 |
| @uppy/drag-drop | 1.4.22 | @uppy/thumbnail-generator | 1.7.3 |
| @uppy/dropbox | 1.4.20 | @uppy/transloadit | 1.6.16 |
| @uppy/facebook | 1.1.20 | @uppy/tus | 1.8.2 |
| @uppy/file-input | 1.4.20 | @uppy/unsplash | 0.1.4 |
| @uppy/form | 1.3.23 | @uppy/url | 1.5.14 |
| @uppy/golden-retriever | 1.3.22 | @uppy/utils | 3.3.0 |
| @uppy/google-drive | 1.5.20 | @uppy/vue | 0.1.2 |
| @uppy/image-editor | 0.2.0 | @uppy/webcam | 1.8.2 |
| @uppy/informer | 1.5.14 | @uppy/xhr-upload | 1.6.8 |
| @uppy/instagram | 1.4.20 | @uppy/zoom | 0.1.9 |
| @uppy/onedrive | 1.1.20 | uppy | 1.24.0 |

- @uppy/svelte: add Svelte integration (#2671 / @ajkachnic, @adammedford)
- @uppy/core: new event `files-added` with all files added in one batch (#2681 / @arturi)
- @uppy/react: add useUppy() hook (#2666 / @goto-bus-stop)
- @uppy/react: add FileInput component to React (#2706 / @ajkachnic)
- @uppy/status-bar: corrected StatusBar types (#2697 / @ajkachnic)
- @uppy/utils: Add archive mime types (#2703 / @ahmedkandel)
- @uppy/dashboard: add autoopen for file editors (@uppy/image-editor) (#2681 / @arturi)
- meta: use `tusd.tusdemo.net` (#2691 / @goto-bus-stop)

### 1.23.3

Released: 2020-12-11

This release fixes a peerDependency mismatch in `@uppy/companion` and a mistake in the return type for `uppy.addFile()`.

And thanks to @elkebab, Norwegian (bokmål) translations are now available!

| Package | Version | Package | Version |
|-|-|-|-|
| @uppy/aws-s3-multipart | 1.8.9 | @uppy/provider-views | 1.9.1 |
| @uppy/box | 0.3.1 | @uppy/react | 1.10.12 |
| @uppy/companion | 2.3.1 | @uppy/robodog | 1.9.13 |
| @uppy/core | 1.14.2 | @uppy/thumbnail-generator | 1.7.2 |
| @uppy/dashboard | 1.13.1 | @uppy/transloadit | 1.6.15 |
| @uppy/dropbox | 1.4.19 | @uppy/tus | 1.8.1 |
| @uppy/facebook | 1.1.19 | @uppy/unsplash | 0.1.3 |
| @uppy/google-drive | 1.5.19 | @uppy/vue | 0.1.1 |
| @uppy/instagram | 1.4.19 | @uppy/zoom | 0.1.8 |
| @uppy/locales | 1.17.0 | uppy | 1.23.3 |
| @uppy/onedrive | 1.1.19 | - | - |

- @uppy/aws-s3-multipart: expand result as body on success (#2623 / @abannach)
- @uppy/companion: fix crash when Dropbox API returns an error (#2687 / @ifedapoolarewaju)
- @uppy/companion: remove unnecessary `fs.stat()` call (#2683 / @mejiaej)
- @uppy/companion: upgrade express-prom-bundle to v6 (#2689 / @goto-bus-stop)
- @uppy/core: `addFile()` returns `string`, not `void` (#2685 / @arturi)
- @uppy/locales: add Norwegian (bokmål) (#2677 / @elkebab)
- @uppy/thumbnail-generator: upgrade exifr to v6 (#2667 / @goto-bus-stop)
- @uppy/unsplash: needs @uppy/core to be `^1.13.3` (#2676 / @ifedapoolarewaju)

## November 2020

### 1.23.2

Released: 2020-11-27

| Package | Version | Package | Version |
|-|-|-|-|
| @uppy/aws-s3 | 1.7.3 | @uppy/robodog | 1.9.12 |
| @uppy/companion | 2.3.0 | @uppy/status-bar | 1.8.0 |
| @uppy/core | 1.14.1 | @uppy/vue | 0.1.0 |
| @uppy/dashboard | 1.13.0 | @uppy/xhr-upload | 1.6.7 |
| @uppy/react | 1.10.11 | uppy | 1.23.2 |

This release brings Vue.js support to Uppy! 💥 Plus a “Done” button for Status Bar, to close the Dashboard modal when an upload is finished.

- @uppy/vue: add Vue.js wrapper component for the Dashboard (#2500 / @ajkachnic)
- @uppy/core: pass files array to _checkRestrictions (#2655 / @arturi)
- @uppy/status-bar, @uppy/dashboard: Added “Done” button for when upload is successfully finished (#2653 / @arturi, @nqst)
- @uppy/dashboard: show the edit button only when !uploadInProgressOrComplete (55d38e7b5fd0d1031caa5b3316fc7c85407ffac7 / @arturi)
- @uppy/xhr-upload: Add missing option types to XHRUploadOptions (#2639 / @wbaaron)
- docs: Updated website docs, added total upload progress event (#2637 / @mkabatek)
- test: added test DeepFrozenStore with deepFreeze to try and assert that state in not mutated anywhere by accident (#2607 / @arturi)
- build: switched from Travis to GitHub Actions (@goto-bus-stop)
- meta: separated backlog from CHANGELOG.md into BACKLOG.md (#2646 / @azizk)

### 1.23.1

Released: 2020-11-16

| Package | Version | Package | Version |
|-|-|-|-|
| @uppy/box | 0.3.0 | @uppy/transloadit | 1.6.14 |
| @uppy/companion | 2.2.0 | @uppy/tus | 1.8.0 |
| @uppy/image-editor | 0.1.8 | uppy | 1.23.1 |
| @uppy/robodog | 1.9.11 | - | - |

This release introduces a new Box provider plugin.

- @uppy/box: Box provider implementation (#2549 / @cartfisk, @ifedapoolarewaju)
- @uppy/box: Fix the thumbnail for Box provider (#2630 / @ifedapoolarewaju)
- @uppy/image-editor: zoom button and types fix (#2632 / @arturi)
- @uppy/companion: fix box provider tests + remove unused e2e test files (#2628 / @ifedapoolarewaju)
- @uppy/tus: tus: add `onBeforeRequest` option (#2611 / @bedgerotto, @Acconut)
- @uppy/companion: catch errors when fetching dropbox user email (#2627 /@ifedapoolarewaju)

### 1.23.0

Released: 2020-11-13

| Package | Version | Package | Version |
|-|-|-|-|
| @uppy/aws-s3-multipart | 1.8.8 | @uppy/progress-bar | 1.3.21 |
| @uppy/aws-s3 | 1.7.2 | @uppy/provider-views | 1.9.0 |
| @uppy/companion-client | 1.6.1 | @uppy/react | 1.10.10 |
| @uppy/companion | 2.1.1 | @uppy/redux-dev-tools | 1.3.6 |
| @uppy/core | 1.14.0 | @uppy/robodog | 1.9.10 |
| @uppy/dashboard | 1.12.10 | @uppy/screen-capture | 1.0.10 |
| @uppy/drag-drop | 1.4.21 | @uppy/status-bar | 1.7.8 |
| @uppy/dropbox | 1.4.18 | @uppy/thumbnail-generator | 1.7.1 |
| @uppy/facebook | 1.1.18 | @uppy/transloadit | 1.6.13 |
| @uppy/file-input | 1.4.19 | @uppy/tus | 1.7.9 |
| @uppy/form | 1.3.22 | @uppy/unsplash | 0.1.2 |
| @uppy/golden-retriever | 1.3.21 | @uppy/url | 1.5.13 |
| @uppy/google-drive | 1.5.18 | @uppy/utils | 3.2.5 |
| @uppy/image-editor | 0.1.7 | @uppy/webcam | 1.8.1 |
| @uppy/informer | 1.5.13 | @uppy/xhr-upload | 1.6.6 |
| @uppy/instagram | 1.4.18 | @uppy/zoom | 0.1.7 |
| @uppy/locales | 1.16.10 | uppy | 1.23.0 |
| @uppy/onedrive | 1.1.18 | - | - |

Optional buttons for the Image Editor, @uppy/core `infoTimeout` option and Robodog fixes.

- @uppy/image-editor: Image Editor optional buttons (#2615 / @lamartire, @arturi)
- @uppy/image-editor: show “edit” icon even when metaFields are not specified (#2614 / @arturi)
- @uppy/dashboard: Uppy console logging within hideAllPanels (#2597 / @onassar)
- @uppy/robodog: Update addTransloaditPlugin.js to include missing configurable Transloadit plugin options (#2612 / @ethanwillis)
- @uppy/provider-views: add `uppy.validateRestrictions(file, files)` and disallow selecting files that don’t pass restrictions in providers (#2602 / @arturi, @lakesare)
- @uppy/core: add `uppy.opts.infoTimeout` (#2619 / @arturi)
- @uppy/onedrive: fix OneDrive for Business (#2536 / @szh)
- build: use new releases domain (#2608 / @kvz)
- website: switch to xhr-server.herokuapp.com endpoint (@arturi)

## October 2020

### 1.22.0

Released: 2020-10-29

- @uppy/companion: add option to hide welcome and metrics (#2521 / @szh)
- @uppy/companion: add more test cases to companion tests (#2585 / @ifedapoolarewaju)
- @uppy/companion: upgrade prometheus (fixes memory leak) (#2600 / @ifedapoolarewaju)
- @uppy/unsplash: add Unsplash provider (#2431 / @ifedapoolarewaju)
- @uppy/locales: update th_TH.js (#2571 / @dogrocker)
- @uppy/locales: add missing camera translations to de_DE (#2574 / @ferdiusa)
- @uppy/locales: update el_GR.js with more proper wording for Drag'n'Drop (#2578 / @aalepis)
- @uppy/core: core: add maxTotalFileSize restriction #514 (#2594 / @arturi)
- @uppy/core: add postprocess progress when upload success (#2535 / @mejiaej)
- @uppy/webcam: add video source selector (#2492 / @goto-bus-stop, @arturi)
- @uppy/react: Webpack5: Fix react imports (#2589 / @olemoign)
- @uppy/thumbnail-generator: Add support for png thumbnails (#2603 / @SxDx)
- website: mobile issues fixes + compact Companion migration table (#2593 / @nqst)

### 1.21.2

Released: 2020-10-02

Fixed nesting folder uploading from third-party providers, included Zoom meeting name in the file name.

- website: Fix XHR upload demos, fixes #2517 (#2537 / @goto-bus-stop)
- docs: Corrected localhost URL to actual URL (#2543 / @adritasharma)
- docs: Include required CSS import (#2548 / @Gkleinereva)
- @uppy/provider-views: szh fix username not updating when switching OneDrive accounts (#2538 / @szh)
- @uppy/provider-views: Add support for uploading nested folders (#2557 / @mokutsu-coursera)
- @uppy/dashboard: Fix missing `preact.h` import, enable lint for that (25b232eccc04795a869ff60eb6453180e41cdd03 / @goto-bus-stop)
- @uppy/tus: add withCredentials, fix #2518 (#2544 / @szh)
- @uppy/zoom: Include meeting name in file name, and include meeting data in response object so it is available in later uppy lifecycle methods when interacting with file object (#2547 / @mokutsu-coursera)

## September 2020

### 1.21.1

Released: 2020-09-16

Zoom fixes and  preact-css-transition-group removed.

| Package | Version | Package | Version |
|-|-|-|-|
| @uppy/companion | 2.0.1 | @uppy/onedrive | 1.1.15 |
| @uppy/dashboard | 1.12.7 | @uppy/provider-views | 1.7.6 |
| @uppy/dropbox | 1.4.15 | @uppy/react | 1.10.7 |
| @uppy/facebook | 1.1.15 | @uppy/robodog | 1.9.7 |
| @uppy/google-drive | 1.5.15 | @uppy/transloadit | 1.6.10 |
| @uppy/instagram | 1.4.15 | @uppy/zoom | 0.1.4 |
| @uppy/locales | 1.16.7 | uppy | 1.21.1 |

- @uppy/locales: added pt_PT and fixed some typos in pt_BR (#2510 / @Jmales)
- @uppy/locales: fixed translation of uploadingX in french locale (#2523 / @phil714)
- @uppy/zoom: omit timeline files and fix cc type files for zoom provider (#2508 / @mokutsu-coursera)
- @uppy/zoom: update the pagination limit / boundary on the zoom provider (#2511 / @mokutsu-coursera)
- @uppy/zoom: fix cases where a meeting UUID has slashes (#2526 / @mokutsu-coursera)
- @uppy/zoom: fix meeting timestamp for user timezones and explicitly include moment-timezone dependency (#2525 / @mokutsu-coursera)
- @uppy/dashboard: fix truncation and ellipses for very long file names (#2533 / @mokutsu-coursera)
- @uppy/dashboard: remove preact-css-transition-group (#2444 / @goto-bus-stop)
- @uppy/provider-views: fix mutating state where not intended (#2504 / @johnnyperkins)
- docs: Update readme pages for npm (#2527 / @mokutsu-coursera)
- build: fix overeager regex in website examples build (@goto-bus-stop)

### 1.21.0

Released: 2020-09-07

This is mostly a Companion 2.0 release 🎉

| Package | Version | Package | Version |
|-|-|-|-|
| @uppy/aws-s3-multipart | 1.8.6 | @uppy/provider-views | 1.7.5 |
| @uppy/aws-s3 | 1.7.0 | @uppy/react-native | 0.1.4 |
| @uppy/companion-client | 1.5.4 | @uppy/react | 1.10.6 |
| @uppy/companion | 2.0.0 | @uppy/redux-dev-tools | 1.3.5 |
| @uppy/core | 1.13.2 | @uppy/robodog | 1.9.6 |
| @uppy/dashboard | 1.12.6 | @uppy/screen-capture | 1.0.8 |
| @uppy/drag-drop | 1.4.19 | @uppy/status-bar | 1.7.6 |
| @uppy/dropbox | 1.4.14 | @uppy/store-default | 1.2.4 |
| @uppy/facebook | 1.1.14 | @uppy/store-redux | 1.2.4 |
| @uppy/file-input | 1.4.17 | @uppy/thumbnail-generator | 1.6.7 |
| @uppy/form | 1.3.20 | @uppy/transloadit | 1.6.9 |
| @uppy/golden-retriever | 1.3.19 | @uppy/tus | 1.7.6 |
| @uppy/google-drive | 1.5.14 | @uppy/url | 1.5.11 |
| @uppy/image-editor | 0.1.6 | @uppy/utils | 3.2.3 |
| @uppy/informer | 1.5.11 | @uppy/webcam | 1.7.0 |
| @uppy/instagram | 1.4.14 | @uppy/xhr-upload | 1.6.4 |
| @uppy/locales | 1.16.6 | @uppy/zoom | 0.1.3 |
| @uppy/onedrive | 1.1.14 | uppy | 1.21.0 |
| @uppy/progress-bar | 1.3.19 | - | - |

- @uppy/webcam: add `videoConstraints` option (#2362 / @ksouthworth)
- @uppy/screen-capture: fix translations for capturing (#2482 / @leaanthony)
- @uppy/companion: add calculated content-length for multipart uploads (#2466 / @ifedapoolarewaju, @mejiaej)
- @uppy/companion: validate url for truthy value (#2484 / @ifedapoolarewaju)
- @uppy/companion: Support running standalone with custom options (#2428 / @cyu)
- @uppy/react-native: Fix react native expo permissions (#2418 / @ajkachnic)
- @uppy/companion: fix multipart upload (#2490 / @ifedapoolarewaju)
- @uppy/companion: exclude non downloadable files in fetched list for dropbox (#2493 / @johnnyperkins)
- @uppy/aws-s3-multipart: fix stuck upload with `limit: 1` (#2475 / @goto-bus-stop)
- @uppy/aws-s3: add default locale for MiniXHRUpload, fixes #2459 (#2477 / @goto-bus-stop)
- @uppy/locales: fix missleading strings for zh_CN (#2498 / @sparanoid)
- @uppy/locales: Improve fa_IR Translations (#2494 / @ghasrfakhri)
- @uppy/aws-s3: Improved validateParameters() error message (#2480 / @kode-ninja)
- @uppy/companion: remove support for legacy instagram API (#2499 / @ifedapoolarewaju)
- @uppy/react-native: fix lint (@goto-bus-stop)
- Update Jest to v26, raise Companion requirements to Node.js >= 10.20.1 (#2472 / @goto-bus-stop)

### 1.20.2

Released: 2020-08-17

This release adds a `deauthorization callback` endpoint to Companion.

| Package | Version | Package | Version |
|-|-|-|-|
| @uppy/aws-s3-multipart | 1.8.5 | @uppy/provider-views | 1.7.4 |
| @uppy/companion | 2.0.0-alpha.11 | @uppy/react | 1.10.5 |
| @uppy/core | 1.13.1 | @uppy/robodog | 1.9.5 |
| @uppy/dashboard | 1.12.5 | @uppy/screen-capture | 1.0.7 |
| @uppy/dropbox | 1.4.13 | @uppy/status-bar | 1.7.5 |
| @uppy/facebook | 1.1.13 | @uppy/thumbnail-generator | 1.6.6 |
| @uppy/google-drive | 1.5.13 | @uppy/transloadit | 1.6.8 |
| @uppy/image-editor | 0.1.5 | @uppy/tus | 1.7.5 |
| @uppy/instagram | 1.4.13 | @uppy/webcam | 1.6.11 |
| @uppy/locales | 1.16.5 | @uppy/zoom | 0.1.2 |
| @uppy/onedrive | 1.1.13 | uppy | 1.20.2 |

- @uppy/companion: remove ouath scopes for zoom (#2464 / @ifedapoolarewaju)
- @uppy/companion: add deauthorization callback endpoint (#2470 / @ifedapoolarewaju)

### 1.20.1

Released: 2020-08-13

| Package | Version | Package | Version |
|-|-|-|-|
| @uppy/aws-s3-multipart | 1.8.4 | @uppy/provider-views | 1.7.3 |
| @uppy/dashboard | 1.12.4 | @uppy/react | 1.10.4 |
| @uppy/dropbox | 1.4.12 | @uppy/robodog | 1.9.4 |
| @uppy/facebook | 1.1.12 | @uppy/transloadit | 1.6.7 |
| @uppy/google-drive | 1.5.12 | @uppy/tus | 1.7.4 |
| @uppy/instagram | 1.4.12 | @uppy/zoom | 0.1.1 |
| @uppy/onedrive | 1.1.12 | uppy | 1.20.1 |

- @uppy/aws-s3-multipart: enable uploading zero-sized files (#2451 / @vedran555)
- @uppy/provider-views: fix incorrect files added count when adding folders (#2439 / @ajkachnic)
- @uppy/transloadit: add auth.expires type (#2457 / @just-mitch, @goto-bus-stop)
- @uppy/tus: docs-deprecate autoRetry (#2347 / @goto-bus-stop)
- @uppy/tus: fix fallback to default `fingerprint` implementation (#2456 / @Acconut, @goto-bus-stop)
- docs: add add-on section to Zoom docs (#2452 / @ifedapoolarewaju)
- docs: add documentation for zoom plugin (#2448 / @ifedapoolarewaju)

### 1.20.0

Released: 2020-08-10

This release fixes the localized text on the Dashboard (again), fixes an issue when repeatedly uploading the same file using the Transloadit plugin, and adds a new restriction, `minFileSize`, thanks to @anthony0030!

| Package | Version | Package | Version |
|-|-|-|-|
| @uppy/aws-s3-multipart | 1.8.3 | @uppy/react | 1.10.3 |
| @uppy/companion | 2.0.0-alpha.10 | @uppy/robodog | 1.9.3 |
| @uppy/core | 1.13.0 | @uppy/status-bar | 1.7.4 |
| @uppy/dashboard | 1.12.3 | @uppy/transloadit | 1.6.6 |
| @uppy/image-editor | 0.1.4 | uppy | 1.20.0 |
| @uppy/locales | 1.16.4 | - | - |

- @uppy/aws-s3-multipart: handle server returning numbers as strings (@goto-bus-stop)
- @uppy/companion: make npm run test work on windows (#2399 / @goto-bus-stop)
- @uppy/core: adds minFileSize option (#2394 / @anthony0030)
- @uppy/dashboard: use correct strings on AddFiles UI (#2426 / @goto-bus-stop)
- @uppy/status-bar: specify default string for `retryUpload` (#2442 / @goto-bus-stop)
- @uppy/transloadit: fully disable Tus fingerprinting (#2425 / @goto-bus-stop)
- docs: make global companion install bash line copy-pasteable (#2438 / @goto-bus-stop)
- test: re-enable Safari on Sauce (#2430 / @goto-bus-stop)
- website: enable zoom example conditionally + remove conditional instagram graph example (#2422 / @ifedapoolarewaju)
- website: various fixes (#2433 / @nqst)

### 1.19.2

Released: 2020-07-30

This mostly introduces patches to accommodate for the new `@uppy/zoom` plugin! 🎉

| Package | Version | Package | Version |
|-|-|-|-|
| @uppy/aws-s3-multipart | 1.8.2 | @uppy/progress-bar | 1.3.18 |
| @uppy/aws-s3 | 1.6.9 | @uppy/provider-views | 1.7.2 |
| @uppy/companion-client | 1.5.3 | @uppy/react | 1.10.2 |
| @uppy/companion | 2.0.0-alpha.9 | @uppy/redux-dev-tools | 1.3.4 |
| @uppy/core | 1.12.2 | @uppy/robodog | 1.9.2 |
| @uppy/dashboard | 1.12.2 | @uppy/screen-capture | 1.0.6 |
| @uppy/drag-drop | 1.4.18 | @uppy/status-bar | 1.7.3 |
| @uppy/dropbox | 1.4.11 | @uppy/store-default | 1.2.3 |
| @uppy/facebook | 1.1.11 | @uppy/store-redux | 1.2.3 |
| @uppy/file-input | 1.4.16 | @uppy/thumbnail-generator | 1.6.5 |
| @uppy/form | 1.3.19 | @uppy/transloadit | 1.6.5 |
| @uppy/golden-retriever | 1.3.18 | @uppy/tus | 1.7.3 |
| @uppy/google-drive | 1.5.11 | @uppy/url | 1.5.10 |
| @uppy/image-editor | 0.1.3 | @uppy/utils | 3.2.2 |
| @uppy/informer | 1.5.10 | @uppy/webcam | 1.6.10 |
| @uppy/instagram | 1.4.11 | @uppy/xhr-upload | 1.6.3 |
| @uppy/locales | 1.16.3 | @uppy/zoom | 0.1.0 |
| @uppy/onedrive | 1.1.11 | uppy | 1.19.2 |

- @uppy/utils: Add support for AVIF images in thumbnails (#2406 / @ajkachnic)
- @uppy/companion,@uppy/zoom: add implementation for Zoom plugin and Zoom Provider (#2342 / @mokutsu-coursera, @goto-bus-stop)
- @uppy/companion: fix zoom logout endpoint (#2414 / @ifedapoolarewaju)
- @uppy/companion: add extensions to zoom file names (#2415 / @ifedapoolarewaju)

### 1.19.1

Released: 2020-07-29

This is a bugfix release. The breaking change mentioned in 1.19.0 was much more severe than anticipated, because it affected the primary user-facing translation string. 1.19.1 hopes to restore backwards compatibility with all previous 1.x versions. Thanks to [@yaegor](https://github.com/yaegor) for pointing this out and to [@jonathanarbely](https://github.com/jonathanarbely) and [@fingul](https://github.com/fingul) for submitting translations for the new strings for German and Korean!

| Package | Version | Package | Version |
|-|-|-|-|
| @uppy/aws-s3-multipart | 1.8.1 | @uppy/provider-views | 1.7.1 |
| @uppy/aws-s3 | 1.6.8 | @uppy/react | 1.10.1 |
| @uppy/companion-client | 1.5.2 | @uppy/redux-dev-tools | 1.3.3 |
| @uppy/core | 1.12.1 | @uppy/robodog | 1.9.1 |
| @uppy/dashboard | 1.12.1 | @uppy/screen-capture | 1.0.5 |
| @uppy/drag-drop | 1.4.17 | @uppy/status-bar | 1.7.2 |
| @uppy/dropbox | 1.4.10 | @uppy/store-default | 1.2.2 |
| @uppy/facebook | 1.1.10 | @uppy/store-redux | 1.2.2 |
| @uppy/file-input | 1.4.15 | @uppy/thumbnail-generator | 1.6.4 |
| @uppy/form | 1.3.18 | @uppy/transloadit | 1.6.4 |
| @uppy/golden-retriever | 1.3.17 | @uppy/tus | 1.7.2 |
| @uppy/google-drive | 1.5.10 | @uppy/url | 1.5.9 |
| @uppy/informer | 1.5.9 | @uppy/utils | 3.2.1 |
| @uppy/instagram | 1.4.10 | @uppy/webcam | 1.6.9 |
| @uppy/locales | 1.16.2 | @uppy/xhr-upload | 1.6.2 |
| @uppy/onedrive | 1.1.10 | uppy | 1.19.1 |
| @uppy/progress-bar | 1.3.17 | - | - |

- @uppy/aws-s3: tighten type checks in default `getUploadParameters()` implementation (#2388 / @johnnyperkins)
- @uppy/dashboard: restore backwards compatibility for the locales (#2397 / @goto-bus-stop)
- @uppy/dashboard: revert Preact X version conflict fix, which was causing new bugs (#2405 / @goto-bus-stop)
- @uppy/locales: add stub value for `browseFiles` for all remaining translations (#2397 / @goto-bus-stop)
- @uppy/locales: add stub value for `browseFiles` for the German translation (#2396 / @jonathanarbely)
- @uppy/locales: tweak Korean wording and add the new `dropPaste*` strings (#2395 / @fingul)
- docs: document shape of file objects (#2371 / @goto-bus-stop)
- docs: document transloadit `waitForXYZ` options better (#2371 / @goto-bus-stop)
- docs: prefer constructor syntax `new Uppy()` over plain call syntax `Uppy()` (#2371 / @goto-bus-stop)
- website: fix a couple of cases where user-provided values were output to HTML unescaped. Thanks [Shivprsad Sammbhare](https://linkedin.com/in/shivprasadsambhare) for the report!

### 1.19.0

Released: 2020-07-21

Note that this release includes a very minor breaking change. If you are using custom translations for the `dropPaste` or `dropPasteImport` locale strings, you need to append the file selection style to the key name. Use `dropPasteFiles`, `dropPasteFolders`, or `dropPasteBoth`, or `dropPasteImportFiles`, `dropPasteImportFolders`, or `dropPasteImportBoth` depending on your dashboard and provider configuration.

- @uppy/image-editor: fix crop/rotate/zoom buttons on mobile (@arturi)
- uppy: remove unstable `ImageEditor` export (@goto-bus-stop)
- docs: document preact required version when writing custom plugins (@jrschumacher)
- @uppy/dashboard: fix preact version conflicts if outer app uses Preact X (#2379 / @goto-bus-stop)
- @uppy/dashboard: add `fileManagerSelectionType` option, allowing users to select folders (#2334 / @bdirito)

### 1.18.0

Released: 2020-07-19

| Package | Version | Package | Version |
|-|-|-|-|
| @uppy/companion | 2.0.0-alpha.8 | @uppy/react | 1.9.1 |
| @uppy/dashboard | 1.11.0 | @uppy/robodog | 1.8.0 |
| @uppy/image-editor | 0.1.1 | uppy | 1.18.0 |
| @uppy/locales | 1.16.0 | - | - |

- @uppy/image-editor: 🎉 add long-awaited image cropping, rotation, flipping and zooming (in beta!) (#2370 / @arturi)
- @uppy/companion: override grant's default redirect_uri for consistent provider options (#2364 / @ifedapoolarewaju)

### 1.17.0

Released: 2020-07-15

| Package | Version | Package | Version |
|-|-|-|-|
| @uppy/aws-s3-multipart | 1.8.0 | @uppy/onedrive | 1.1.9 |
| @uppy/aws-s3 | 1.6.7 | @uppy/progress-bar | 1.3.16 |
| @uppy/companion-client | 1.5.1 | @uppy/provider-views | 1.7.0 |
| @uppy/companion | 2.0.0-alpha.7 | @uppy/react | 1.9.0 |
| @uppy/core | 1.12.0 | @uppy/robodog | 1.7.2 |
| @uppy/dashboard | 1.10.2 | @uppy/screen-capture | 1.0.4 |
| @uppy/drag-drop | 1.4.16 | @uppy/status-bar | 1.7.1 |
| @uppy/dropbox | 1.4.9 | @uppy/thumbnail-generator | 1.6.3 |
| @uppy/facebook | 1.1.9 | @uppy/transloadit | 1.6.2 |
| @uppy/file-input | 1.4.14 | @uppy/tus | 1.7.0 |
| @uppy/form | 1.3.17 | @uppy/url | 1.5.8 |
| @uppy/golden-retriever | 1.3.16 | @uppy/utils | 3.2.0 |
| @uppy/google-drive | 1.5.9 | @uppy/webcam | 1.6.8 |
| @uppy/informer | 1.5.8 | @uppy/xhr-upload | 1.6.1 |
| @uppy/instagram | 1.4.9 | uppy | 1.17.0 |
| @uppy/locales | 1.15.1 | - | - |

- ⚠️ @uppy/companion: rename `microsoft` and `google` providerOptions to `onedrive` and `drive` respectively (#2346 / @ifedapoolarewaju)
- @uppy/aws-s3-multipart: do not store completed parts in state, fixes a resuming bug (#2326 / @yaegor)
- @uppy/aws-s3-multipart: retry uploading failed parts (#2312 / @goto-bus-stop)
- @uppy/companion: dependency updates (#2333 / @goto-bus-stop)
- @uppy/companion: send custom headers to tus uploads (#2338 / @ifedapoolarewaju)
- @uppy/core: add `reason` parameter to the `uppy.removeFile()` method and the `uppy.on('file-removed')` event (#2323 / @arturi)
- @uppy/core: do not create an empty upload in retryAll() if there were no errors (#2361 / @goto-bus-stop)
- @uppy/locales: add missing strings for Simplified Chinese (#2335 / @sparanoid)
- @uppy/tus: update tus-js-client to v2 (#2239 / @Acconut, @goto-bus-stop)
- docs: add authentication setup instructions for Dropbox and Google Drive (#2345 / @goto-bus-stop)
- docs: explain how to use Uppy with React Hooks (#1936 / @pedrofs)

### 1.16.1

Released: 2020-06-19

| Package | Version | Package | Version |
|-|-|-|-|
| @uppy/companion | 2.0.0-alpha.6 | - | - |

- @uppy/companion: Import url (#2328 / @ifedapoolarewaju)

Released: 2020-06-18

⚠️ This release patches a Server Side Request Forgery (SSRF) Security vulnerability on `@uppy/companion`

| Package | Version | Package | Version |
|-|-|-|-|
| @uppy/companion | 1.13.2, 2.0.0-alpha.5 | @uppy/onedrive | 1.1.8 |
| @uppy/dashboard | 1.10.1 | @uppy/provider-views | 1.6.8 |
| @uppy/drag-drop | 1.4.15 | @uppy/react | 1.8.1 |
| @uppy/dropbox | 1.4.8 | @uppy/robodog | 1.7.1 |
| @uppy/facebook | 1.1.8 | @uppy/thumbnail-generator | 1.6.2 |
| @uppy/google-drive | 1.5.8 | @uppy/transloadit | 1.6.1 |
| @uppy/instagram | 1.4.8 | uppy | 1.16.1 |

- @uppy/thumbnail-generator: upgrade exifr (@goto-bus-stop)
- @uppy/companion: set grant related options for custom providers (#2317 / @ifedapoolarewaju)
- @uppy/provider-views: handle all plugin state in provider-views (#2318 / @ifedapoolarewaju)
- @uppy/drag-drop: Add uppy-DragDrop-input class name back (ab88612dff3ce24b001acb3b626516f0e2f7fd0c / @arturi)
- @uppy/companion: block redirects to urls with different protocol (#2322 / @ifedapoolarewaju)

### 1.16.0

Released: 2020-06-13

This release fixes Drag Drop plugin bug introduced in the previous release (@uppy/drag-drop@1.4.13) and adds NetworkError reporting and `error.isNetworkError` to the Transloadit plugin.

| Package | Version | Package | Version |
|-|-|-|-|
| @uppy/aws-s3-multipart | 1.7.1 | @uppy/onedrive | 1.1.7 |
| @uppy/aws-s3 | 1.6.6 | @uppy/progress-bar | 1.3.15 |
| @uppy/companion-client | 1.5.0 | @uppy/provider-views | 1.6.7 |
| @uppy/companion | 2.0.0-alpha.4 | @uppy/react | 1.8.0 |
| @uppy/core | 1.11.0 | @uppy/robodog | 1.7.0 |
| @uppy/dashboard | 1.10.0 | @uppy/screen-capture | 1.0.3 |
| @uppy/drag-drop | 1.4.14 | @uppy/status-bar | 1.7.0 |
| @uppy/dropbox | 1.4.7 | @uppy/thumbnail-generator | 1.6.1 |
| @uppy/facebook | 1.1.7 | @uppy/transloadit | 1.6.0 |
| @uppy/file-input | 1.4.13 | @uppy/tus | 1.6.0 |
| @uppy/form | 1.3.16 | @uppy/url | 1.5.7 |
| @uppy/golden-retriever | 1.3.15 | @uppy/utils | 3.1.0 |
| @uppy/google-drive | 1.5.7 | @uppy/webcam | 1.6.7 |
| @uppy/informer | 1.5.7 | @uppy/xhr-upload | 1.6.0 |
| @uppy/instagram | 1.4.7 | uppy | 1.16.0 |
| @uppy/locales | 1.15.0 | - | - |

- @uppy/dashboard: Refactor FileProgress component (#2303, #2292 / @arturi, @atsawin)
- @uppy/dashboard:  Move the FileItem’s new ErrorButton, it was overlapping the edit button (0e78e32e4cf50b276ee4a48f1bf57e6be279b539 / @arturi)
- @uppy/drag-drop: Fix the issue with click event occuring twice, try hiding the input altogether (#2307 / @arturi)
- @uppy/transloadit: Add NetworkError handling to Transloadit plugin, refactor things, update docs about `error.isNetworkError` (#2291 / @arturi)
- @uppy/companion: Companion 2.0 (pre-released as alpha for now) (#2273 / @ifedapoolarewaju)
- @uppy/locales: Update of Galician i18n strings. (#2308 / @jarey)
- build: chores: catch custom version suffices (alpha, beta etc.) (#2311 / ifedapoolarewaju)

### 1.15.0

Released: 2020-05-25

This release features Bug Fixes And Performance Improvements™ (actually significant ones), two new languages, and a handful of nifty new Dashboard features.

| Package | Version | Package | Version |
|-|-|-|-|
| @uppy/aws-s3-multipart | 1.7.0 | @uppy/onedrive | 1.1.6 |
| @uppy/aws-s3 | 1.6.5 | @uppy/progress-bar | 1.3.14 |
| @uppy/companion-client | 1.4.5 | @uppy/provider-views | 1.6.6 |
| @uppy/companion | 2.0.0-alpha.3 | @uppy/react | 1.7.0 |
| @uppy/core | 1.10.5 | @uppy/robodog | 1.6.7 |
| @uppy/dashboard | 1.9.0 | @uppy/screen-capture | 1.0.2 |
| @uppy/drag-drop | 1.4.13 | @uppy/status-bar | 1.6.6 |
| @uppy/dropbox | 1.4.6 | @uppy/thumbnail-generator | 1.6.0 |
| @uppy/facebook | 1.1.6 | @uppy/transloadit | 1.5.11 |
| @uppy/file-input | 1.4.12 | @uppy/tus | 1.5.13 |
| @uppy/form | 1.3.15 | @uppy/url | 1.5.6 |
| @uppy/golden-retriever | 1.3.14 | @uppy/utils | 3.0.0 |
| @uppy/google-drive | 1.5.6 | @uppy/webcam | 1.6.6 |
| @uppy/informer | 1.5.6 | @uppy/xhr-upload | 1.5.11 |
| @uppy/instagram | 1.4.6 | uppy | 1.15.0 |
| @uppy/locales | 1.14.0 | - | - |

- @uppy/aws-s3-multipart: make chunk size configurable (#2253 / @goto-bus-stop)
- @uppy/aws-s3: add missing `cuid` dependency (#2236 / @tmaier)
- @uppy/aws-s3: fix accidental overwrite of file metadata (#2276 / @goto-bus-stop)
- @uppy/companion-client: add missing `@uppy/utils` dependency (#2266 / @goto-bus-stop)
- @uppy/companion: fix crash if provider returns an empty error response (#2264 / @ifedapoolarewaju)
- @uppy/companion: ignore environment variables that contain the empty string (#2283 / @ifedapoolarewaju)
- @uppy/companion: validate options when using the Node.js API (#2275 / @ifedapoolarewaju)
- @uppy/core: add more suggestions to console warning when incorrect `target` option is provided (#2242 / @goto-bus-stop)
- @uppy/dashboard: add option to let users remove already uploaded files, UI only (#2284 / @arturi)
- @uppy/dashboard: display error message for individual files (#2224 / @lafe)
- @uppy/dashboard: render only visible files to the DOM (VirtualList) to drastically improve performance (#2161 / @goto-bus-stop)
- @uppy/drag-drop: add a more accessible `<label>` element for the hidden input (#2257 / @arturi)
- @uppy/locales: add Bulgarian `bg_BG` (#2280 / @intenzive)
- @uppy/locales: add Slovakian `sk_SK` (#2261 / @suchoproduction)
- @uppy/progress-bar: hide the progress bar if no upload is in progress (#2252 / @nicojones)
- @uppy/thumbnail-generator: generate 80% quality JPEGs instead of high-quality PNGs for a 30% perf win (#2246 / @goto-bus-stop)
- @uppy/thumbnail-generator: support optional lazy thumbnail generation (#2161 / @goto-bus-stop)
- @uppy/transloadit: add typings for Companion URL constants (#2244 / @goto-bus-stop)
- @uppy/transloadit: fix typo that caused outdated Assembly data in `'complete'` event (#2287 / @goto-bus-stop)
- @uppy/transloadit: when cancelling all uploads, only cancel assemblies that belong to an ongoing upload (#2277 / @goto-bus-stop)
- @uppy/tus: fix tus uploads getting terminated if the file is removed from Uppy after the upload completed (#2262 / @zachconner)
- @uppy/utils: fix typescript typings for the `Translator` constructor (#2263 / @goto-bus-stop)
- @uppy/utils: remove `@uppy/utils/lib/prettyBytes`, use `@transloadit/prettier-bytes` instead (#2231 / @kvz)
- @uppy/webcam: show an "Enable Camera" screen if no camera device is available (#2282 / @arturi)
- website: list Robodog size and sort size stats by plugin name (#2259 / @goto-bus-stop)

### 1.14.1

Released: 2020-05-01

| Package | Version | Package | Version |
|-|-|-|-|
| @uppy/companion | 2.0.0-alpha.2 | - | - |

- @uppy/companion: make it node 8 compatible (temporarily) (#2234 / @ifedapoolarewaju)

Released: 2020-04-30

| Package | Version | Package | Version |
|-|-|-|-|
| @uppy/aws-s3-multipart | 1.6.4 | @uppy/locales | 1.13.3 |
| @uppy/aws-s3 | 1.6.4 | @uppy/onedrive | 1.1.5 |
| @uppy/companion-client | 1.4.4 | @uppy/progress-bar | 1.3.13 |
| @uppy/companion | 2.0.0-alpha.1 | @uppy/react | 1.6.5 |
| @uppy/core | 1.10.4 | @uppy/robodog | 1.6.6 |
| @uppy/dashboard | 1.8.5 | @uppy/screen-capture | 1.0.1 |
| @uppy/drag-drop | 1.4.12 | @uppy/status-bar | 1.6.5 |
| @uppy/dropbox | 1.4.5 | @uppy/thumbnail-generator | 1.5.12 |
| @uppy/facebook | 1.1.5 | @uppy/transloadit | 1.5.10 |
| @uppy/file-input | 1.4.11 | @uppy/tus | 1.5.12 |
| @uppy/form | 1.3.14 | @uppy/url | 1.5.5 |
| @uppy/golden-retriever | 1.3.13 | @uppy/utils | 2.4.4 |
| @uppy/google-drive | 1.5.5 | @uppy/webcam | 1.6.5 |
| @uppy/informer | 1.5.5 | @uppy/xhr-upload | 1.5.10 |
| @uppy/instagram | 1.4.5 | uppy | 1.14.1 |
| @uppy/provider-views | 1.6.5 | - | - |

- @uppy/companion: catch download failures via response status codes (#2223 / @ifedapoolarewaju)
- @uppy/companion: mask secrets present in log messages (#2214 / @ifedapoolarewaju)

### 1.14

Released: 2020-04-29

| Package | Version | Package | Version |
|-|-|-|-|
| @uppy/aws-s3-multipart | 1.6.3 | @uppy/onedrive | 1.1.4 |
| @uppy/aws-s3 | 1.6.3 | @uppy/progress-bar | 1.3.12 |
| @uppy/companion-client | 1.4.3 | @uppy/provider-views | 1.6.4 |
| @uppy/companion | 2.0.0-alpha.0 | @uppy/react | 1.6.4 |
| @uppy/core | 1.10.3 | @uppy/robodog | 1.6.5 |
| @uppy/dashboard | 1.8.4 | @uppy/screen-capture | 1.0.0 |
| @uppy/drag-drop | 1.4.11 | @uppy/status-bar | 1.6.4 |
| @uppy/dropbox | 1.4.4 | @uppy/thumbnail-generator | 1.5.11 |
| @uppy/facebook | 1.1.4 | @uppy/transloadit | 1.5.9 |
| @uppy/file-input | 1.4.10 | @uppy/tus | 1.5.11 |
| @uppy/form | 1.3.13 | @uppy/url | 1.5.4 |
| @uppy/golden-retriever | 1.3.12 | @uppy/utils | 2.4.3 |
| @uppy/google-drive | 1.5.4 | @uppy/webcam | 1.6.4 |
| @uppy/informer | 1.5.4 | @uppy/xhr-upload | 1.5.9 |
| @uppy/instagram | 1.4.4 | uppy | 1.14.0 |
| @uppy/locales | 1.13.2 | - | - |

- @uppy/aws-s3: fix double encoding of the upload params (#2220 / @romain-preston)
- @uppy/aws-s3: fixing URL constructor use in Safari (#2207 / @NaxYo)
- @uppy/companion: improve obscuring sensitive values in standalone server (#2219 / @goto-bus-stop)
- @uppy/companion: upgrade Companion version used in Heroku setup instructions (#2206 / @zacharylawson)
- @uppy/dashboard: move from white to off-white in Dark Mode (#2222 / @arturi)
- @uppy/locales: various updates to French translation (#2203 / @louim, #2216 / dtrucs)
- @uppy/screen-capture: add a new plugin for recording your device screen (#2132 / @jukakoski & @arturi)
- @uppy/thumbnail-generator: use new exifr.rotation() API  (#2230 / @goto-bus-stop)
- @uppy/utils: remove duplicate check of element type (#2210 / @jrschumacher)

### 1.13.2

Released: 2020-04-15

| Package | Version | Package | Version |
|-|-|-|-|
| @uppy/aws-s3-multipart | 1.6.2 | @uppy/progress-bar | 1.3.11 |
| @uppy/aws-s3 | 1.6.2 | @uppy/provider-views | 1.6.3 |
| @uppy/companion | 1.13.1 | @uppy/react | 1.6.3 |
| @uppy/core | 1.10.2 | @uppy/robodog | 1.6.4 |
| @uppy/dashboard | 1.8.3 | @uppy/status-bar | 1.6.3 |
| @uppy/drag-drop | 1.4.10 | @uppy/thumbnail-generator | 1.5.10 |
| @uppy/dropbox | 1.4.3 | @uppy/transloadit | 1.5.8 |
| @uppy/facebook | 1.1.3 | @uppy/tus | 1.5.10 |
| @uppy/file-input | 1.4.9 | @uppy/url | 1.5.3 |
| @uppy/form | 1.3.12 | @uppy/utils | 2.4.2 |
| @uppy/golden-retriever | 1.3.11 | @uppy/webcam | 1.6.3 |
| @uppy/google-drive | 1.5.3 | @uppy/xhr-upload | 1.5.8 |
| @uppy/informer | 1.5.3 | remark-lint-uppy | 0.1.1 |
| @uppy/instagram | 1.4.3 | uppy | 1.13.2 |
| @uppy/onedrive | 1.1.3 | - | - |

- @uppy/companion: mimetype could be undefined (#2201 / @ifedapoolarewaju)

### 1.13.1

Released 2020-04-14

Mainly fixes for the Dashboard provider/tab list in IE10 and correct Gsuit file extensions in Companion.

- @uppy/dashboard: Dashboard tablist IE10 flex fix and refactor (#2192 / @arturi)
- @uppy/companion: set debug based on `NODE_ENV` only if the env var is available (#2189 / @ifedapoolarewaju)
- @uppy/companion: fix uploader protocol validation (#2197 / @ifedapoolarewaju)
- @uppy/companion: set GSuite file extensions (#2194 / @ifedapoolarewaju)
- docs: fix minor typo in Dashboard docs (#2193 / @mhulet)
- website: add markdown linting using remark (#2181 / @goto-bus-stop)

### 1.13.0

Released 2020-04-08

| Package | Version | Package | Version |
|-|-|-|-|
| @uppy/aws-s3-multipart | 1.6.0 | @uppy/onedrive | 1.1.1 |
| @uppy/aws-s3 | 1.6.0 | @uppy/progress-bar | 1.3.9 |
| @uppy/companion | 1.12.0 | @uppy/provider-views | 1.6.1 |
| @uppy/core | 1.10.0 | @uppy/react | 1.6.1 |
| @uppy/dashboard | 1.8.1 | @uppy/robodog | 1.6.2 |
| @uppy/drag-drop | 1.4.8 | @uppy/status-bar | 1.6.1 |
| @uppy/dropbox | 1.4.1 | @uppy/thumbnail-generator | 1.5.8 |
| @uppy/facebook | 1.1.1 | @uppy/transloadit | 1.5.6 |
| @uppy/file-input | 1.4.7 | @uppy/tus | 1.5.8 |
| @uppy/form | 1.3.10 | @uppy/url | 1.5.1 |
| @uppy/golden-retriever | 1.3.9 | @uppy/utils | 2.4.0 |
| @uppy/google-drive | 1.5.1 | @uppy/webcam | 1.6.1 |
| @uppy/informer | 1.5.1 | @uppy/xhr-upload | 1.5.6 |
| @uppy/instagram | 1.4.1 | uppy | 1.13.0 |
| @uppy/locales | 1.13.1 | - | - |

This Release improves Google Drive's GSuite files support to export files to more flexible + popular formats

- @uppy/companion: favor xlsx, docx, ppt formats when export gsuite files (#2182 / @ifedapoolarewaju)
- @uppy/locales: remove legacy translations that have been re-translated (@goto-bus-stop)
- @uppy/companion: use full path for provider URL when the root path depends on user input (#2176 / @ifedapoolarewaju)
- @uppy/aws-s3: handle upload internally instead of deferring to xhr-upload (#2060 / @goto-bus-stop)
- @uppy/aws-s3: fix missing typescript type for `metaFields` option (#1866 / @goto-bus-stop)
- @uppy/robodog: Pass hideUploadButton to Dashboard in Robodog too (#2169 / @arturi)
- @uppy/dashboard: add `theme` option to typescript typings (@goto-bus-stop)
- @uppy/aws-s3-multipart: emit upload-error when companion returns error during upload instantiation (#2168 / @ifedapoolarewaju)

### 1.12.1

Released 2020-04-01

| Package | Version | Package | Version |
|-|-|-|-|
| @uppy/aws-s3 | 1.5.5 | @uppy/tus | 1.5.7 |
| @uppy/robodog | 1.6.1 | @uppy/xhr-upload | 1.5.5 |
| @uppy/transloadit | 1.5.5 | uppy | 1.12.1 |

Patch release to add OneDrive and Facebook to Robodog’s package.json 🙈

- @uppy/tus, @uppy/xhr-upload: emit error when companion returns error during upload creation (#2166 / @ifedapoolarewaju)
- @uppy/robodog: Add facebook and onedrive to package.json (#2167 / @arturi)

### 1.12.0

Released 2020-04-01

| Package | Version | Package | Version |
|-|-|-|-|
| @uppy/aws-s3 | 1.5.4 | @uppy/robodog | 1.6.0 |
| @uppy/companion | 1.11.1 | @uppy/thumbnail-generator | 1.5.7 |
| @uppy/dashboard | 1.8.0 | @uppy/transloadit | 1.5.4 |
| @uppy/locales | 1.13.0 | @uppy/xhr-upload | 1.5.4 |
| @uppy/react | 1.6.0 | uppy | 1.12.0 |

This release adds the Romanian language, more input validation in Companion, and a way to render custom metadata fields in the Dashboard UI.

- @uppy/companion: validate all client provided upload data. (#2160 / @ifedapoolarewaju)
- @uppy/dashboard: allow custom metadata fields when editing files (#2147 / @galli-leo)
- @uppy/locales: Remove obsolete strings from language files. (894c739 / @goto-bus-stop)
- @uppy/locales: Romanian (ro_RO) language pack added. (#2162 / @akizor)
- @uppy/robodog: Add Facebook and OneDrive to the bundle. (#2165 / @arturi)
- @uppy/transloadit: fix progress with very different Assembly runtimes (#2143 / @agreene-coursera)
- build: Fix locale pack test output (#2153 / @goto-bus-stop)
- docs: Fix fragment URL (#2156 / @ishendyweb)
- docs: document `XHRUpload#validateStatus` option. (#2154 / @goto-bus-stop)
- examples: document `npm run build` step. (697ad04 / @goto-bus-stop)

### 1.11.0

| Package | Version | Package | Version |
|-|-|-|-|
| @uppy/aws-s3-multipart | 1.5.3 | @uppy/onedrive | 1.1.0 |
| @uppy/aws-s3 | 1.5.3 | @uppy/progress-bar | 1.3.8 |
| @uppy/companion | 1.11.0 | @uppy/provider-views | 1.6.0 |
| @uppy/core | 1.9.0 | @uppy/react | 1.5.0 |
| @uppy/dashboard | 1.7.0 | @uppy/robodog | 1.5.4 |
| @uppy/drag-drop | 1.4.7 | @uppy/status-bar | 1.6.0 |
| @uppy/dropbox | 1.4.0 | @uppy/thumbnail-generator | 1.5.6 |
| @uppy/facebook | 1.1.0 | @uppy/transloadit | 1.5.3 |
| @uppy/file-input | 1.4.6 | @uppy/tus | 1.5.6 |
| @uppy/form | 1.3.9 | @uppy/url | 1.5.0 |
| @uppy/golden-retriever | 1.3.8 | @uppy/utils | 2.3.0 |
| @uppy/google-drive | 1.5.0 | @uppy/webcam | 1.6.0 |
| @uppy/informer | 1.5.0 | @uppy/xhr-upload | 1.5.3 |
| @uppy/instagram | 1.4.0 | uppy | 1.11.0 |
| @uppy/locales | 1.12.0 | - | - |

This Release offers Dashboard redesign (Dark mode), and support for Google Docs in Companion.

- @uppy/webcam: Try to respect restrictions (#2090 / @goto-bus-stop)
- @uppy/dashboard: 2020 redesign 🍿 (#2015 / @arturi)
- @uppy/companion: drop parallel down/upload for S3 multipart (#2114 / @goto-bus-stop)
- @uppy/core: add typings for `setOptions()`. (#2135 / @goto-bus-stop)
- @uppy/react: fix typescript proptypes for DashboardModal, fixes #2124 (#2136 / @goto-bus-stop)
- @uppy/companion: emit error to client if download fails (#2139 / @ifedapoolarewaju)
- @uppy/dashboard: Log warning instead of an error when trigger is not found (#2144 / @arturi)
- @uppy/locales: Polish language pack. (#2138 / @alfatv)
- @uppy/companion: add support to download gsuite (google docs, google spreadsheet) files (#2145 / @ifedapoolarewaju)
- @uppy/locales: Croatian translations added (#2150 / @dkisic)
- @uppy/core: Only _startIfAutoProceed if some files were actually added (#2146 / @arturi)
- @uppy/thumbnail-generator: replace exif-js with exifr in thumbnail-generator (#2140 / @MikeKovarik)

### 1.10.1

| Package | Version | Package | Version |
|-|-|-|-|
| @uppy/companion | 1.10.0 | uppy | 1.10.1 |
| @uppy/facebook | 1.0.0

This release moves `@uppy/facebook` out of beta to a `1.0.0` and adds `Uppy.Facebook` to the Uppy CDN bundle:

```
https://releases.transloadit.com/uppy/v1.10.1/uppy.min.js
https://releases.transloadit.com/uppy/v1.10.1/uppy.min.css
```

- uppy: add @uppy/facebook to `uppy` NPM and CDN bundles
- @uppy/facebook: Get Facebook integration on its feet (@ifedapoolarewaju)
- website: Add featured customers logos (#2120 / @nqst)

You can optionally download `1.10.1` release bundle: https://releases.transloadit.com/uppy/v1.10.1/uppy-v1.10.1.zip

### 1.10.0

| Package | Version | Package | Version |
|-|-|-|-|
| @uppy/companion | 1.10.0 | uppy | 1.10.0 |

This release offers a bunch of Companion improvements and bug fixes.

- @uppy/companion: pass `endpoint` and `region` to AWS SDK constructor (#2113 / @goto-bus-stop)
- @uppy/companion: Allow S3 ACL to be specified in Companion Standalone (#2111 / @jasonbosco)
- @uppy/companion: return 401 early if token is not set (#2118 / @ifedapoolarewaju)
- @uppy/companion: allow providing any S3 option, closes #1388 (#2030 / @goto-bus-stop)
- @uppy/companion:: don’t log redundant errors in production (#2112 / @ifedapoolarewaju)
- docs: Add S3 ACL option to companion docs (#2109 / @jasonbosco)

### 1.9.4

Released 2020-02-28

This release rolls out a fix for companion an issue introduced after [this PR](https://github.com/transloadit/uppy/pull/1668). See [#2096](https://github.com/transloadit/uppy/pull/2096) for more details.

| Package | Version |
|-|-|
| @uppy/companion | 1.9.5 |

- @uppy/companion: read state from session in oauth-redirect controller (#2096 / @ifedapoolarewaju)

Released: 2020-02-27

Previous `1.9.3` release has been deprecated due to broken URL Provider (see [#2094](https://github.com/transloadit/uppy/pull/2094)).

| Package | Version | Package | Version |
|-|-|-|-|
| @uppy/companion | 1.9.4 | @uppy/locales | 1.11.5 |

- @uppy/companion: return the right httpAgent when protocol value contains ":" (#2094 / @ifedapoolarewaju)
- @uppy/locales: fix pluralization in pt_BR (#2093 / @fgallinari)

### 1.9.3

Released: 2020-02-26

⚠️ This release patches a Server Side Request Forgery (SSRF) Security vulnerability on `@uppy/companion`

| Package | Version | Package | Version |
|-|-|-|-|
| @uppy/companion | 1.9.3 | @uppy/robodog | 1.5.3 |
| @uppy/drag-drop | 1.4.6 | @uppy/webcam | 1.5.5 |
| @uppy/locales | 1.11.4 | uppy | 1.9.3 |
| @uppy/react | 1.4.6 | - | - |

- @uppy/companion: ⚠️ patch SSRF Security vulnerability (#2083 / @ifedapoolarewaju)
- @uppy/webcam: Check the availability isTypeSupported api before calling (#2072 / @naveed-ahmad)
- @uppy/locales: Locale DE_de added new keys. (#2084 / @SpazzMarticus)
- @uppy/locales: Update zh_TW.js (#2075 / @cellvinchung)
- @uppy/drag-drop: add a type test and document shared props (#2003 / @andychongyz)
- @uppy/companion: make s3 signed url expiry configurable in companion (#2085 / @adamelmore)
- build: contributors:save fix — the node.js version (#2078 / @arturi)

### 1.9.2

Released: 2020-02-14

This release adds `@uppy/onedrive` to `uppy`’s `package.json`, fixing the bug reported at https://github.com/transloadit/uppy/commit/f291688fb813c55ff905abb334eff61c1c5a9dd0#commitcomment-37278041, and introduces more robust type checking in #1918.

| Package | Version | Package | Version |
|-|-|-|-|
| @uppy/aws-s3-multipart | 1.5.2 | @uppy/progress-bar | 1.3.7 |
| @uppy/aws-s3 | 1.5.2 | @uppy/provider-views | 1.5.5 |
| @uppy/companion-client | 1.4.2 | @uppy/react | 1.4.5 |
| @uppy/companion | 1.9.2 | @uppy/redux-dev-tools | 1.3.2 |
| @uppy/core | 1.8.2 | @uppy/robodog | 1.5.2 |
| @uppy/dashboard | 1.6.2 | @uppy/status-bar | 1.5.2 |
| @uppy/drag-drop | 1.4.5 | @uppy/store-default | 1.2.1 |
| @uppy/dropbox | 1.3.8 | @uppy/store-redux | 1.2.1 |
| @uppy/facebook | 0.2.5 | @uppy/thumbnail-generator | 1.5.5 |
| @uppy/file-input | 1.4.5 | @uppy/transloadit | 1.5.2 |
| @uppy/form | 1.3.8 | @uppy/tus | 1.5.5 |
| @uppy/golden-retriever | 1.3.7 | @uppy/url | 1.4.5 |
| @uppy/google-drive | 1.4.2 | @uppy/utils | 2.2.2 |
| @uppy/informer | 1.4.2 | @uppy/webcam | 1.5.4 |
| @uppy/instagram | 1.3.8 | @uppy/xhr-upload | 1.5.2 |
| @uppy/locales | 1.11.3 | uppy | 1.9.2 |
| @uppy/onedrive | 1.0.2 | - | - |

- build: Actually check types. Use tsd so our typings test files can actually assert that types are correct (#1918 / @goto-bus-stop )
- @uppy/companion: Only set cookies for providers that need it (#2055 / @ifedapoolarewaju)
- docs: Add Content-Type header to presigned url example (#2061 / @scherroman)
- uppy: Add onedrive to uppy package.json ([349247607513bc6b33bf2a90ab0b82f8f2e81d78](https://github.com/transloadit/uppy/commit/349247607513bc6b33bf2a90ab0b82f8f2e81d78) / @arturi)

### 1.9.1

Released: 2020-02-12

Previous `1.9.0` release has been deprecated due to an incorrect Lerna/npm published release. Please update all packages to the next patch version (or @latest), see the table below.

| Package | Version | Package | Version |
|-|-|-|-|
| @uppy/aws-s3-multipart | 1.5.1 | @uppy/onedrive | 1.0.1 |
| @uppy/aws-s3 | 1.5.1 | @uppy/progress-bar | 1.3.6 |
| @uppy/companion | 1.9.1 | @uppy/provider-views | 1.5.4 |
| @uppy/core | 1.8.1 | @uppy/react | 1.4.4 |
| @uppy/dashboard | 1.6.1 | @uppy/robodog | 1.5.1 |
| @uppy/drag-drop | 1.4.4 | @uppy/status-bar | 1.5.1 |
| @uppy/dropbox | 1.3.7 | @uppy/thumbnail-generator | 1.5.4 |
| @uppy/facebook | 0.2.4 | @uppy/transloadit | 1.5.1 |
| @uppy/file-input | 1.4.4 | @uppy/tus | 1.5.4 |
| @uppy/form | 1.3.7 | @uppy/url | 1.4.4 |
| @uppy/golden-retriever | 1.3.6 | @uppy/utils | 2.2.1 |
| @uppy/google-drive | 1.4.1 | @uppy/webcam | 1.5.3 |
| @uppy/informer | 1.4.1 | @uppy/xhr-upload | 1.5.1 |
| @uppy/instagram | 1.3.7 | uppy | 1.9.1 |
| @uppy/locales | 1.11.2 | - | - |

- @uppy/companion: return more accurate error status codes (#2053 /@ifedapoolarewaju)

### 1.9.0

Released: 2020-02-11

⚠️ `1.9.0` and all related packages have been deprecated due to an incorrect Lerna/npm published release. Please update all packages to the next patch version, see #1.9.1.

This release adds support for the new Instagram API, image and archive icons to the Dashboard, fixes upload retries and moves OneDrive out of beta.

| Package | Version | Package | Version |
|-|-|-|-|
| @uppy/aws-s3-multipart | 1.5.0 | @uppy/onedrive | 1.0.0 |
| @uppy/aws-s3 | 1.5.0 | @uppy/progress-bar | 1.3.5 |
| @uppy/companion | 1.9.0 | @uppy/provider-views | 1.5.3 |
| @uppy/core | 1.8.0 | @uppy/react | 1.4.3 |
| @uppy/dashboard | 1.6.0 | @uppy/robodog | 1.5.0 |
| @uppy/drag-drop | 1.4.3 | @uppy/status-bar | 1.5.0 |
| @uppy/dropbox | 1.3.6 | @uppy/thumbnail-generator | 1.5.3 |
| @uppy/facebook | 0.2.3 | @uppy/transloadit | 1.5.0 |
| @uppy/file-input | 1.4.3 | @uppy/tus | 1.5.3 |
| @uppy/form | 1.3.6 | @uppy/url | 1.4.3 |
| @uppy/golden-retriever | 1.3.5 | @uppy/utils | 2.2.0 |
| @uppy/google-drive | 1.4.0 | @uppy/webcam | 1.5.2 |
| @uppy/informer | 1.4.0 | @uppy/xhr-upload | 1.5.0 |
| @uppy/instagram | 1.3.6 | uppy | 1.9.0 |
| @uppy/locales | 1.11.1 | - | - |

- @uppy/companion: support new Instagram Graph API (#1966 / @ifedapoolarewaju)
- @uppy/companion: add option to set http method for remote multipart uploads (#2047 / @ifedapoolarewaju)
- @uppy/core: core: setState(modifiedFiles) in onBeforeUpload (#2028 / @arturi)
- @uppy/core: always log errors (#2029 / @arturi)
- @uppy/core: clear state.error after the last file is removed (#2041 / @arturi)
- @uppy/core: fix mime type checking bug (#2004 / @shahimclt)
- @uppy/core: add noNewAlreadyUploading and noDuplicates locale strings (#2057 / @arturi)
- @uppy/core, @uppy/transloadit: allow new uploads when retrying; improve error handling (#1960 / @arturi)
- @uppy/core: add .tsv and .tab: text/tab-separated-values (#2056 / @arturi)
- @uppy/google-drive: remove conditional to replace `google` with `drive` (#2044 / @ifedapoolarewaju)
- @uppy/dashboard: add image and archive icons (#2027 / @arturi)
- @uppy/dashboard: change aria-level attribute to correct syntax (#2032 / @efbautista)
- @uppy/onedrive: make encryption shorter + enable onedrive on website (#2034 / @ifedapoolarewaju)
- @uppy/aws-s3: remove encodeURIComponent to avoid encoding characters twice (#2033 / @yoann-hellopret)
- @uppy/informer, @uppy/status-bar: display a browser alert when an error question mark button is clicked (#2031 / @arturi)
- build: upload downloadable zip archive of releases to CDN (#2052 / @kvz)
- providers: remove redundant use of options (#2046 / @ifedapoolarewaju)
- website: switch from Discourse to Disqus for comments ([c4af95d98cdd5c3727ee5c14dfd07af227c59b9e](https://github.com/transloadit/uppy/commit/c4af95d98cdd5c3727ee5c14dfd07af227c59b9e) / @kvz)

### 1.8.0

Released: 2020-01-15

This release adds Korean and Vietnamese localizations, fixes bugs, and significantly improves the performance of adding and removing lots of files. More performance improvements are on the way in the next few releases, too! Thanks to all contributors listed below.

| Package | Version | Package | Version |
|-|-|-|-|
| @uppy/aws-s3-multipart | 1.4.0 | @uppy/onedrive | 0.1.4 |
| @uppy/aws-s3 | 1.4.1 | @uppy/progress-bar | 1.3.4 |
| @uppy/companion | 1.8.0 | @uppy/provider-views | 1.5.2 |
| @uppy/core | 1.7.1 | @uppy/react | 1.4.2 |
| @uppy/dashboard | 1.5.2 | @uppy/robodog | 1.4.2 |
| @uppy/drag-drop | 1.4.2 | @uppy/status-bar | 1.4.2 |
| @uppy/dropbox | 1.3.5 | @uppy/thumbnail-generator | 1.5.2 |
| @uppy/facebook | 0.2.2 | @uppy/transloadit | 1.4.2 |
| @uppy/file-input | 1.4.2 | @uppy/tus | 1.5.2 |
| @uppy/form | 1.3.5 | @uppy/url | 1.4.2 |
| @uppy/golden-retriever | 1.3.4 | @uppy/utils | 2.1.2 |
| @uppy/google-drive | 1.3.5 | @uppy/webcam | 1.5.1 |
| @uppy/informer | 1.3.4 | @uppy/xhr-upload | 1.4.2 |
| @uppy/instagram | 1.3.5 | uppy | 1.8.0 |
| @uppy/locales | 1.11.0 | - | - |

- @uppy/aws-s3-multipart: add optional headers for signed url (@ardeois, #1985)
- @uppy/aws-s3: fix crash when S3 response does not have a Content-Type header (@roenschg, #2012)
- @uppy/companion: also pass metadata to `getKey` for multipart S3 uploads (@goto-bus-stop, #2022)
- @uppy/companion: dependency updates (@goto-bus-stop, #1983)
- @uppy/companion: rename internal S3 upload functions for clarity (@goto-bus-stop, [fec7d7d](https://github.com/transloadit/uppy/commit/fec7d7db3a742b347d6c64ee92fa96be73b3a8b1))
- @uppy/core: improve performance of adding and removing files (@goto-bus-stop, #1949)
- @uppy/locales: add Korean (@jdssem, #1986)
- @uppy/locales: add Vietnamese (@thanhthot, #2010)
- @uppy/locales: update French translations (@olemoign, #2023)
- @uppy/provider-views: improve instagram video thumbnail display (@arturi, [1d7a584](https://github.com/transloadit/uppy/commit/1d7a58481d9974e0d98cc1a710c5d8ac6ac038e0))
- @uppy/react: use `componentDidUpdate` instead of `componentWillReceiveProps` (@cryptic022, #1999)
- @uppy/thumbnail-generator: fix strict mode compatibility (@rlebosse, #1995)
- @uppy/tus: update TusOptions typings (@darthf1, #1989)
- @uppy/xhr-upload: do not emit limit warning if an existing rate limit queue was passed (@goto-bus-stop, [3c1a2af](https://github.com/transloadit/uppy/commit/3c1a2afb09576f75e91a19604aa64235710d9238))
- @uppy/xhr-upload: free item from rate limit queue when upload times out (@rtaieb, #2018)
- examples: add `npm run example $examplename` script (@goto-bus-stop, [7b2283d](https://github.com/transloadit/uppy/commit/7b2283d8ef25a18dcfa5c618caa50222b8c7e243))

### 1.7.0

Released: 2019-12-16

This release adds Hebrew translations and smoothes out some rough edges in Companion. The Webcam plugin now supports showing the duration of recordings while in progress.

| Package | Version | Package | Version |
|-|-|-|-|
| @uppy/aws-s3-multipart | 1.3.5 | @uppy/onedrive | 0.1.3 |
| @uppy/aws-s3 | 1.4.0 | @uppy/progress-bar | 1.3.3 |
| @uppy/companion | 1.7.0 | @uppy/provider-views | 1.5.1 |
| @uppy/core | 1.7.0 | @uppy/react | 1.4.1 |
| @uppy/dashboard | 1.5.1 | @uppy/robodog | 1.4.1 |
| @uppy/drag-drop | 1.4.1 | @uppy/status-bar | 1.4.1 |
| @uppy/dropbox | 1.3.4 | @uppy/thumbnail-generator | 1.5.1 |
| @uppy/facebook | 0.2.1 | @uppy/transloadit | 1.4.1 |
| @uppy/file-input | 1.4.1 | @uppy/tus | 1.5.1 |
| @uppy/form | 1.3.4 | @uppy/url | 1.4.1 |
| @uppy/golden-retriever | 1.3.3 | @uppy/utils | 2.1.1 |
| @uppy/google-drive | 1.3.4 | @uppy/webcam | 1.5.0 |
| @uppy/informer | 1.3.3 | @uppy/xhr-upload | 1.4.1 |
| @uppy/instagram | 1.3.4 | uppy | 1.7.0 |
| @uppy/locales | 1.10.0 | - | - |

- @uppy/aws-s3: add some tests (@bambii7, #1934)
- @uppy/companion: add onedrive domain validation for the demo deployment (@ifedapoolarewaju, #1959)
- @uppy/companion: change demo deployment type to stable API (@kiloreux, #1938)
- @uppy/companion: log error if exists during token verification (@ifedapoolarewaju, #1937)
- @uppy/companion: mask auth tokens from logged referrer URLs (@ifedapoolarewaju, #1951)
- @uppy/companion: only generate `uppyToken` if `access_token` was received from provider (@ifedapoolarewaju, #1946)
- @uppy/companion: pass metadata to Companion `getKey()` option for S3 uploads (@goto-bus-stop, #1866)
- @uppy/companion: rename uppy occurrences to companion (@ifedapoolarewaju, #1926)
- @uppy/companion: run CI tests on Node 6 to ensure compatibility (@ifedapoolarewaju, #1953)
- @uppy/companion: upgrade `helmet` (@goto-bus-stop, [6b006ac](https://github.com/transloadit/uppy/commit/6b006ac42c20062c37bdcaf6a77e07b304da7957))
- @uppy/companion: use original file name in S3 Multipart uploads (@goto-bus-stop, #1965)
- @uppy/core: make `uppy.on()` work better with IntelliSense (@bambii7, #1923)
- @uppy/dashboard: hide top bar cancel button when `hideCancelButton: true` (@goto-bus-stop, #1955)
- @uppy/dashboard: move dropEffect assignment to dragover (@goto-bus-stop, #1982)
- @uppy/drag-drop: move dropEffect assignment to dragover (@goto-bus-stop, #1982)
- @uppy/locales: add Hebrew (@YehudaKremer, #1932)
- @uppy/locales: rename `es_GL` → `gl_ES` (@goto-bus-stop, #1929)
- @uppy/thumbnail-generator: add webp to the list of supported types (@arturi, #1961)
- @uppy/thumbnail-generator: vendor exif-js source in Uppy (@mskelton, #1940)
- @uppy/webcam: add `showRecordingLength: true` option (@dominiceden, #1947)
- docs: FB and OneDrive are not yet in the CDN bundle (@goto-bus-stop, [61b54b9](https://github.com/transloadit/uppy/commit/61b54b914dd437d2e60362c4ece1429943b32555))
- docs: add `companionHeaders` to s3-multipart docs (@goto-bus-stop, [a6e44a9](https://github.com/transloadit/uppy/commit/a6e44a953114e385466dcce884d37e433f030549))
- docs: add reset-progress event to docs (@bambii7, #1922)
- docs: make Robodog naming more consistent (@goto-bus-stop, #1935)
- docs: make react sample code more standalone (@uxitten, #1864)
- examples: remove `UPPYSERVER_` references (@goto-bus-stop, [e74690e](https://github.com/transloadit/uppy/commit/e74690e20cc0a1afd9156ce03b1ca6a5358cc7d9))
- website: add facebook to dashboard example (@ifedapoolarewaju, #1930)
- website: add plugin versions (@arturi, #1952)
- website: enable onedrive on the website example (@ifedapoolarewaju, #1975)

### 1.6.0

Released: 2019-11-04

This release adds Icelandic translations and a long-awaited `setOptions` API to change configuration (including language) at runtime.

| Package | Version | Package | Version |
|-|-|-|-|
| @uppy/aws-s3-multipart | 1.3.4 | @uppy/onedrive | 0.1.2 |
| @uppy/aws-s3 | 1.3.3 | @uppy/progress-bar | 1.3.2 |
| @uppy/companion | 1.6.0 | @uppy/provider-views | 1.5.0 |
| @uppy/core | 1.6.0 | @uppy/react | 1.4.0 |
| @uppy/dashboard | 1.5.0 | @uppy/robodog | 1.4.0 |
| @uppy/drag-drop | 1.4.0 | @uppy/status-bar | 1.4.0 |
| @uppy/dropbox | 1.3.3 | @uppy/thumbnail-generator | 1.5.0 |
| @uppy/facebook | 0.2.0 | @uppy/transloadit | 1.4.0 |
| @uppy/file-input | 1.4.0 | @uppy/tus | 1.5.0 |
| @uppy/form | 1.3.3 | @uppy/url | 1.4.0 |
| @uppy/golden-retriever | 1.3.2 | @uppy/utils | 2.1.0 |
| @uppy/google-drive | 1.3.3 | @uppy/webcam | 1.4.0 |
| @uppy/informer | 1.3.2 | @uppy/xhr-upload | 1.4.0 |
| @uppy/instagram | 1.3.3 | uppy | 1.6.0 |
| @uppy/locales | 1.9.0 | - | - |

- @uppy/companion: Add S3 useAccelerateEndpoint option (@steverob, #1884)
- @uppy/companion: only set `Access-Control-Allow-Credentials` header when origin is whitelisted (@ifedapoolarewaju, #1901)
- @uppy/companion: set a more visible thumbnail size for dropbox (@ifedapoolarewaju, #1917)
- @uppy/companion: upgrade connect-redis (@ifedapoolarewaju, #1911)
- @uppy/core: Allow passing meta type to upload-success and complete events (@MatthiasKunnen, #1879)
- @uppy/core: add UppyFile.response typing (@superhawk610, #1882)
- @uppy/core: add `setOptions` API (@arturi, #1728)
- @uppy/core: skip upload-success event for a file that has been removed (@julianocomg, #1875)
- @uppy/facebook: use grid view with big image previews for album folders (@ifedapoolarewaju, #1886)
- @uppy/locales: Added Icelandic :iceland: (@olitomas, #1916)
- @uppy/provider-views: Fix sizes for smaller images in grid layout (@arturi, #1897)
- @uppy/provider-views: provider views breadcrumbs is failed to render (@huydod, #1914)
- @uppy/transloadit: send Transloadit-Client header with HTTP API requests (@goto-bus-stop, #1919)
- @uppy/tus: terminate tus upload when cancelling instead of just pausing and letting it expire (@ifedapoolarewaju, #1909)
- @uppy/utils: accept sync functions in `wrapPromiseFunction()` (@goto-bus-stop, #1910)
- docs: README.md wording and formatting changes (@sercraig, #1900)
- docs: clarify that 'upload-success' and 'upload-error' `response` parameter is specific to some uploaders (@bambii7, #1921)
- docs: add OneDrive to Companion documentation (@ifedapoolarewaju, #1925)
- examples: support `COMPANION_AWS_ENDPOINT` in aws-companion example so it can be used with other S3-compatible services (@goto-bus-stop, [1ab63aa](https://github.com/transloadit/uppy/commit/1ab63aa395859815871c4e1e62dda6e9ca66595f))
- website: improve support page design (@arturi, #1913)

### 1.5.2

Released: 2019-10-14

This release contains a new Thai locale, and some critical fixes for the 1.5 release, especially the S3 plugins.

| Package | Version | Package | Version |
|-|-|-|-|
| @uppy/aws-s3 | 1.3.2 | @uppy/locales | 1.8.0 |
| @uppy/aws-s3-multipart | 1.3.3 | @uppy/onedrive | 0.1.1 |
| @uppy/companion-client | 1.4.1 | @uppy/react | 1.3.2 |
| @uppy/core | 1.5.1 | @uppy/robodog | 1.3.3 |
| @uppy/dashboard | 1.4.1 | @uppy/transloadit | 1.3.2 |
| @uppy/dropbox | 1.3.2 | @uppy/tus | 1.4.2 |
| @uppy/facebook | 0.1.1 | @uppy/url | 1.3.2 |
| @uppy/form | 1.3.2 | @uppy/xhr-upload | 1.3.2 |
| @uppy/google-drive | 1.3.2 | uppy | 1.5.2 |
| @uppy/instagram | 1.3.2 | - | - |

- @uppy/aws-s3-multipart: advance queue after local file upload completes (@goto-bus-stop, #1887)
- @uppy/core: provide default error message (@goto-bus-stop, #1880)
- @uppy/dashboard: fix retry icons on individual files (@goto-bus-stop, #1888)
- @uppy/locales: add Thai (@dogrocker, #1873)
- build: update lerna, eslint, and jest (@goto-bus-stop)
- docs: add css require to robodog docs (@arturi, fea453b7a99359ef409f57face62c8eeffc16fda)

### 1.5.0

Released: 2019-10-09

This release features new remote providers for Facebook and OneDrive, new languages, and a more robust approach to simultaneous upload limiting and cancellation.

| Package | Version | Package | Version |
|-|-|-|-|
| @uppy/aws-s3-multipart | 1.3.1 | @uppy/onedrive | 0.1.0 |
| @uppy/aws-s3 | 1.3.1 | @uppy/progress-bar | 1.3.1 |
| @uppy/companion-client | 1.4.0 | @uppy/provider-views | 1.4.0 |
| @uppy/companion | 1.5.0 | @uppy/react-native | 0.1.3 |
| @uppy/core | 1.5.0 | @uppy/react | 1.3.1 |
| @uppy/dashboard | 1.4.0 | @uppy/redux-dev-tools | 1.3.1 |
| @uppy/drag-drop | 1.3.1 | @uppy/robodog | 1.3.1 |
| @uppy/dropbox | 1.3.1 | @uppy/status-bar | 1.3.1 |
| @uppy/facebook | 0.1.0 | @uppy/thumbnail-generator | 1.4.0 |
| @uppy/file-input | 1.3.1 | @uppy/transloadit | 1.3.1 |
| @uppy/form | 1.3.1 | @uppy/tus | 1.4.1 |
| @uppy/golden-retriever | 1.3.1 | @uppy/url | 1.3.1 |
| @uppy/google-drive | 1.3.1 | @uppy/utils | 2.0.0 |
| @uppy/informer | 1.3.1 | @uppy/webcam | 1.3.1 |
| @uppy/instagram | 1.3.1 | @uppy/xhr-upload | 1.3.1 |
| @uppy/locales | 1.7.0 | uppy | 1.5.0 |

- @uppy/companion: revoke companion's provider access on "logout" (@ifedapoolarewaju, #1843)
- @uppy/companion-client: rename serverHeaders to companionHeaders (@goto-bus-stop, #1861)
- @uppy/core: avoid overwriting duplicate files by a) throwing a warning instead and b) adding the relative-path of files to a new tus fingerprint function (we might use file.id as a fingerprint instead) (#754, #1606) (@arturi, #1767)
- @uppy/dashboard: add missing fields to DashboardOptions typescript typings (@MatthiasKunnen, #1830)
- @uppy/facebook: add facebook remote provider (@ifedapoolarewaju, #1794)
- @uppy/locales: add Czech (@tvaliasek, #1842)
- @uppy/locales: add Danish (@Pzoco, #1837)
- @uppy/onedrive: add OneDrive remote provider (@ifedapoolarewaju, #1831)
- @uppy/thumbnail-generator: add waitForThumbnailsBeforeUpload option, false by default (@arturi, #1803)
- @uppy/transloadit: pin socket.io version to ES5 compatible one (@goto-bus-stop, https://github.com/transloadit/uppy/commit/5839b655f093edaa778d49b719f7dda063ef79cb)
- @uppy/xhr-upload,tus,aws-s3: use more cancellation-friendly strategy for `limit: N` uploads (@goto-bus-stop, #1736)
- @uppy/aws-s3-multipart: fix queueing behaviors, especially interaction with cancellation (@goto-bus-stop, #1855)
- @uppy/locales: fix typo in Persian locale (@uxitten, #1865)
- @uppy/locales: improve Swedish translation (@marcusforberg, #1859)
- @uppy/aws-s3: replace browser-only resolve-url by isomorphic url-parse (@goto-bus-stop, #1854)
- docs: remove pre 1.0 notice from changelog (@mskelton, #1858)
- docs: fix typo (@leftdevel, #1852)
- test: add end-to-end test with retries (@ifedapoolarewaju, #1766)

### 1.4

Released: 2019-08-30

In this release we’ve focused on issue busting on GitHub, nearly halving them. Uppy also learned how to bark in Swedish, Greek, Indonesian, Serbian (Latin), and improved on its Finnish and French. The Transloadit plugin gained a `limit` option. The Docs and the website have been improved.

⚠️ With recent Lerna improvements, you no longer need to do `npm run bootstrap` when developing Uppy — `npm install` does all the work now!

| Package | Version | Package | Version |
|-|-|-|-|
| @uppy/aws-s3-multipart | 1.3.0 | @uppy/provider-views | 1.3.0 |
| @uppy/aws-s3 | 1.3.0 | @uppy/react | 1.3.0 |
| @uppy/companion-client | 1.3.0 | @uppy/redux-dev-tools | 1.3.0 |
| @uppy/companion | 1.4.0 | @uppy/robodog | 1.3.0 |
| @uppy/core | 1.4.0 | @uppy/status-bar | 1.3.0 |
| @uppy/dashboard | 1.3.0 | @uppy/store-default | 1.2.0 |
| @uppy/drag-drop | 1.3.0 | @uppy/store-redux | 1.2.0 |
| @uppy/dropbox | 1.3.0 | @uppy/thumbnail-generator | 1.3.0 |
| @uppy/file-input | 1.3.0 | @uppy/transloadit | 1.3.0 |
| @uppy/form | 1.3.0 | @uppy/tus | 1.4.0 |
| @uppy/golden-retriever | 1.3.0 | @uppy/url | 1.3.0 |
| @uppy/google-drive | 1.3.0 | @uppy/utils | 1.3.0 |
| @uppy/informer | 1.3.0 | @uppy/webcam | 1.3.0 |
| @uppy/instagram | 1.3.0 | @uppy/xhr-upload | 1.3.0 |
| @uppy/locales | 1.6.0 | uppy | 1.4.0 |
| @uppy/progress-bar | 1.3.0 | - | - |

- @uppy/companion: bump lodash.merge to 4.6.2 to fix audit warning (#1796 / @rettgerst)
- @uppy/companion: Fix s3 uploads for URL plugins (#1784 / @@ifedapoolarewaju)
- @uppy/companion: set allowed http methods internally (#1754 / @ifedapoolarewaju)
- @uppy/companion: whenever an error is returned from companion: the auth screen will be displayed if the user was never authenticated, if the user is authenticated, the last screen on display before the error will be displayed (#1743 / @ifedapoolarewaju)
- @uppy/core: fix "Cannot read property 'log' of undefined" (#1785 / @theJoeBiz)
- @uppy/core: Made sure we can upload new files if we cancel last file (allowMultipleUploads: false) (#1764 / @lakesare)
- @uppy/core: use setFileState inside retryUpload (#1759 / @goto-bus-stop)
- @uppy/dashboard, @uppy/drag-drop: getDroppedFiles.js: handle exceptions better (#1797 / @lakesare)
- @uppy/dashboard: ⚠️ Add `data` attribute with file source, hide the file source icon (where the file was selected from) in the Dashboard with CSS. If you really want this back, please look in the PR and set your custom CSS to `.uppy-DashboardItem-sourceIcon { display: inline-block; }` (#1809 / @arturi)
- @uppy/dashboard: add dashboard:file-edit-start and dashboard:file-edit-complete events (#1776 / @arturi)
- @uppy/dashboard: Fix log duplication and excessive ResizeObserver log (#1747 / @lakesare)
- @uppy/dashboard: fix wrong typescript definition for metaFields property (#1763 / @mrbatista)
- @uppy/form: try/catch parsing, set updatedResult to an empty array when not an array (#1800 / @arturi)
- @uppy/locales: Add id_ID (indonesia) locale (#1778 / @achmiral)
- @uppy/locales: Add translations in Swedish (#1771 / @arggh)
- @uppy/locales: Adding support for Greek language (#1802 / @Tashows)
- @uppy/locales: correct some fr_FR localization strings (#1807 / @czj)
- @uppy/locales: Create sr_RS_Cyrillic.js (#1748 / @nndevstudio)
- @uppy/locales: Finnish semantics improved and fixed some typos (#1744 / @@jukakoski)
- @uppy/locales: Update sr_RS_Latin.js (#1749 / @nndevstudio)
- @uppy/transloadit: add limit option, warn about using limit when it’s set to 0. In Uppy 2.0 we’ll set the limit to something sensible (like 10 files) by default. (#1789 / @arturi)
- @uppy/xhr-upload: Throw an error when trying to upload a remote file with `bundle: true` (#1769 / @arturi)
- build: ci: tweak job run order (#1740 / @goto-bus-stop)
- build: Fix statefulset update: statefulsets image only should be updated. (#1821 / @kiloreux)
- build: Lerna link convert. This installs dependencies of all packages, the website, and all examples into the root node_modules folder. After an npm install, no further lerna bootstrap is required. (#1730 / @goto-bus-stop)
- build: Update eslint to v6 (#1777 / @goto-bus-stop)
- core: Made addFile return the file id (#1739 / @eliOcs)
- docs: add “force metafield” to docs and changelog (ab053e7ab266d3a4838069ed23675bb9211e4d1a / @arturi)
- docs: explicitly document supported tus-js-client options (#1755 / @goto-bus-stop)
- docs: Link to Transloadit plugin from Robodog Form page (#1810 / @janko)
- docs: redux - mentioned that we can't persist Uppy state (#1793 / @lakesare)
- docs: talk about marking some files as “already uploaded” (c345cbd58992f7bea9525629c28d38420c6b36a3 / @arturi)
- docs: Talk about using a custom file input, instead of the file-input plugin (#1765 / @arturi)
- tests: e2e: reintroduce e2e test for providers locally (#1706 / @ifedapoolarewaju)
- website: /examples/dragdrop - added more obvious 'file was uploaded' indicator (#1750 / @lakesare)
- website: /examples/xhrupload - more obvious UI, added a list of uploaded files (#1768 / @lakesare)
- website: add new version of hexo-filter-github-emojis (#1783 / @lakesare)
- website: fix docs/locales code escaping and css overflow (5a0055c15d04d97e8a0feb784daa7abe8da1d72d / @arturi)

### 1.3

Released: 2019-07-19

This release fixes id generation for non-latin characters, significantly improves accessibility in Dashboard and all around, logs versions of every plugin, changes how debug logs work, and more.

| Package | Version | Package | Version |
|-|-|-|-|
| @uppy/aws-s3-multipart | 1.2.0 | @uppy/progress-bar | 1.2.0 |
| @uppy/aws-s3 | 1.2.0 | @uppy/provider-views | 1.2.0 |
| @uppy/companion-client | 1.2.0 | @uppy/react | 1.2.0 |
| @uppy/companion | 1.3.0 | @uppy/redux-dev-tools | 1.2.0 |
| @uppy/core | 1.2.0 | @uppy/robodog | 1.2.0 |
| @uppy/dashboard | 1.2.0 | @uppy/status-bar | 1.2.0 |
| @uppy/drag-drop | 1.2.0 | @uppy/thumbnail-generator | 1.2.0 |
| @uppy/dropbox | 1.2.0 | @uppy/transloadit | 1.2.0 |
| @uppy/file-input | 1.2.0 | @uppy/tus | 1.3.0 |
| @uppy/form | 1.2.0 | @uppy/url | 1.2.0 |
| @uppy/golden-retriever | 1.2.0 | @uppy/utils | 1.2.0 |
| @uppy/google-drive | 1.2.0 | @uppy/webcam | 1.2.0 |
| @uppy/informer | 1.2.0 | @uppy/xhr-upload | 1.2.0 |
| @uppy/instagram | 1.2.0 | uppy | 1.3.0 |
| @uppy/locales | 1.5.0 | - | - |

- @uppy/aws-s3-multipart: Add metadata support for S3 MultiPart (#1698 / @davekiss)
- @uppy/aws-s3: Allow overriding of getResponseData() (#1647 / @eman8519)
- @uppy/aws-s3: prevent unnecessary delete multiparts request for completed files (#1650 / @twarlop)
- @uppy/companion-client: send correct versions to companion (#1694 / @ifedapoolarewaju)
- @uppy/companion, @uppy/companion-client: ⚠️send uppy-versions header to companion: please see [how to avoid errors if you are using Companion but NOT as standalone](https://github.com/transloadit/uppy/pull/1612#issuecomment-515117137) (#1612 / @ifedapoolarewaju)
- @uppy/companion: add colors to logs (#1648 / @ifedapoolarewaju)
- @uppy/companion: Change cloud in gcloud-deploy (#1729 / @kiloreux)
- @uppy/companion: change oauth access token transport method (#1668 / @ifedapoolarewaju)
- @uppy/companion: display truer error during oauth failure (#1702 /  @ifedapoolarewaju)
- @uppy/companion: don’t log uppyAuthToken (#1663 / @ifedapoolarewaju)
- @uppy/companion: don’t send error stack to client (#1649 / @ifedapoolarewaju)
- @uppy/companion: prevent logging uppyAuthToken (#1663 / @ifedapoolarewaju)
- @uppy/companion: properly load instagram username (#1651 / @ifedapoolarewaju)
- @uppy/companion: remove deprecated dropbox field (#1692 / @ifedapoolarewaju)
- @uppy/companion: return nextPagePath for drive/dropbox (#1652 / @stephentuso)
- @uppy/core: _calculateTotalProgress results in incorrectly high (1038%) progress with files that don’t have size (like from Instagram) (#1610 / @goto-bus-stop)
- @uppy/core: ⚠️ Add an option to supply logger with debug, warn and error methods: ⚠️ this switches to `console.debug` from `console.log` by default, you might need to change settings in your dev tools to see Uppy logs! (#1661 / @arturi, @goto-bus-stop, @kvz)
- @uppy/core: Added heic file type, refactor getFileType (#1734 / @arturi)
- @uppy/core: adjust ID generation to keep non-latin characters: now, non-latin characters are encoded as their charcode in base 32, so files that only differ by name in a non-latin language will generate different IDs. (#1722 / @goto-bus-stop)
- @uppy/core: Check for existing upload (#1367 / @superandrew213)
- @uppy/core: check option types early, like making sure `allowedFileTypes` is an array, in cases where JS would not be able to auto-fix via typecasting (otherwise it's BC-breaking)
- @uppy/core: Enable partial assignment of restrictions passed as options (#1654 / @janklimo)
- @uppy/core: Log versions of Uppy plugins for debugging (#1640 / @arturi)
- @uppy/core: make `meta.name` not required in addFile() (#1629 / @goto-bus-stop)
- @uppy/core: Restrictions improvements — set file.type to the one detected by Uppy, before calling onBeforeFileAdded callback, emit restriction-failed for minNumberOfFiles, too (so in uppy.upload (#1726 / @arturi)
- @uppy/dashboard: ⚠️ More design improvements: Add more button, improved focus styles, Replaced "Copy link" & "Edit" links with icons (#1574 / @nqst, @lakesare, @arturi)
- @uppy/dashboard: ⚠️ Moved all provider-views translation strings from Dashboard to Core, this eliminates a dependency of provider-views upon Dashboard (#1712/ @lakesare)
- @uppy/dashboard: add modal open and close events (#1664 / @arturi)
- @uppy/dashboard: Change select button to just say `Select 11` instead of `Select 11 files`, because there can be folders (https://github.com/transloadit/uppy/issues/1422)
- @uppy/dashboard: connected labels to inputs in FileCard.js (#1715 / @lakesare)
- @uppy/dashboard: Dashboard performance improvements (#1671 / @goto-bus-stop)
- @uppy/dashboard: Fix header bar css in ie11 (#1700 / @lakesare)
- @uppy/dashboard: Ie11 filecard preview fix (#1718 / @lakesare)
- @uppy/dashboard: Refactor FileCard component to fix loosing metadata state on re-renders (#1656 / @arturi)
- @uppy/drag-drop: make DragDrop entirely clickable (#1633 / @lakesare)
- @uppy/form: exclude own metadata, append result instead of overwriting (#1686 / @arturi)
- @uppy/locales: add Arabic, Saudi Arabia (#1673 / @HussainAlkhalifah)
- @uppy/locales: add Turkish (#1667 / @ayhankesicioglu)
- @uppy/locales: added Finnish (#1719 / @jukakoski)
- @uppy/provider-views: Add translations for aria labels in provider views (#1696 / @lakesare)
- @uppy/provider-views: Persist selected checkboxes when moving between folders (#1672 / @arturi)
- @uppy/provider-views: Select 5 files --> Select 5, because there are also folders (#1697 / @arturi)
- @uppy/robodog: allow customizing `triggerUploadOnSubmit` (#1691 / @goto-bus-stop)
- @uppy/robodog: fix `form({ modal: true })` not enabling modal options (#1690 / @goto-bus-stop)
- @uppy/robodog: use chooseFiles string like @uppy/file-input (#1669 / @goto-bus-stop)
- @uppy/status-bar: Show `total file size / total uploaded of all started` vs `total / total upload of those not complete` (#1685 / @arturi)
- @uppy/thumbnail-generator: rotate according to EXIF metadata (#1532 / @Botz)
- @uppy/transloadit: expand on resume: false reasons (afd30a43b8106d0ca79c6f95de0673b69f3edcb5 / @goto-bus-stop)
- @uppy/transloadit: reduce excessive polling (#1689 / @goto-bus-stop)
- @uppy/utils: ⚠️ prettyBytes 1000 --> 1024: we’ve decided to move prettier-bytes to @uppy/utils/lib/prettyBytes and divide by 1024 instead of 1000 to justify KB vs kB (#1732 / @arturi)
- @uppy/webcam: Allow definition of MediaRecorder mimeType (#1708 / @davekiss)
- @uppy/webcam: Change webcam file name so that it fits on one line in Dashboard (#1660 / @arturi)
- @uppy/xhr-upload: send global metadata when `bundle: true` (#1677 / @goto-bus-stop)
- @uppy/xhr-upload: Set type and name from file.meta, re-create blob (#1616 / @arturi)
- \*: Accessibility follow-up PR: make all svgs not focusable in IE11 (#1662 / @lakesare)
- \*: Added focus styles for all elements (#1701 / @lakesare)
- \*: Log error in uppy.addFile try/catch (#1680 / @arturi)
- \*: use `opts.id` as the plugin ID for all plugins, fixes #1674 (https://github.com/transloadit/uppy/commit/e6c52f7681dad5a73c85bac2c7986293eda76a85 / @goto-bus-stop)
- build: ci — use a fancy matrix (#1709 / @goto-bus-stop)
- build: deps: get rid of eslint-config-standard-preact (#1678 / @goto-bus-stop)
- build: Update webdriverio to v5 (#1675 / @goto-bus-stop)
- dashboard/providers: many-many-many accessibility improvements, introduced superfocus (#1507 / @lakesare, @arturi)
- docs: add custom plugin example (#1623 / @arturi)
- docs: document redux store wart (9948a841b7a3dac17dc0c24fb347baf5f2b2ab72 / @goto-bus-stop)
- docs: Fix docs navigation (#1717 / @larowlan)
- docs: Missing build step from readme, npm start will fail without this (#1735 / magumbo)
- website: add Community projects (#1620 / @kvz)
- website: Add signature authentication to Transloadit example on the website (#1705 / @goto-bus-stop)
- website: Add support for arguments in website’s console.log hack (@arturi / #1641)
- website: IE10: note we are stll running tests with it, but not actively supporting it (7c9b55ce2e3b7021ad60bffe94e3587231c2de6a / @arturi)
- website: Improve website transloadit example (#1659 / @arturi)
- website: make passing options to partials/docs_menu optional (6ac7f4825b9fd714b5564b7cedb21fb199f5a1e7 / @arturi)
@uppy/dashboard - made Add More always stick to the right (#1733 / @lakesare)

### 1.2.0

Released: 2019-06-07

This release fixes an issue when using Transloadit and the @uppy/form plugin. To do so, a new `metaFields` option was added to the @uppy/tus plugin.

| Package | Version | Package | Version |
|-|-|-|-|
| @uppy/companion | 1.2.0 | @uppy/transloadit | 1.1.1 |
| @uppy/locales | 1.4.0 | @uppy/tus | 1.2.0 |
| @uppy/robodog | 1.1.1 | uppy | 1.2.0 |

- @uppy/companion: ability to load secret keys from files (#1632 / @dargmuesli)
- @uppy/locales: add Japanese (#1643 / @johnmanjiro13, @s-jcs)
- @uppy/tus: add `metaFields` option (#1644 / @goto-bus-stop)

### 1.1.0

Released: 2019-06-05

| Package | Version | Package | Version |
|-|-|-|-|
| @uppy/aws-s3-multipart | 1.1.0 | @uppy/provider-views | 1.1.0 |
| @uppy/aws-s3 | 1.1.0 | @uppy/react-native | 0.1.2 |
| @uppy/companion-client | 1.1.0 | @uppy/react | 1.1.0 |
| @uppy/companion | 1.1.0 | @uppy/redux-dev-tools | 1.1.0 |
| @uppy/core | 1.1.0 | @uppy/robodog | 1.1.0 |
| @uppy/dashboard | 1.1.0 | @uppy/status-bar | 1.1.0 |
| @uppy/drag-drop | 1.1.0 | @uppy/store-default | 1.1.0 |
| @uppy/dropbox | 1.1.0 | @uppy/store-redux | 1.1.0 |
| @uppy/file-input | 1.1.0 | @uppy/thumbnail-generator | 1.1.0 |
| @uppy/form | 1.1.0 | @uppy/transloadit | 1.1.0 |
| @uppy/golden-retriever | 1.1.0 | @uppy/tus | 1.1.0 |
| @uppy/google-drive | 1.1.0 | @uppy/url | 1.1.0 |
| @uppy/informer | 1.1.0 | @uppy/utils | 1.1.0 |
| @uppy/instagram | 1.1.0 | @uppy/webcam | 1.1.0 |
| @uppy/locales | 1.3.0 | @uppy/xhr-upload | 1.1.0 |
| @uppy/progress-bar | 1.1.0 | uppy | 1.1.0 |

- @uppy/robodog: actually support specifying Dashboard options (#1504 / @goto-bus-stop)
- @uppy/aws-s3: Do not extract keys from empty `fields` (#1569 / @alexnj)
- docs: Thumbnail Generator – Update arguments in "thumbnail:generated" callback docs (#1567 / @janko)
- docs: polyfills are already included in the CDN bundle (#1576 / @arturi)
- docs: xhr-upload: Update the `upload-success` event docs (#1573 / @janko)
- build: Upgrade build dependencies: Babel to v7, Eslint to v5, Jest to v24, Typescript to v3, Postcss to v7 (#1549 / @goto-bus-stop)
- build: Update iOS version in integration tests (#1548 / @goto-bus-stop)
- build: New `uploadcdn` script (#1586 / @goto-bus-stop)
- @uppy/locales: Added Hungarian translations (#1580 / @nagyv)
- build: Fix tags for docker build (#1579 / @kiloreux)
- build: Fix npm and github security warnings (#1601 / @goto-bus-stop)
- build: New sync version (#1600 / @goto-bus-stop)
- @uppy/companion: set upload filename from metadata during uploads (#1587 / @ifedapoolarewaju)
- @uppy/dashboard: fix for file previews being partially invisible sometimes in safari (#1584 / @lakesare)
@uppy/dashboard: made added-files previews look more proportional (#1588 / @lakesare, @arturi)
- @uppy/dashboard, @uppy/drag-drop, @uppy/file-input: Fix/on before file added not called (#1597 / @lakesare, @arturi)
- @uppy/react: dashboard react component prop typings updated (#1598 / @sagar7993)
- @uppy/informer: Remove color-related code and docs (#1596 / @arturi)
- @uppy/companion: Add remote-url to emit-success, fix #1607 (#1608 / @Zyclotrop-j)
- @uppy/golden-retriever: Use this.opts instead of opts (#1618 / @arturi)
- @uppy/locales: Create sr_Latn_RS.js for Serbian (Latin, Serbia) (#1614 / @arturi)
- @uppy/locales: Support locale variants, see #1614 (f9f4b5d74b9b3fb2e24aaf935fed4d79ecae42ab / @kvz)
- @uppy/dashboard: made paste work while we're focused on buttons (#1619 / @lakesare)
- @uppy/companion: return mimetypes for dropbox files (#1599 / @ifedapoolarewaju)
- @uppy/locales: Add Portuguese (brazil) language pack (pt_BR) (#1621 / @willycamargo)
- website: fix demo not working in IE 11 (es5), add Dropbox too (07397ed88bed140cdca1f3cf19e2eaab2726bbb2 / @arturi)
- docs: examples: mention that you need to install & bootstrap  (513ba53c378766e2d1e9c2885fd0311184b67c1d / @goto-bus-stop)
- docs: Fix error in documentation of AWS S3 Multipart::prepareUploadPart(file, partData) (c4e739b90a06499918f737c6cdcdfd9b413c69b2 / @kvz, @mattes3)
- docs: Explain how to not send any meta fields with xhr-upload (#1617 / @arturi)
- @uppy/core: use `uploadStarted: null` instead of false (#1628 / @goto-bus-stop)
- @uppy/utils - made getDroppedFiles.js work for IE11, fixes #1622 (#1630 / @lakesare)
- @uppy/provider-views: make trailing slash optional when validating auth origin (#1589 / @ifedapoolarewaju)
- @uppy/drag-drop: Feature/replace dnd in drag drop package (#1565 / @lakesare)

### 1.0.2

Released: 2019-05-17

| Package | Version | Package | Version |
|-|-|-|-|
| @uppy/aws-s3-multipart | 1.0.2 | @uppy/progress-bar | 1.0.2 |
| @uppy/aws-s3 | 1.0.2 | @uppy/provider-views | 1.0.2 |
| @uppy/companion | 1.0.2 | @uppy/react | 1.0.2 |
| @uppy/core | 1.0.2 | @uppy/redux-dev-tools | 1.0.2 |
| @uppy/dashboard | 1.0.2 | @uppy/robodog | 1.0.2 |
| @uppy/drag-drop | 1.0.2 | @uppy/status-bar | 1.0.2 |
| @uppy/dropbox | 1.0.2 | @uppy/thumbnail-generator | 1.0.2 |
| @uppy/file-input | 1.0.2 | @uppy/transloadit | 1.0.2 |
| @uppy/form | 1.0.2 | @uppy/tus | 1.0.2 |
| @uppy/golden-retriever | 1.0.2 | @uppy/url | 1.0.2 |
| @uppy/google-drive | 1.0.2 | @uppy/utils | 1.0.2 |
| @uppy/informer | 1.0.2 | @uppy/webcam | 1.0.2 |
| @uppy/instagram | 1.0.2 | @uppy/xhr-upload | 1.0.2 |
| @uppy/locales | 1.2.0 | uppy | 1.0.2 |

- @uppy/companion, @uppy/provider-views: ⚠️Send version header: This fix restores backwards-compatibility with Uppy Client ^1.0.0, by introducing `uppyVersions` param (in the future also an `uppy-versions` header). If this param is present, the authentication token is sent in a new way, as a string, otherwise it’s sent the old way, as JSON object (incompatible with IE). Please use @uppy/companion@1.0.2 for backwards-compatibility, @uppy/companion@1.0.1 is deprecated (#1564 / @ifedapoolarewaju)
- @uppy/core: mimeTypes.js - added pdf file type (#1558 / @lakesare)
- @uppy/locales: Add zh_TW translation (#1562 / @green-mike)
- companion: remove deprecated "authorized" endpoint (33add61b613c5fc38c7cbace2f140c97dedc8b73 / @ifedapoolarewaju)
- companion: remove fallback `UPPYSERVER_*` env options (bf2220ab9f95a0794b8e46fe6ff50af9e4b955d9 / @ifedapoolarewaju)
- docs: add docs on locales — how to use from NPM and CDN, auto-generated list of languages that are supported already, invitation to add more (#1553 / @arturi, @kvz)
- docs: document Companions Auth and Token mechanism (#1540 / @ifedapoolarewaju)
- docs: update AWS S3 Multipart documentation wrt CORS settings (#1539 / @manuelkiessling)
- website: cleanup (#1536 / @nqst)
- website: output console logs in order (#1547 / @goto-bus-stop)

### 1.0.1

Released: 2019-05-08

| Package | Version | Package | Version |
|-|-|-|-|
| @uppy/aws-s3-multipart | 1.0.1 | @uppy/progress-bar | 1.0.1 |
| @uppy/aws-s3 | 1.0.1 | @uppy/provider-views | 1.0.1 |
| @uppy/companion-client | 1.0.1 | @uppy/react-native | 0.1.1 |
| @uppy/companion | 1.0.1 | @uppy/react | 1.0.1 |
| @uppy/core | 1.0.1 | @uppy/redux-dev-tools | 1.0.1 |
| @uppy/dashboard | 1.0.1 | @uppy/robodog | 1.0.1 |
| @uppy/drag-drop | 1.0.1 | @uppy/status-bar | 1.0.1 |
| @uppy/dropbox | 1.0.1 | @uppy/thumbnail-generator | 1.0.1 |
| @uppy/file-input | 1.0.1 | @uppy/transloadit | 1.0.1 |
| @uppy/form | 1.0.1 | @uppy/tus | 1.0.1 |
| @uppy/golden-retriever | 1.0.1 | @uppy/url | 1.0.1 |
| @uppy/google-drive | 1.0.1 | @uppy/utils | 0.30.6 |
| @uppy/informer | 1.0.1 | @uppy/webcam | 1.0.1 |
| @uppy/instagram | 1.0.1 | @uppy/xhr-upload | 1.0.1 |
| @uppy/locales | 1.1.0 | uppy | 1.0.1 |

⚠️ `@uppy/companion@1.0.1` from this release has been deprecated, because it accidentally broke backwards-compatibility with Uppy Client `^1.0.0`. It is now fixed in `@uppy/companion@1.0.2`, please update. See https://github.com/transloadit/uppy/pull/1564 for details. Sorry about the trouble!

This includes some important fixes for webpack, create-react-app, and Internet Explorer support, as well as a bunch of new languages! :sparkles:

- pin preact to v8.2.9, fixes build problems with webpack and create-react-app (#1513 / @goto-bus-stop)
- @uppy/companion, @uppy/companion-client: pass token through postMessage as JSON, fixes #1424 (@serverdevil, @goto-bus-stop)
- @uppy/react: add thumbnailWidth prop type for Dashboard components, fixes #1524 (@goto-bus-stop)
- @uppy/status-bar: hide seconds if ETA more than 1 hour (#1501 / @Tiarhai)
- @uppy/locales: Add `es_ES` translation (#1502 / @jorgeepc)
- @uppy/locales: Add `zh_CN` translation (#1503 / @Quorafind)
- @uppy/locales: Add `fa_IR` translation (#1514 / @hrsh)
- @uppy/locales: Add `it_IT` translation (#1516 / @tinny77)

### 1.0.0

Released: 2019-04-25

| Package | Version | Package | Version |
|-|-|-|-|
| @uppy/aws-s3-multipart | 1.0.0 | @uppy/locales | 1.0.0 |
| @uppy/aws-s3 | 1.0.0 | @uppy/progress-bar | 1.0.0 |
| @uppy/companion-client | 1.0.0 | @uppy/provider-views | 1.0.0 |
| @uppy/companion | 1.0.0 | @uppy/react | 1.0.0 |
| @uppy/core | 1.0.0 | @uppy/redux-dev-tools | 1.0.0 |
| @uppy/dashboard | 1.0.0 | @uppy/robodog | 1.0.0 |
| @uppy/drag-drop | 1.0.0 | @uppy/status-bar | 1.0.0 |
| @uppy/dropbox | 1.0.0 | @uppy/thumbnail-generator | 1.0.0 |
| @uppy/file-input | 1.0.0 | @uppy/transloadit | 1.0.0 |
| @uppy/form | 1.0.0 | @uppy/tus | 1.0.0 |
| @uppy/golden-retriever | 1.0.0 | @uppy/url | 1.0.0 |
| @uppy/google-drive | 1.0.0 | @uppy/webcam | 1.0.0 |
| @uppy/informer | 1.0.0 | @uppy/xhr-upload | 1.0.0 |
| @uppy/instagram | 1.0.0 | uppy | 1.0.0 |

- @uppy/companion-client: Don’t show informer for an auth error for now (#1478 / @arturi)
- @uppy/companion: Disable Tus parallel upload/download to solve pause/resume issues, until we figure out a better solution — (#1497 / @ifedapoolarewaju)
- @uppy/companion: detect bytes upload mismatch for multipart uploads (#1470 / @ifedapoolarewaju)
- @uppy/locales: Add Dutch locale (nl_NL) (#1462 / @clerx)
- @uppy/locales: Add French language pack (#1481 / @kiloreux)
- @uppy/locales: Add German language pack (#1475 / @tim-kos)
- @uppy/locales: Add Russian language pack (ru_RU), make more strings translatable (#1467 / @arturi)
- @uppy/react-native: Add custom file reader example for tus: this example uses expo-file-system, which does in reading file chunks for the case of ios. However, for the case of android, it seems to read the entire file. Publishing this example merely as a PoC so that other users can create their own fileReaders based on this example (#1489 / @ifedapoolarewaju)
- @uppy/robodog: Add support for submitOnSuccess option (#1491 / @tim-kos)
- @uppy/transloadit: Add assembly status property to assembly errors (#1488 / @goto-bus-stop)
- @uppy/transloadit: Add connection error reporting (#1484 / @goto-bus-stop)
- @uppy/tus: update tus-js-client to 1.8.0-0(057fb6200d9a7c6af452c5a79870fa74e362ec2c / @ifedapoolarewaju)
- @uppy/xhr-upload: Add filename to FormData with `bundle: true` (#1487 / @goto-bus-stop)
- @uppy/companion: investigate 423 and 500 issues with React Native + Url plugin when pause/resuming an upload (@ifedapoolarewaju)
- docs: Add basic @uppy/react-native docs (#1494 / @arturi)
- docs: Add docs for Thumbnail Generator plugin (#1468 / @arturi)
- website: New website re-design by Alex (#1483 / @nqst, @arturi)

### 0.30.5

Released: 2019-04-19

| Package | Version | Package | Version |
|-|-|-|-|
| @uppy/aws-s3-multipart | 0.30.5 | @uppy/progress-bar | 0.30.5 |
| @uppy/aws-s3 | 0.30.5 | @uppy/provider-views | 0.30.5 |
| @uppy/companion-client | 0.28.5 | @uppy/react-native | 0.0.3 |
| @uppy/companion | 0.17.5 | @uppy/react | 0.30.5 |
| @uppy/core | 0.30.5 | @uppy/redux-dev-tools | 0.30.5 |
| @uppy/dashboard | 0.30.5 | @uppy/robodog | 0.30.5 |
| @uppy/drag-drop | 0.30.5 | @uppy/status-bar | 0.30.5 |
| @uppy/dropbox | 0.30.5 | @uppy/thumbnail-generator | 0.30.5 |
| @uppy/file-input | 0.30.5 | @uppy/transloadit | 0.30.5 |
| @uppy/form | 0.30.5 | @uppy/tus | 0.30.5 |
| @uppy/golden-retriever | 0.30.5 | @uppy/url | 0.30.5 |
| @uppy/google-drive | 0.30.5 | @uppy/utils | 0.30.5 |
| @uppy/informer | 0.30.5 | @uppy/webcam | 0.30.5 |
| @uppy/instagram | 0.30.5 | @uppy/xhr-upload | 0.30.5 |
| @uppy/locales | 0.30.5 | uppy | 0.30.5 |

- @uppy/companion-client: ⚠️ breaking: rename serverUrl to companionUrl and serverPattern to companionAllowedHosts (#1446 / @ifedapoolarewaju)
- @uppy/companion-client: Issue a warning if an outdated `serverUrl` or `serverPattern` option is used (#1459 / @arturi)
- @uppy/companion: ⚠️ breaking: send illusive upload progress when multipart downloads are on (#1454 / @ifedapoolarewaju)
- @uppy/companion: Fix serverless example (#1408 / @kiloreux)
- @uppy/core: fire a `restriction-failed` event when restriction-failed (#1436 / @allenfantasy)
- @uppy/core: fix logging objects (#1451 / @goto-bus-stop)
- @uppy/core: Remove console.dir (#1411 / @arturi)
- @uppy/dashboard: ⚠️ breaking: Improve drag to upload state: This uncovered a few drag-drop issues we have, it comes down to us needing something other than the drag-drop library (#1440 / @lakesare, @nqst)
- @uppy/dashboard: ⚠️ breaking: new `getDroppedFiles` module that is an improvement over `drag-drop` we’ve been using (#1440 / @lakesare)
- @uppy/dashboard: Design facelift — round 2: various improvements and fixes to the Dashboard UI (#1452 / @nqst)
- @uppy/dashboard: Design facelift: various improvements and fixes to the Dashboard UI (#1442 / @nqst)
- @uppy/locales: Default locale for all plugins (#1443 / @arturi, @kvz)
- @uppy/react-native: Basic React Native support (#988 / @arturi, @ifedapoolarewaju, @kvz)
- @uppy/robodog: add Dashboard API (#1450 / @goto-bus-stop)
- @uppy/transloadit: Support assembly cancellation (#1431 / @goto-bus-stop)
- @uppy/tus: ⚠️ breaking: will depend on ifedapoolarewaju’s fork for now, so it’s in sync with @uppy/companion and Lerna doesn’t have conflicts (11cb6504012655883ccfa202b5add55529152728 / @ifedapoolarewaju)
- @uppy/tus: fix cannot start more uploads after cancel (#1429 / @ap--)
- @uppy/website: Remove Plugins subsection, create Contributing subsection (#1435 / @kvz)
- examples: Added node-xhr, php-xhr, python-xhr (#1389 / @samuelayo, @arturi)
- website: New doc menu structure (#1405 / @kvz)

### 0.30.4

Released: 2019-04-04

| Package | Version | Package | Version |
|-|-|-|-|
| @uppy/aws-s3-multipart | 0.30.4 | @uppy/progress-bar | 0.30.4 |
| @uppy/aws-s3 | 0.30.4 | @uppy/provider-views | 0.30.4 |
| @uppy/companion-client | 0.28.4 | @uppy/react | 0.30.4 |
| @uppy/companion | 0.17.4 | @uppy/redux-dev-tools | 0.30.4 |
| @uppy/core | 0.30.4 | @uppy/robodog | 0.30.4 |
| @uppy/dashboard | 0.30.4 | @uppy/status-bar | 0.30.4 |
| @uppy/drag-drop | 0.30.4 | @uppy/thumbnail-generator | 0.30.4 |
| @uppy/dropbox | 0.30.4 | @uppy/transloadit | 0.30.4 |
| @uppy/file-input | 0.30.4 | @uppy/tus | 0.30.4 |
| @uppy/form | 0.30.4 | @uppy/url | 0.30.4 |
| @uppy/golden-retriever | 0.30.4 | @uppy/utils | 0.30.4 |
| @uppy/google-drive | 0.30.4 | @uppy/webcam | 0.30.4 |
| @uppy/informer | 0.30.4 | @uppy/xhr-upload | 0.30.4 |
| @uppy/instagram | 0.30.4 | uppy | 0.30.4 |

- build: ⚠️ remove !important (postcss-safe-important) (#1344 / @arturi)
- @uppy/core: un-hardcode concat in `youCanOnlyUploadFileTypes` locale: In some languages, it probably doesn't make much sense to put the list
of allowed file types at the end. The list of mime types/extensions may not be desired at all, so now you can omit %{types} to not show it. (#1374 / @goto-bus-stop)
- @uppy/core: ⚠️ YMPT™: Yet More Progress Tweaks — #1093 accidentally omitted file size reporting for GDrive/Dropbox uploads, this adds it back.
Unsized files (like instagram photos) now are stored with size: null instead of 0 (#1376 / @goto-bus-stop)
- @uppy/core: make allowedFileTypes extensions case insensitive (#1341 / @goto-bus-stop)
- @uppy/companion: ⚠️ fix instagram hanging uploads (#1274 / @ifedapoolarewaju)
- @uppy/companion-client: remove the use of window.location for React Native support (#1393 / @ifedapoolarewaju)
- typescript: ⚠️ fix uppy package use with allowSyntheticImports: false (#1396 / @goto-bus-stop)
- @uppy/core: ⚠️ remove console.dir, since it’s probably unnessesary now and not supported in React Native (@arturi / a4f94a8d6b475657837f7c51dfb0670cc77fc3de)
- @uppy/xhr-upload: allow customized option to set upload status (#1360 / @Mactaivsh)
- @uppy/dashboard: fix icons jiggling on hover in safari (#1410 / @lakesare)
- @uppy/dashboard: the list items are now even out (#1398 / @lakesare)
- @uppy/dashboard: remove jumpiness (mobile --> desktop) when uppy loads (#1383 / @lakesare)
- @uppy/dashboard: Protect some more styles from bleeding (#1362 / @arturi)
- build: Refactor npm scripts, clean up unused ones (#1392 / @kvz, @arturi)
- build: Speed up website deploys (73f89f08d9dde9e096285a952528976a69d923cf / @kvz)
- @uppy/xhr-upload: ⚠️ load CompanionClient appropriately (c1abfea33d0c3e80809814c1048b156028c8fcf9 / @ifedapoolarewaju)
- @uppy/companion: ⚠️ send null when download is complete (@ifedapoolarewaju / de04c7978c6713995cbf1717f6ca7ffd292cdeb1)
- @uppy/companion: overwrite bytestotal for only tus uploads (d9ec8d28f4c97da4c0dcb46fbf5804a0ee484eeb / @ifedapoolarewaju)
- @uppy/companion: install git so we can fetch tus-js-client fork (#1404 / @goto-bus-stop)
- @uppy/companion-client: ⚠️ return 401 for invalid access token (#1298 / @ifedapoolarewaju)
- @uppy/companion-client: ⚠️ add asyn wrapper around token storage (#1369 / @ifedapoolarewaju)
- @uppy/companion: Updated the callback URIs to reflect their correct location (#1366 / @HughbertD)
- @uppy/companion: do not use Uploader instance if options validation failed #1354
- @uppy/status-bar: fix StatusBar error tooltip positioning (f83b4b06d958a1f7e78885a61b645c3371feb1ae / @arturi)
- @uppy/google-drive Show thumbnails instead of a generic icon in Google Drive (#1363 / @arturi)
- @uppy/dropbox: HTTP-header-safe JSON for dropbox (#1371 / @yonahforst)
- @uppy/informer: made the tooltip not overflow the uppy container (#1382 / @lakesare)
- @uppy/aws-s3-multipart: for remote aws-s3 uploads (#1350 / @ifedapoolarewaju)
- examples: use template + demo key for transloadit-textarea example (#1375 / @goto-bus-stop)
- website: add markdown snippets example (#1379 / @arturi)
- website: provide simple framework for doing blog post series (#1373 / @kvz)
- locales: Remove outdated locales for now (#1355 / @arturi)
- @uppy/thumbnail-generator: do not export tainted canvas, fixes #1321 (#1343 / @goto-bus-stop)
- @uppy/companion: replace text only when text is valid (985fd62ed6017ea3786eefd2c222caeb26d7998e / @ifedapoolarewaju)

### 0.30.3

Released: 2019-03-08

| Package | Version | Package | Version |
|-|-|-|-|
| @uppy/aws-s3-multipart | 0.30.3 | @uppy/provider-views | 0.30.3 |
| @uppy/aws-s3 | 0.30.3 | @uppy/react | 0.30.3 |
| @uppy/companion-client | 0.28.3 | @uppy/redux-dev-tools | 0.30.3 |
| @uppy/companion | 0.17.3 | @uppy/robodog | 0.30.3 |
| @uppy/core | 0.30.3 | @uppy/status-bar | 0.30.3 |
| @uppy/dashboard | 0.30.3 | @uppy/store-default | 0.28.3 |
| @uppy/drag-drop | 0.30.3 | @uppy/store-redux | 0.28.3 |
| @uppy/dropbox | 0.30.3 | @uppy/thumbnail-generator | 0.30.3 |
| @uppy/file-input | 0.30.3 | @uppy/transloadit | 0.30.3 |
| @uppy/form | 0.30.3 | @uppy/tus | 0.30.3 |
| @uppy/golden-retriever | 0.30.3 | @uppy/url | 0.30.3 |
| @uppy/google-drive | 0.30.3 | @uppy/utils | 0.30.3 |
| @uppy/informer | 0.30.3 | @uppy/webcam | 0.30.3 |
| @uppy/instagram | 0.30.3 | @uppy/xhr-upload | 0.30.3 |
| @uppy/progress-bar | 0.30.3 | uppy | 0.30.3 |

- @uppy/dashboard: Dashboard a11y improvements: trap focus in the active panel only (#1272 / @arturi)
- @uppy/companion: Make providers support react native (#1286 / @ifedapoolarewaju)
- @uppy/xhr-upload: Reject cancelled uploads (#1316 / @arturi)
- @uppy/aws-s3: Avoid throwing error when file has been removed (#1318 / @craigjennings11)
- @uppy/companion: Remove resources requirements for companion (#1311 / @kiloreux)
- @uppy/webcam: Don’t show Smile! if countdown is false (#1324 / @arturi)
- docs: update webpack homepage URLs, update Robodog readme (#1323 / @goto-bus-stop)

### 0.30.1 - 0.30.2

| Package | Version | Package | Version |
|-|-|-|-|
| @uppy/aws-s3-multipart | 0.30.2 | @uppy/provider-views | 0.30.2 |
| @uppy/aws-s3 | 0.30.2 | @uppy/react | 0.30.2 |
| @uppy/companion-client | 0.28.2 | @uppy/redux-dev-tools | 0.30.2 |
| @uppy/companion | 0.17.2 | @uppy/robodog | 0.30.2 |
| @uppy/core | 0.30.2 | @uppy/status-bar | 0.30.2 |
| @uppy/dashboard | 0.30.2 | @uppy/store-default | 0.28.2 |
| @uppy/drag-drop | 0.30.2 | @uppy/store-redux | 0.28.2 |
| @uppy/dropbox | 0.30.2 | @uppy/thumbnail-generator | 0.30.2 |
| @uppy/file-input | 0.30.2 | @uppy/transloadit | 0.30.2 |
| @uppy/form | 0.30.2 | @uppy/tus | 0.30.2 |
| @uppy/golden-retriever | 0.30.2 | @uppy/url | 0.30.2 |
| @uppy/google-drive | 0.30.2 | @uppy/utils | 0.30.2 |
| @uppy/informer | 0.30.2 | @uppy/webcam | 0.30.2 |
| @uppy/instagram | 0.30.2 | @uppy/xhr-upload | 0.30.2 |
| @uppy/progress-bar | 0.30.2 | uppy | 0.30.2 |

- @uppy/robodog: Add Robodog to CDN (#1304 / @kvz, @arturi)

### 0.30.0

- @uppy/robodog: 📣⚠️Add Robodog — Transloadit browser SDK (#1135 / @goto-bus-stop)
- @uppy/core: Set response in Core rather than in upload plugins (#1138 / @arturi)
- @uppy/core: Don’t emit a complete event if an upload has been canceled (#1271 / @arturi)
- @uppy/companion: Support redis option (auth_pass, etc...) (#1215 / @tranvansang)
- @uppy/companion: sanitize text before adding to html (f77a102 / @ifedapoolarewaju)
- @uppy/dashboard: Update pause-resume-cancel icons (#1241 / @arturi, @nqst)
- @uppy/dashboard: Fix issues with multiple modals (#1258 / @goto-bus-stop, @arturi)
- @uppy/dashboard: Dashboard ui fixes: fix icon animation jiggling, inherit font, allow overriding outline, fix breadcrumbs, bug with x button being stuck, fix an issue with long note margin on mobile (#1279 / @arturi)
- @uppy/provider-views: update instagram nextPagePath after every fetch  (25e31e5 / @ifedapoolarewaju)
- @uppy/react: Allow changing instance in `uppy` prop (#1247 / @goto-bus-stop)
- @uppy/react: Typescript: Make DashboardModal.target prop optional (#1254 / @mattes3)
- @uppy/aws-s3: Use user provided filename / type for uploaded object, fixes #1238 (#1257 / @goto-bus-stop)
- @uppy/tus: Update to tus-js-client@1.6.0 with React Native support (#1250 / @arturi)
- build: Improve dev npm script: Use Parcel for bundled example, re-build lib automatically, don’t open browser and no ghosts mode, start companion when developing (but there’s optional npm run dev:no-companion) (#1280 / @arturi)

### 0.29.1

| Package | Version | Package | Version |
|-|-|-|-|
| @uppy/aws-s3-multipart | 0.29.1 | @uppy/provider-views | 0.29.1 |
| @uppy/aws-s3 | 0.29.1 | @uppy/react | 0.29.1 |
| @uppy/companion-client | 0.27.3 | @uppy/redux-dev-tools | 0.29.1 |
| @uppy/companion | 0.16.1 | @uppy/status-bar | 0.29.1 |
| @uppy/core | 0.29.1 | @uppy/store-default | 0.27.1 |
| @uppy/dashboard | 0.29.1 | @uppy/store-redux | 0.27.1 |
| @uppy/drag-drop | 0.29.1 | @uppy/thumbnail-generator | 0.29.1 |
| @uppy/dropbox | 0.29.1 | @uppy/transloadit | 0.29.1 |
| @uppy/file-input | 0.29.1 | @uppy/tus | 0.29.1 |
| @uppy/form | 0.29.1 | @uppy/url | 0.29.1 |
| @uppy/golden-retriever | 0.29.1 | @uppy/utils | 0.29.1 |
| @uppy/google-drive | 0.29.1 | @uppy/webcam | 0.29.1 |
| @uppy/informer | 0.29.1 | @uppy/xhr-upload | 0.29.1 |
| @uppy/instagram | 0.29.1 | uppy | 0.29.1 |
| @uppy/progress-bar | 0.29.1 | - | - |

- @uppy/react: ⚠️ Make Uppy’s React components usable from Typescript (#1131 / @mattes3)
- build: ⚠️ CJSify @uppy/core typings + add more typings tests (#1194 / @goto-bus-stop)
- build: ⚠️ Added Promise and Fetch polyfills to uppy bundle (#1187 / @arturi)
- build: ⚠️ Only rebuild changed files with `npm run build:lib` (#1237 / @goto-bus-stop)
- build: ⚠️ Remove jsnext:main since it’s been deprecated https://github.com/stereobooster/package.json#jsnextmain (#1242 / @arturi)
- @uppy/companion: ⚠️ Fix: return next page path for ig only when posts exist (e5a2694a2d95e1923dd2ca515e7d37132a5828ba / @ifedapoolarewaju)
- @uppy/status-bar: Account for MS Edge’s missing progress updates, fixes #945. Previously, upload progress would be stuck at 0% until everything is finished. With this patch, in the affected MS Edge versions, the status bar is transformed into an “indeterminate” progress state (#1184 / @goto-bus-stop)
- @uppy/dashboard: Log error if `trigger` is not found (#1217 / @goto-bus-stop)
- @uppy/xhr-upload: Fix `responseType` in IE 11, fixes #1228: The same restriction applies to responseType as to withCredentials. Both must be set after the open() call in Internet Explorer. (#1231 / @goto-bus-stop)
- @uppy/xhr-upload: Postpone timeout countdown until upload has started (i.e. has left browser concurrency queue (fixes #1190) (#1195 / @davilima6)
- website: Add polyfills to website examples that do not use prebundled uppy.js (#1229 / @goto-bus-stop)
- docs: Add privacy policy (#1196 / @arturi)
- docs: Update aws-s3.md wrt S3 public access settings (#1236 / @manuelkiessling)
- @uppy/companion: deprecate deprecate debugLogger (8f9946346904217e714e256db06b759cc3bb66b0 / @ifedapoolarewaju)
- @uppy/companion: Update morgan dependency, fixes #1227 (#1232 / @goto-bus-stop)

### 0.29.0

| Package | Version | Package | Version |
|-|-|-|-|
| @uppy/aws-s3-multipart | 0.29.0 | @uppy/progress-bar | 0.29.0 |
| @uppy/aws-s3 | 0.29.0 | @uppy/provider-views | 0.29.0 |
| @uppy/companion | 0.16.0 | @uppy/react | 0.29.0 |
| @uppy/core | 0.29.0 | @uppy/redux-dev-tools | 0.29.0 |
| @uppy/dashboard | 0.29.0 | @uppy/status-bar | 0.29.0 |
| @uppy/drag-drop | 0.29.0 | @uppy/thumbnail-generator | 0.29.0 |
| @uppy/dropbox | 0.29.0 | @uppy/transloadit | 0.29.0 |
| @uppy/file-input | 0.29.0 | @uppy/tus | 0.29.0 |
| @uppy/form | 0.29.0 | @uppy/url | 0.29.0 |
| @uppy/golden-retriever | 0.29.0 | @uppy/utils | 0.29.0 |
| @uppy/google-drive | 0.29.0 | @uppy/webcam | 0.29.0 |
| @uppy/informer | 0.29.0 | @uppy/xhr-upload | 0.29.0 |
| @uppy/instagram | 0.29.0 | uppy | 0.29.0 |

- @uppy/core: ⚠️ **breaking** Separate Core and Plugin styles — @uppy/core styles and plugins (@uppy/webcam, for example) now have to be included separately (#1167 / @arturi)
- @uppy/core: Don't pass removed file IDs to next upload step, fixes (#1148 / @goto-bus-stop)
- @uppy/core: Fixed getFileType() when passed a file with an upper case extension (#1169 / @jderrough)
- @uppy/xhr-upload: Add `responseType` option — allows configuring the XMLHttpRequest `.responseType` value (#1150 / @goto-bus-stop)
- @uppy/companion: Use `createCipheriv` instead of deprecated `createCipher` (#1149 / @goto-bus-stop)
- @uppy/companion: Store Provider instances on `this.provider` instead of `this[this.id]` (@goto-bus-stop / #1174)
- @uppy/companion: Pin grant to known stable version (@ifedapoolarewaju / #1165)
- @uppy/companion: Fix — socket does not handle server.path option (#1142 / @tranvansang)
- @uppy/status-bar: Use file sizes for progress calculations (#1153 / @goto-bus-stop)
- @uppy/webcam: Fix a bug with Webcam video overflowing its container (68730f8a1bf731898d46883e00fed937d3ab54ab / @arturi)
- docs: Add `triggerUploadOnSubmit` to Form docs, add docs about options of hiding upload/pause/resume/cancel buttons; talk about bundler-less polyfill use (@goto-bus-stop, @arturi)
- @uppy/dashboard: Better center pause/resume/cancel icons (@arturi / 5112ecf1f48bec9c67309244120fce5f005241ce)
- @uppy/react: Allow Dashboard props width and height to accept a string for 100% (#1129 / craigcbrunner)
- Added note about uppy bundle polyfils in uppy readme.md (@goto-bus-stop)

### 0.28.0

| Package | Version | Package | Version |
|-|-|-|-|
| uppy | 0.28.0 | @uppy/xhr-upload | 0.28.0 |
| @uppy/core | 0.28.0 | @uppy/react | 0.28.0 |
| @uppy/dashboard | 0.28.0 | @uppy/transloadit | 0.28.0 |
| @uppy/dropbox | 0.28.0 | @uppy/tus | 0.28.0 |
| @uppy/form | 0.28.0 | @uppy/url | 0.28.0 |
| @uppy/informer | 0.28.0 | @uppy/webcam | 0.28.0 |
| @uppy/utils | 0.28.0 | @uppy/url | 0.28.0 |
| @uppy/thumbnail-generator | 0.28.0 | @uppy/status-bar | 0.28.0 |
| @uppy/redux-dev-tools | 0.28.0 | @uppy/react | 0.28.0 |
| @uppy/provider-views | 0.28.0 | @uppy/progress-bar | 0.28.0 |
| @uppy/instagram | 0.28.0 | @uppy/informer | 0.28.0 |
| @uppy/google-drive | 0.28.0 | @uppy/golden-retriever | 0.28.0 |
| @uppy/form | 0.28.0 | @uppy/file-input | 0.28.0 |
| @uppy/dropbox | 0.28.0 | @uppy/drag-drop | 0.28.0 |
| @uppy/dashboard | 0.28.0 | @uppy/companion | 0.15.0 |
| @uppy/aws-s3 | 0.28.0 | @uppy/aws-s3-multipart | 0.28.0 |

- @uppy/core: bring back i18n locale packs (#1114 / @goto-bus-stop, @arturi)
- @uppy/companion: option validation (can use https://npm.im/ajv + JSON schema)
- @uppy/companion: Remove duplicate typescript dependency (#1119 / @goto-bus-stop)
- @uppy/companion: ⚠️ **breaking** Migrate provider adapter to Companion: saves 5KB on the frontend, all heavy lifting moved to the server side (#1093 / @ifedapoolarewaju)
- @uppy/core: single-use Uppy instance: adds an `allowMultipleUploads` option to @uppy/core. If set to false, uppy.upload() can only be called once. Afterward, no new files can be added and no new uploads can be started. This is intended to serve the `<form>`-like use case. (#1064 / @goto-bus-stop)
- @uppy/dashboard: Auto close after finish using `closeAfterFinish: true` (#1106 / @goto-bus-stop)
- @uppy/dashboard: call `hideAllPanels` after a file is added in Dashboard, instead of `toggleAddFilesPanel(false)` that didn’t hide some panels
- @uppy/status-bar: ⚠️ **breaking** Add spinner, pause/resume as small round buttons, different color for encoding; Added separate options for hiding pause/resume and cancel button; Added more statuses to the Dashboard, like “Upload complete”, “Upload paused” and “Uploading 5 files” (#1097 / @arturi)
- @uppy/url: add end2end test for Url plugin (#1120 / @ifedapoolarewaju)
- @uppy/transloadit: add end2end test for @uppy/transloadit (#1086 / @arturi)
- @uppy/thumbnail-generator: Add thumbnail generation integration test (#970 / @goto-bus-stop)
- @uppy/thumbnail-generator: Allow to constrain thumbnail height, fixes #979 (@richartkeil / #1096)
- @uppy/thumbnail-generator: Fix JPG previews on Edge (#1092 / @goto-bus-stop)
- @uppy/aws-s3: use RequestClient, it contains the Uppy Companion specific stuff, so we don't have to think about that when working on the S3 plugin. (#1091 / @goto-bus-stop)
- @uppy/transloadit: Add `COMPANION_PATTERN` constant (#1104 / @goto-bus-stop)
- @uppy/transloadit: Error tweaks (#1103 / @goto-bus-stop)
- @uppy/webcam: Fix getting data from Webcam recording if mime type includes codec metadata (#1094 / @goto-bus-stop)
- @uppy/core: remove upload-cancel event, file-removed should be enough (#1069 / @arutri)
- meta: document events, deprecate unused (#1069 / @arturi)
- meta: New demo video/gif and website frontpage code sample (#1099 / @arturi)
- meta: Update react.md (#1110 / @asmt3)
- meta: Add missing addMoreFiles string to locale (#1111 / @FWirtz)
- meta: Release script improvements: generate nicer releases and a nicer commit history. (#1122 / @goto-bus-stop)
- meta: Add release documentation. eg: test on transloadit website, check examples on the uppy.io website (@goto-bus-stop)

### 0.27.5

Released: 2018-09-27

| Package | Version | Package | Version |
|-|-|-|-|
| uppy | 0.27.5 | @uppy/instagram | 0.27.5 |
| @uppy/core | 0.27.3 | @uppy/react | 0.27.5 |
| @uppy/dashboard | 0.27.5 | @uppy/transloadit | 0.27.5 |
| @uppy/dropbox | 0.27.4 | @uppy/tus | 0.27.5 |
| @uppy/form | 0.27.4 | @uppy/url | 0.27.5 |
| @uppy/informer | 0.27.4 | @uppy/webcam | 0.27.4 |

- core: Add `onMount()` and `this.parent` to Plugin (#1062 / @arturi)
- core: Call `removeFile` on each file when doing `cancelAll` (#1058 / @arturi)
- dashboard: Fixing “ResizeObserver is not a constructor”, issue #1070, by doing `require('resize-observer-polyfill').default || require('resize-observer-polyfill')` (#1078 / @yoldar, @arturi, @goto-bus-stop)
- dashboard: Only show the plus button if `props.totalFileCount < props.maxNumberOfFiles` (#1063 / @arturi)
- status-bar: use `uppy-Root` in Status Bar when it’s mounted in DOM (#1081 / @arturi)
- docs: added `uppy.off()` info (#1077 / @dviry)
- docs: quick start guide, add simple HTML page snippet with Uppy https://community.transloadit.com/t/quick-start-guide-would-be-really-helpful/14605 (#1068 / @arturi)

### 0.27.4

Released: 2018-09-18

New versions in this release:

| Package | Version | Package | Version |
|-|-|-|-|
| uppy | 0.27.4 | @uppy/instagram | 0.27.4 |
| @uppy/companion | 0.14.4 | @uppy/react | 0.27.4 |
| @uppy/core | 0.27.2 | @uppy/transloadit | 0.27.4 |
| @uppy/dashboard | 0.27.4 | @uppy/tus | 0.27.4 |
| @uppy/dropbox | 0.27.3 | @uppy/url | 0.27.4 |
| @uppy/form | 0.27.3 | @uppy/webcam | 0.27.3 |
| @uppy/informer | 0.27.3 | - | - |

Changes:

- build: Add initial version table script (@goto-bus-stop)
- build: Add more checks to release script (#1050 / @goto-bus-stop)
- build: start companion once in tests (#1052 / @ifedapoolarewaju)
- buid: set companion config values when running test (@ifedapoolarewaju)
- @uppy/core: Note that the `<script>` tag should come at the bottom of the page (#1043 / @arturi)
- @uppy/dashboard: Add paddings and remove outline-offset for tab buttons so that the outline is visible (26037ac145111d3c636a63840bb4daa61304bae5 / @arturi)
- @uppy/dashboard: Replace updateDashboardElWidth with ResizeObserver (using resize-observer-polyfill) (#1053 / @arturi)
- @uppy/dashboard: Add showSelectedFiles option (#1055 / @arturi)
- @uppy/dashboard: Fix incorrect title (tooltip) message on file preview by refactoring (#1056 / @arturi)
- @uppy/companion: Google Drive: Support Team Drives (#978 / @pauln)
- @uppy/companion: Provider integration test fixes #(1013 / @goto-bus-stop)
- @uppy/companion: Fix bug: oauth always redirects to root path (#1030 / @tranvansang)
- @uppy/companion: Fix certificate generation for companion (#1041 / @kiloreux)

### 0.27.3

Released: 2018-09-03.

New versions in this release:

| Package | Version | Package | Version |
|-|-|-|-|
| uppy | 0.27.3 | @uppy/instagram | 0.27.3 |
| @uppy/aws-s3-multipart | 0.27.2 | @uppy/progress-bar | 0.27.2 |
| @uppy/aws-s3 | 0.27.2 | @uppy/provider-views | 0.27.2 |
| @uppy/companion-client | 0.27.2 | @uppy/react | 0.27.3 |
| @uppy/companion | 0.14.3 | @uppy/redux-dev-tools | 0.27.2 |
| @uppy/core | 0.27.1 | @uppy/status-bar | 0.27.2 |
| @uppy/dashboard | 0.27.3 | @uppy/thumbnail-generator | 0.27.2 |
| @uppy/drag-drop | 0.27.2 | @uppy/transloadit | 0.27.3 |
| @uppy/dropbox | 0.27.2 | @uppy/tus | 0.27.3 |
| @uppy/file-input | 0.27.2 | @uppy/url | 0.27.3 |
| @uppy/form | 0.27.2 | @uppy/utils | 0.27.1 |
| @uppy/golden-retriever | 0.27.2 | @uppy/webcam | 0.27.2 |
| @uppy/google-drive | 0.27.3 | @uppy/xhr-upload | 0.27.2 |
| @uppy/informer | 0.27.2 | - | - |

Changes:

- build: Update readme contributors list before publish (#1023 / @goto-bus-stop)
- build: Enable cssnano safe mode. Fixes `z-index` primarily. (@goto-bus-stop)
- @uppy/status-bar: Show number of started uploads, fixes #983 (@goto-bus-stop)
- @uppy/thumbnail-generator: Remove image clear code, fixes #1025. (#1028 / @goto-bus-stop)
- @uppy/aws-s3-multipart: Proper cleanup on cancellation, fixes #992 (#1021 / @goto-bus-stop)
- @uppy/utils: Add fallback to `getFileType` (#1022 / @goto-bus-stop)
- @uppy/transloadit: Lazy load socket.io-client, avoiding `buffer` warnings in IE10 when using the `uppy` CDN package. (#1019 / @goto-bus-stop)
- @uppy/webcam: Fix for Cordova mangling new File instances (#1034 / @firesharkstudios)
- @uppy/xhr-upload: Add file name to Blob instance uploads (#1034 / @firesharkstudios)
- @uppy/transloadit: Only use socket.io's WebSocket transport. (#1029 / @goto-bus-stop)
- @uppy/companion: Rename `UPPYSERVER_` environment variables to `COMPANION_` + more. The old names still work for now but will be dropped in a future release (#1037 / @kvz)
- ⚠️ **breaking** @uppy/transloadit: Change hosted Companion URLs to `https://api2.transloadit.com/companion`, using the hosted uppy-server URLs will now throw an error (#1038 / @goto-bus-stop)

### 0.27.2

Released: 2018-08-23.

New versions in this release:

| Package | Version | Package | Version |
|-|-|-|-|
| uppy | 0.27.2 | @uppy/react | 0.27.2 |
| @uppy/companion | 0.14.2 | @uppy/transloadit | 0.27.2 |
| @uppy/dashboard | 0.27.2 | @uppy/tus | 0.27.2 |
| @uppy/google-drive | 0.27.2 | @uppy/url | 0.27.2 |
| @uppy/instagram | 0.27.2 | - | - |

Changes:

- @uppy/companion: Auto deploy Companion. (#1008 / @kiloreux)
- @uppy/transloadit: Refactors and add fallback if socket connection fails. (#1011 / @goto-bus-stop)
- ci: No need to web:install if we're not deploying. (#1012 / @goto-bus-stop)

### 0.27.1

Released: 2018-08-16.

New versions in this release:

| Package | Version | Package | Version |
|-|-|-|-|
| uppy | 0.27.1 | @uppy/instagram | 0.27.1 |
| @uppy/aws-s3-multipart | 0.27.1 | @uppy/progress-bar | 0.27.1 |
| @uppy/aws-s3 | 0.27.1 | @uppy/provider-views | 0.27.1 |
| @uppy/companion-client | 0.27.1 | @uppy/react | 0.27.1 |
| @uppy/companion | 0.14.1 | @uppy/redux-dev-tools | 0.27.1 |
| @uppy/dashboard | 0.27.1 | @uppy/status-bar | 0.27.1 |
| @uppy/drag-drop | 0.27.1 | @uppy/thumbnail-generator | 0.27.1 |
| @uppy/dropbox | 0.27.1 | @uppy/transloadit | 0.27.1 |
| @uppy/file-input | 0.27.1 | @uppy/tus | 0.27.1 |
| @uppy/form | 0.27.1 | @uppy/url | 0.27.1 |
| @uppy/golden-retriever | 0.27.1 | @uppy/webcam | 0.27.1 |
| @uppy/google-drive | 0.27.1 | @uppy/xhr-upload | 0.27.1 |
| @uppy/informer | 0.27.1 | - | - |

Changes:

- @uppy/companion: use explicit typescript devDependency.
- @uppy/companion: rename Server → Companion in documentation (#1007 / @goto-bus-stop)
- website: Load all prism languages (#1004 / @goto-bus-stop)
- @uppy/core: Fix peerDependencies of plugin packages. (#1005 / @goto-bus-stop)
- @uppy/companion-client: Send cookies with fetch requests (#1000 / @geoffappleford)
- Add e2e test for providers (#990 / @ifedapoolarewaju)
- website: attempt to fix font sizes on mobile vs desktop (@arturi)
- @uppy/dashboard:  show note and “powered by” when no acquire/sources plugins are used too (@arturi)
- Update dependencies. (#995 / @goto-bus-stop)

### 0.27.0

Released: 2018-08-11.

- @uppy/aws-s3-multipart: Check for file existance (#981 / @bartvde)
- @uppy/aws-s3: Abort all chunk requests when aborting the multipart upload (#967 / @pekala)
- @uppy/aws-s3: Catch and handle errors in prepareUploadPart (#966 / @pekala)
- @uppy/companion: ⚠️ **breaking** rename uppy-server to @uppy/companion (#953 / @ifedapoolarewaju)
- @uppy/companion: google Drive — move to v3 API (#977 / @pauln)
- @uppy/core: allow editing plugin titles (names) so that e.g. “Camera” can be translated into different languages, fixes #920 (#942 / @arturi)
- @uppy/core: fix `setPluginState` (#968 / @goto-bus-stop)
- @uppy/core: make Uppy run in React Native (by adding `window !== undefined` check) (@arturi / #960)
- @uppy/core: remove all: initial — was causing issues when multiple uppy stylesheets are used (#942 / @arturi)
- @uppy/core: ⚠️ **breaking**  default `autoProceed` to `false` (#961 / @arturi)
- @uppy/dashboard: downgrade `drag-drop` module to support folders again (#942 / @arturi)
- @uppy/dashboard: fix animation — wait for closing animation to finish before opening modal (#942 / @arturi)
- @uppy/dashboard: ⚠️ **breaking** Introduce `.uppy-size--md` and `.uppy-size--lg` breakpoint classes; throttle the function that checks for width (#942 / @arturi)
- @uppy/dashboard: ⚠️ **breaking** UI overhaul: AddFiles panel, significantly improved mobile styles,  (#942 / @arturi, @nqst)
- @uppy/informer: ⚠️ **breaking** make it monochrome and round. always gray, no status colors (#942 / @arturi)
- @uppy/provider-views: fix wrong 'no files available' msg flash (#938 / @ifedapoolarewaju)
- @uppy/url: fix Url plugin reacting to wrong drop/paste events, add ignoreEvent (#942 / @arturi)
- @uppy/webcam: add webcam permission screen i18 strings, fixes #931 (#942 / @arturi)
- build: Add object rest spread transform (#965 / @goto-bus-stop)
- build: Split integration tests and add one using create-react-app (#952 / @goto-bus-stop)
- build: Upload to CDN when commit starts with “Release” (#989 / @arturi)
- website: docs fixes and improvements @@AJvanLoon)
- website: list bundle sizes for each package on stats page (#962 / @goto-bus-stop)

### 0.26.0

Released: 2018-06-28.

- ⚠️ **breaking** split into many packages (#906 / @goto-bus-stop, @arturi)
- xhr-upload: Add `withCredentials` option (#874 / @tuoxiansp)
- utils: Move single-use utils into their appropriate packages. (#926 / @goto-bus-stop)
- core: Export Plugin class from @uppy/core (#924 / @goto-bus-stop)
- Typescript typings improvements (#923 / @goto-bus-stop)
- core: change focus to solid line for all elements (ade214e5aab822e1fc3ab8e0fac80c4fc04d7bc3 / @arturi)
- dashboard: fix Dashboards tabs overflow by adding scroll; improve scroll (b974244c7f4e01adcf2478b7f651dada63d342f1 / @arturi)

### 0.25.6

Released: 2018-06-25.

- core: ⚠️ **breaking** rename `host` option to `serverUrl` (#905 / @ifedapoolarewaju)
- dashboard: added browser back button listening (#575 / @zcallan)
- core: Split utils into separate files (#899 / @goto-bus-stop)
- providers: Better provider errors (#895 / @arturi)
- instagram: better thumbnail quality for ig (#901, #887 / @ifedapoolarewaju)
- core: add `types` to uppy npm package (#0c2d66e8ac005d6a4200948de1bc3a44057f0393 / @arturi)

### 0.25.5

Released: 2018-06-13.

- build: exclude and ignore `node_modules` from `test/endtoend` (@arturi, @kvz / #a60c2f0c641f7db580937ebbc0884e25c8ef8583, #355f696a74d8ec56381578f1fb5ad9c913fe8200)

### 0.25.4

Released: 2018-06-13.

- providers: hanging URL upload (#8e13f416f74e7a453e7bdc829e9618f3b7d68804 / @ifedapoolarewaju)
- url: fix input focus (#3f9aa3bb7fc7ce5814fe50268a6f88f5965d9f16 / @arturi)

### 0.25.3

Released: 2018-06-12.

- core: fix/refactor `uppy.close()` and `uppy.removePlugin(plugin)`: Remove plugins immutably when uppy.close() is called, not just uninstall; emit event `plugin-remove` before removing plugin; remove plugins from Dashboard when they are removed from Uppy; check if plugin exists in Uppy before re-rendering, since debounced re-render can happen after a plugin is removed, that’s been causing issues in #890 (#898 / @arturi)
- tests: run integration tests with npm-installed uppy (#880 / @ifedapoolarewaju)
- xhrupload: add withCredentials option (#874 / @tuoxiansp, @b1ncer)
- xhrupload: Move .withCredentials assignment to after open(): IE 10 doesn't allow setting it before open() is called (#2698b599d716743bbf7ed3ac70c648fef0fd8976 / @goto-bus-stop)
- thumbnailgenerator: Polyfill Math.log2 since IE11 doesn't support this method (#4ddc9da47b13c9dfe49155d8c3bcd76b9fa494f2. #892 / @DJWassink)
- core: add eslint-plugin-compat (@goto-bus-stop, #894)
- dashboard: remove Dashboard bottom margin, since “powered by” has been moved (#a561e4e7a2c18f5092ba03185e0836ffa6796d04 / @arturi)
- dashboard: fix Dashboard open/close animation on small screen (#982d27f62693c0eb026e381d10157afffe1eeb64 / @arturi)
- awss3: Don't set uploadURL when success_action_status was missing (#900 / @goto-bus-stop)
- thumbnailgenerator: Add id option to ThumbnailGenerator (#8cded8160b19d3324d9e14be122c4038ed0b9403 / @arturi)
- react: tiny improvement for Uppy React example (645e15166a6bd100351de131982df080bc71aac6 / @arturi)

### 0.25.2

Released: 2018-06-05.

- transloadit: `file.remote` --> `file.remote.host`, since `remote` is an object (aa8247b6e2aeffc5aa237b983d88faae53819133 / @ifedapoolarewaju, @arturi)
- dashboard: Move `poweredByUppy` inside the Dashboard (a5f23c7fd57a0a0a554580b5d5423f54b39c2444 / @arturi)

### 0.25.1

Released: 2018-06-05.

- provider: fix — match origin pattern for non-static hosts, add `hostPattern` option — a regular expression, for Uppy Server running on `server1.example.com` and `server2.example.com`, you should set `hostPattern: '.example.com$'` (644da749dfb4ecc5c32c744f155fc4c1b07fce13 / @ifedapoolarewaju)
- provider: fix — check for non protocol defined urls in provider requests (5af90f4fe5c10ee4f32cc4471458cea994ef519a / @ifedapoolarewaju)
- provider: fix — strip protocol before comparing urls (a22c897013e3de5b324bb31683706e8390169978 / @ifedapoolarewaju)
- provider: feature: display username in provider view by @ifedapoolarewaju, this is a fix, got lost in PR merge/rebase (1f3a2bb7ddce2b6f1eaa5476be28cebb4529a3bd / @ifedapoolarewaju)
- provider: Tolerate trailing slashes in `host` options (having a trailing slash in a host option used to break providers) (#885 / @goto-bus-stop)
- s3: Fix uploadURL for presigned PUT uploads — strips the query string from the URL used for a successful PUT upload to determine the `uploadURL` (#886 / @goto-bus-stop)
- dashboard: fix line-height in Dashboard tabs (3a7ee860340afcf7abf61be38b0e1398fbe75923 / @arturi)
- docs: typos and polish (@AJvanLoon)
- website: improve syntax highlighting on the website — uses prismjs for syntax highlighting instead of highlight.js; the primary motivation is that highlight.js does not support JSX, while prism does (#884 / @goto-bus-stop)

### 0.25.0

Released: 2018-06-01.

- core: ⚠️ **breaking** Removed `.run()` (to solve issues like #756), just `.use()` all the way (#793 / goto-bus-stop)
- core: ⚠️ **breaking** Changed some of the strings that we were concatenating in Preact, now their interpolation is handled by the Translator instead. This is important for languages that have different word order than English. (#845 / @goto-bus-stop)
Changed strings:
  - core: `failedToUpload` needs to contain `%{file}`, substituted by the name of the file that failed
  - dashboard: `dropPaste` and `dropPasteImport` need to contain `%{browse}`, substituted by the "browse" text button
  - dashboard: `editing` needs to contain `%{file}`, substituted by the name of the file being edited
  - dashboard: `fileSource` and `importFrom` need to contain `%{name}`, substituted by the name of the provider
  - dragdrop: `dropHereOr` needs to contain `%{browse}`, substituted by the "browse" text button
- providers: ⚠️ **breaking** select files only after “select” is pressed, don’t add them right away when they are checked — better UI + solves issue with autoProceed uploading in background, which is weird; re-read https://github.com/transloadit/uppy/pull/419#issuecomment-345210519(#826 / @goto-bus-stop, @arturi)
- core: Add error if trying to setFileState() for a file that’s been removed; clear error on cancelAll (#864 / @goto-bus-stop, @arturi)
- core: Debounce render calls again, fixes #669 (#796 / @goto-bus-stop)
- core: add more mime-to-extension mappings from https://github.com/micnic/mime.json/blob/master/index.json (#806 /@arturi, @goto-bus-stop)
- core: addFile not passing restrictions shouldn’t throw when called from UI (@arturi)
- core: set `bytesUploaded = bytesTotal` when upload is complete (#f51ab0f / @arturi)
- core: use uppy.getState() instead of uppy.state (#863 / @goto-bus-stop)
- dashboard & statusbar: allow to hide cancel, pause-resume and retry buttons: hideUploadButton: false, hideRetryButton: false, hidePauseResumeCancelButtons: false (#821, #853 / @mrbatista, @arturi)
- dashboard: Dashboard open/close animation; move ESC and TAB event listener, improve FOCUSABLE_ELEMENTS, update docs (#852 / @arturi)
- dashboard: Don’t use h1-h6 tags (add role=heading), might solve some styling issues for embedded Uppy; fix weird artifacts instead of ellipsis issue (#868 / @arturi)
- dashboard: Use i18n for save/cancel in Dashboard file card (#841 / @arturi)
- dashboard: disallow removing files if bundle: true in XHRUpload (#853 / @arturi)
- docs: improve on React docs https://uppy.io/docs/react/, add small example for each component: Dashboard, DragDrop, ProgressBar, etc; more plugin options, better group (#845 / @goto-bus-stop)
- provider: Fix an issue where .focus() is scrolling the page, same as in UrlUI (#51df805 / @arturi)
- provider: show message for empty provider files (#ff628b6 / @ifedapoolarewaju)
- providers: Add user/account names to Uppy provider views (61bf0a7 / @ifedapoolarewaju)
- providers: display username in provider view (61bf0a7 / @ifedapoolarewaju)
- react: Added tests for mounting/unmounting React components (#854 / @goto-bus-stop)
- react: Fixed plugin ID mismatch in React components, fixes #850 (#854 / @goto-bus-stop)
- s3: implement multipart uploads (#726 / @goto-bus-stop)
- tus: add `filename` and `filetype`, so that tusd servers knows what headers to set (#844 / @vith)
- ui-plugins: Add try/catch to `addfile()` calls from UI plugins (@arturi / #867)
- uppy-server: benchmarks / stress test, large file, uppy-server / tus / S3 (10 GB) (@ifedapoolarewaju)
- uppy-server: document docker image setup for uppy-server (@ifedapoolarewaju)
- url: Add support for drag-dropping urls, links or images from webpages (#836 / @arturi)
- webcam: swap record/stop button icons, fixes #859 (#fdcca95 / @arturi)
- xhrupload: fix bytesUploaded and bytesTotal for bundled progress (#864 / @arturi)
- xhrupload: fix retry/timer issues, add timer.done() to `cancel-all` events; disable progress throttling in Core; Ignore progress events in timeout tracker after upload was aborted (#864 / @goto-bus-stop, @arturi)
- Server: Allow custom headers to be set for remote multipart uploads (@ifedapoolarewaju)
- Server: Add type to metadata as `filetype`
- uppy/uppy-server: refactor oauth flow tonot use cookies anymore (@ifedapoolarewaju)

### 0.24.4

Released: 2018-05-14.

- core: Pass `allowedFileTypes` and `maxNumberOfFiles` to `input[type=file]` in UI components: Dashboard, DragDrop, FileInput (#814 / @arturi)
- transloadit: Update Transloadit plugin's Uppy Server handling (#804 / @goto-bus-stop)
- tus: respect `limit` option for upload parameter requests (#817 / @ap--)
- docs: Explain name `metadata` vs. `$_FILES[]["name"]` (#1c1bf2e / @goto-bus-stop)
- dashboard: improve “powered by” icon (#0284c8e / @arturi)
- statusbar: add default string for cancel button (#822 / @mrbatista)

### 0.24.3

Released: 2018-05-10.

- core: add `uppy.getFiles()` method (@goto-bus-stop / #770)
- core: merge meta data when add file (#810 / @mrbatista)
- dashboard: fix duplicate plugin IDs, see #702 (@goto-bus-stop)
- dashboard/statusbar: fix some unicode characters showing up as gibberish (#787 / @goto-bus-stop)
- dashboard: Fix grid item height in remote providers with few files (#791 / @goto-bus-stop)
- dashboard: Add `rel="noopener noreferrer"` to links containing `target="_blank"` (#767 / @kvz)
- instagram: add extensions to instagram files (@ifedapoolarewaju)
- transloadit: More robust failure handling for Transloadit, closes #708 (#805 / @goto-bus-stop)
- docs: Document "headers" upload parameter in AwsS3 plugin (#780 / @janko-m)
- docs: Update some `uppy.state` docs to align with the Stores feature (#792 / @goto-bus-stop)
- dragdrop: Add `inputName` option like FileInput has, set empty value="", closes #729 (#778 / @goto-bus-stop, @arturi)
- docs: Google Cloud Storage setup for the AwsS3 plugin (#777 / goto-bus-stop)
- react: Update React component PropTypes (#776 / @arturi)
- statusbar: add some spacing between text elements (#760 / @goto-bus-stop)

### 0.24.2

Released: 2018-04-17.

- dashboard: Fix showLinkToFileUploadResult option (@arturi / #763)
- docs: Consistent shape for the getResponseData (responseText, response) (@arturi / #765)

### 0.24.1

Released: 2018-04-16.

- dashboard: ⚠️ **breaking** `maxWidth`, `maxHeight` --> `width` and `height`; update docs and React props too; regardless of what we call those internally, this makes more sense, I think (@arturi)
- core: Avoid important for those styles that need to be overriden by inline-styles + microtip (@arturi)
- tus & xhrupload: Retain uppy-server error messages, fixes #707 (@goto-bus-stop / #759)
- dragdrop: Link `<label>` and `<input>`, fixes #749 (@goto-bus-stop / #757)

### 0.24.0

Released: 2018-04-12.

- core: ⚠️ **breaking** !important styles to be immune to any environment/page, look at screenshots in #446. Use `postcss-safe-important` (look into http://cleanslatecss.com/ or https://github.com/maximkoretskiy/postcss-autoreset or increasing specificity with .uppy prefix) (#744 / @arturi)
- core: ⚠️ **breaking** `onBeforeFileAdded()`, `onBeforeUpload()` and `addFile()` are now synchronous. You can no longer return a Promise from the `onBefore*()` functions. (#294, #746, @goto-bus-stop, @arturi)
- statusbar: ⚠️ **breaking** Move progress details to second line and make them optional (#682 / @arturi)
- core: Add uppy-Root to a DOM el that gets mounted in mount (#682 / @arturi)
- core: Fix all file state was included in progress accidentally (#682 / @arturi)
- dashboard: Options to disable showLinkToFileUploadResult and meta editing if metaFields is not provided (#682 / @arturi)
- dashboard: Remove dashed file icon for now (#682 / @arturi)
- dashboard: Add optional whitelabel “powered by uppy.io” (@nqst, @arturi)
- dashboard: Huge UI redesign, update provider views, StatusBar, Webcam, FileCard (@arturi, @nqst)
- docs: Update uppy-server docs to point to Kubernetes (#706 / @kiloreux)
- docs: Talk about success_action_status for POST uploads (#728 / @goto-bus-stop)
- docs: Add custom provider example (#743 / @ifedapoolarewaju)
- docs: Addmore useful events, i18n strings, typos, fixes and improvements following Tim’s feedback (#704 / @arturi)
- goldenretriever: Regenerate thumbnails after restore (#723 / @goto-bus-stop)
- goldenretriever: Warn, not error, when files cannot be saved by goldenretriever (#641 / @goto-bus-stop)
- instagram: Use date&time as file name for instagram files (#682 / @arturi)
- providers: Fix logging out of providers (#742 / @goto-bus-stop)
- providers: Refactor Provider views: Filter, add showFilter and showBreadcrumbs (#682 / @arturi)
- react: Allow overriding `<DashboardModal />` `target` prop (#740, @goto-bus-stop)
- s3: Support fake XHR from remote uploads (#711, @goto-bus-stop)
- s3: Document Digital Ocean Spaces
- s3: Fix xhr response handlers (#625, @goto-bus-stop)
- statusbar: Cancel button for any kind of uploads (@arturi, @goto-bus-stop)
- url: Add checks for protocols, assume `http` when no protocol is used (#682 / @arturi)
- url: Refactor things into Provider, see comments in  https://github.com/transloadit/uppy/pull/588; exposing the Provider module and the ProviderView to the public API (#727 / @ifedapoolarewaju, @arturi)
- webcam: Styles updates: adapt for mobile, better camera icon, move buttons to the bottom bar (#682 / @arturi)
- server: Fixed security vulnerability in transient dependency [#70](https://github.com/transloadit/uppy-server/issues/70) (@ifedapoolarewaju)
- server: Auto-generate tmp download file name to avoid Path traversal (@ifedapoolarewaju)
- server: Namespace redis key storage/lookup to avoid collisions (@ifedapoolarewaju)
- server: Validate callback redirect url after completing OAuth (@ifedapoolarewaju)
- server: Reduce the permission level required by Google Drive (@ifedapoolarewaju)
- server: Auto-generate Server secret if none is provided on startup (@ifedapoolarewaju)
- server: We implemented a more standard logger for Uppy Server (@ifedapoolarewaju)
- server: Added an example project to run Uppy Server on Serverless (@ifedapoolarewaju)

### 0.23.3

- docs: add “Writing Plugins” (@goto-bus-stop)
- docs: Update aws-s3.md, xhrupload.md (#692 / @bertho-zero)
- docs: Typos, fixes and improvements (@tim-kos, @ifedapoolarewaju, @arturi / #704)
- core: add Google Drive to S3 + uppy-server example, update docs (@goto-bus-stop / #711)
- s3: Support fake XHR from remote uploads (@goto-bus-stop / #711)
- dashboard: fix FileItem titles (#696 / @bertho-zero)
- form: Fix `get-form-data` being undefined when built with Rollup (#698 / @goto-bus-stop)
- transloadit: Capitalise Assembly in user facing messages (#699 / @goto-bus-stop)
- core: Add yaml file type (#710 / @jessica-coursera)
- core: Clear uploads on `cancelAll` (#664 / @goto-bus-stop)
- core: Remove Redux state sync plugin (#667 / @goto-bus-stop)
- core: merge of restrictions (#677 / @richmeij)
- core: Check for empty URL (#681 / @arturi)
- build: Use babel-preset-env, drop modules transform, use CommonJS in test files (#714 / @goto-bus-stop)
- dashboard: Remove semiTransparent for good (#704 / @arturi)
- url: Prevent scrolling when focusing on input when Url tab is opened (#179bdf7 / @arturi)

### 0.23.2

- core: ⚠️ **breaking** Emit full file object instead of fileID in events like uppy.on('event', file, data) (#647 / @arturi)
- core: Fix merging locale strings in Core (#666 / @goto-bus-stop)
- s3: Check upload parameters shape, fixes #653 (#665 / @goto-bus-stop)
- docs: Add more Core events to docs (@arturi)
- xhrupload: Clear timer when upload is removed in XHRUpload (#647 / @arturi)
- xhrupload: Fix XHRUpload.js error handling (#656 / @rhymes)
- tus: Configure uploadUrl for uppy-server uploads (#643 / @goto-bus-stop)

### 0.23.1

- xhrupload: ⚠️ **breaking** Revamped XHR response handling: This adds a response key to files when the upload completed (regardless of whether it succeeded). file.response contains a status and a data property. data is the result of getResponseData. One change here is that getResponseData is also called if there was an error, not sure if that's a good idea; Also changed events to emit file objects instead of IDs here because it touches many of the same places. (#612 / @goto-bus-stop)
- transloadit: ⚠️ **breaking** Embeded tus plugin: When importFromUploadURLs is not set, add the Tus plugin with the right configuration. (#614 / @goto-bus-stop)
- transloadit: Allow easy passing of form fields (#593 / @goto-bus-stop)
- s3: Updated XHR response handling, fixes (#624 / @goto-bus-stop)
- core: Revamped `addFile()` rejections (#604 / @goto-bus-stop)
- core: Added wrapper function for emitter.on, so you can chain uppy.on().run()... (#597 / @arturi)
- core: Fix progress events causing errors for removed files (#638 / @arturi)
- statusbar: Use translations for Uploading / Paused text, fixes #629 (#640 / goto-bus-stop)
- thumbnailgenerator: Upsizing image if smaller than thumbnail size, fix infinite loop (#637 / @phitranphitranphitran)
- website: Added Transloadit example to website (#603 / @arturi)

### 0.23.0

Released: 2018-02-11.

- core: Allow plugins to add data to result object. Return `processing` results among with `upload` results in `complete` event and `upload()` promise (#527 / @goto-bus-stop)
- core: Move limiting to different point, to fix StatusBar and other UI issues #468 (#524, #526 / @goto-bus-stop)
- core: Add uploadID to complete event (#569 / @richardwillars)
- core: Allow chanining after .on() and .off() to improve ergonomics (#597 / @arturi)
- core: Allow user to override sass variables (#555 / @chao)
- core: Move preview generation to separate plugin, add queuing (#431 / @richardwillars)
- core: Third-party extension, uppy-store-ngrx https://github.com/rimlin/uppy-store-ngrx/ (#532 / @rimlin)
- core: Warn, not error, when file cannot be added due to restrictions? (#604, #492 / @goto-bus-stop)
- dashboard: Add more i18n strings (#565 / @arturi)
- dashboard: Fix modal and page scroll (#564 / @arturi)
- dashboard: Refactor provider views (#554 / @arturi)
- dashboard: Restore focus after modal has been closed (#536 / @arturi)
- dashboard: Use empty input value so same file can be selected multiple times (@arturi / #534)
- dashboard: Use more accessible tip lib microtip (#536 / @arturi)
- docs: Add PHP snippets to XHRUpload docs (#567 / @goto-bus-stop)
- meta: Added instruction to fork the repo first (#512 / muhammadInam)
- meta: Automatically host releases on edgly and use that as our main CDN (#558 / @kvz)
- meta: Dependency version updates (#523 / @goto-bus-stop)
- meta: Remove unused files from published package (#586 / @goto-bus-stop)
- s3: Respect `limit` option for upload parameter requests too; fix isXml() check when no content-type is available (#545, #544, #528 / @goto-bus-stop)
- statusbar: Fix status text still showing when statusbar is hidden (#525 / @goto-bus-stop)
- test: Alter jest testPathPattern to current dir, add chai (#583 / @arturi)
- thumbnail: Add thumbnail generation plugin (#461 / @richardwillars)
- thumbnail: Fix blank preview thumbnails for images in Safari; use slightly different stap scaling (#458, #584 / @arturi)
- transloadit: Add `transloadit:assembly-executing` event (#547 / @goto-bus-stop)
- transloadit: Add assembly results to to the `complete` callback (#527 / @goto-bus-stop)
- transloadit: Easily pass form fields (#593 / @goto-bus-stop)
- tus: `resume: false` — don’t store url (@arturi / #507)
- uppy-server: Detect file upload size from the server (@ifedapoolarewaju)
- uppy-server: Fix circular json stringify error (@ifedapoolarewaju)
- uppy-server: Load standalone server options via config path (@ifedapoolarewaju)
- uppy-server: Pass response from uppy-server upload’s endpoint (#591 / @ifedapoolarewaju)
- uppy-server: Schedule job to delete stale upload files (@ifedapoolarewaju)
- uppy-server: Security audit, ask @acconut
- uppy-server: Support localhost urls as endpoints (@ifedapoolarewaju)
- url: New plugin that imports files from urls (#588 / @arturi, @ifedapoolarewaju)
- webcam: Font styling for Webcam option (#509 / @muhammadInam)
- webcam: Mirror image preview, add option to select which camera is used to capture, try filling the whole Dashboard with webcam preview image, remove URL.createObjectURL() (#574 / @arturi, @nqst)
- website: Add Transloadit example to website (#603 / @arturi)
- website: Doc fixes (#563 / @arturi)
- website: Improve the Contributing guide (#578 / @arturi)
- xhrupload: Add bundle option to send multiple files in one request (#442 / @goto-bus-stop)
- xhrupload: Prevent files from being uploaded multiple times in separate uploads (#552 / @richardwillars)
- xhrupload: Refactor response and error handling (#591 / @goto-bus-stop, @arturi, @ifedapoolarewaju)

### 0.22.1

Released: 2018-01-09.

- core: Fix remote uploads (#474 / @arturi)
- statusbar, progressbar: Add option to hide progress bar after upload finish (#485 / @wilkoklak)
- s3: Allow passing on XHRUpload options, such as "limit" to AwsS3 Plugin (#471 / @ogtfaber)
- XHRUpload: Fix progress with `limit`ed XHRUploads (#505 / @goto-bus-stop)
- core: fix error when `file.type === null`, shouldn’t pass that to match (@arturi)
- dashboard: input hidden="true" should not be focusable too (@arturi)
- webcam: Font styling for Webcam option (#509 / @muhammadInam)
- docs: fix reference to incorrect width/height options (#475 / @xhocquet)
- docs: Documentation fixes and improvements (#463 / @janko-m)
- docs: Fixed several typos in docs/server and docs/uppy (#484 / @martiuslim)

### 0.22.0

Released: 2017-12-21.
Theme: 🎄 Christmas edition

- **⚠️ Breaking** core: rendering engine switched from `Yo-Yo` to `Preact`, and all views from `html` hyperx template strings to `JSX` (#451 / @arturi)
- **⚠️ Breaking** core: large refactor of Core and Plugins: `setFileState`, merge `MetaData` plugin into `Dashboard`, prefix "private" core methods with underscores (@arturi / #438)
- **⚠️ Breaking** core: renamed `core` to `uppy` in plugins and what not. So instead of `this.core.state` we now use `this.uppy.state` (#438 / @arturi)
- **⚠️ Breaking** core: renamed events to remove `core:` prefix, as been suggested already. So: `success`, `error`, `upload-started` and so on, and prefixed event names for plugins sometimes, like `dashboard:file-card` (#438 / @arturi)
- **⚠️ Breaking** core: CSS class names have been altered to use `uppy-` namespace, so `.UppyDashboard-files` --> `.uppy-Dashboard-files` and so on
- **⚠️ Breaking** dashboard: added `metaFields` option, pass an array of settings for UI field objects `{ id: 'caption', name: 'Caption', placeholder: 'describe what the image is about' }` (#438 / @arturi, @goto-bus-stop)
- **⚠️ Breaking** core: deprecate `getMetaFromForm` in favor of new `Form` plugin (#407 / @arturi)
- form: added `Form`, a new plugin that is used in conjunction with any acquirer, responsible for: 1. acquiring the metadata from `<form>` when upload starts in Uppy; 2. injecting result array of succesful and failed files back into the form (#407 / @arturi)
- core: add more extensions for mimetype detection (#452 / @ifedapoolarewaju)
- docs: more docs for plugins (#456 / @goto-bus-stop)
- core: misc bugs fixes and improvements in Webcam, Dashboard, Provider and others (#451 / @arturi)
- dashboard: improved Dashboard UI (@arturi)
- uppy-server: remove pause/resume socket listeners when upload is done (@ifedapoolarewaju)
- uppy/uppy-server: remote server error handler (#446 / @ifedapoolarewaju)
- provider: fix dropbox thumbnail view (@ifedapoolarewaju)
- uppy-server: link uppy-server with https://snyk.io/ to aid vulnerability spotting (@ifedapoolarewaju)
- uppy-server: use typescript to compile code for a type safe servers (@ifedapoolarewaju)

### 0.21.1

Released: 2017-12-10.

- **⚠️ Breaking** core: Set `this.el` in `Plugin` class (#425 / @arturi)
- StatusBar, Dashboard and Provider UI improvements place upload button into StatusBar, use Alex’s suggestions for retry button; other UI tweaks (#434 / @arturi)
- XHRUpload: fix fields in XHR remote uploader (#424 / @sadovnychyi)
- XHRUpload: option to limit simultaneous uploads #360 (#427 / goto-bus-stop)
- core: Add `isSupported()` API for providers (#421 / @goto-bus-stop, @arturi)
- core: Add stores. Improve on Redux PR #216 to allow using Redux (or any other solution) for all Uppy state management, instead of proxy-only (#426 / @goto-bus-stop)
- core: add ability to disable thumbnail generation (#432 / @richardwillars)
- core: allow to select multiple files at once from remote providers (#419 / @sadovnychyi)
- core: use `setPluginState` and `getPluginState` in Providers (#436 / @arturi)
- docs: uppy-server docs for s3 `getKey` option (#444 / @goto-bus-stop)
- goldenretriever: Fix IndexedDB store initialisation when not cleaning up (#430 / @goto-bus-stop)
- provider: folder deselection did not remove all files (#439 / @ifedapoolarewaju)
- s3: Use Translator for localised strings (420 / @goto-bus-stop )
- transloadit: Port old tests from tape (#428 / @goto-bus-stop)
- tus: Restore correctly from paused state (#443 / @goto-bus-stop)

### 0.21.0

Released: 2017-11-14.

- accessibility: add tabindex="0" to buttons and tabs, aria-labels, focus (#414 / @arturi)
- core: allow setting custom `id` for plugins to allow a plugin to be used multiple times (#418 / @arturi)
- core: do not check isPreviewSupported for unknown filetypes (#417 / @sadovnychyi)
- core: refactor `uppy-base` (#382 / @goto-bus-stop)
- core: remove functions from state object (#408 / @goto-bus-stop)
- core: return `{ successful, failed }` from `uppy.upload()` (#404 / @goto-bus-stop)
- core: update state with error messages rather than error objects (#406 / @richardwillars)
- core: use `tinyify` for the unpkg bundle. (#371 / @goto-bus-stop)
- dashboard: Fix pasting files, default `image` file name, add type to meta, file type refactor (#395 / @arturi)
- dragdrop: Fix of the .uppy-DragDrop-inner spacing on small screens (#405 / @nqst)
- react: fix `uppy` PropType, closes (#416 / @goto-bus-stop)
- s3: automatically wrap XHRUpload. **Users should remove `.use(XHRUpload)` when using S3.** (#408 / @goto-bus-stop)
- test: refactored end-to-end tests to not use website, switched to Webdriver.io, added tests for Edge, Safari, Android and iOS (#410 / @arturi)
- tus: Rename Tus10 → Tus (#285 / @goto-bus-stop)
- uppy-serer: mask sensitive data from request logs (@ifedapoolarewaju)
- uppy-server: add request body validators (@ifedapoolarewaju)
- uppy-server: migrate dropbox to use v2 API (#386 / @ifedapoolarewaju)
- uppy-server: store tokens in user’s browser only (@ifedapoolarewaju)
- webcam: only show the webcam tab when browser support is available (media recorder API) (#421 / @arturi, @goto-bus-stop)
- webcam: simplify and refactor webcam plugin (modern browser APIs only) (#382 / @goto-bus-stop)
- xhrupload: set a timeout in the onprogress event handler to detect stale network (#378 / @goto-bus-stop)
- uppy-server: allow flexible whitelist endpoint protocols (@ifedapoolarewaju)

### 0.20.3

Released: 2017-10-18.

- Start a completely new upload when retrying. (#390 / @goto-bus-stop)
- dashboard: Show errors that occurred during processing on the file items. (#391 / @goto-bus-stop)
- transloadit: Mark files as having errored if their assembly fails. (#392 / @goto-bus-stop)
- core: Clear file upload progress when an upload starts. (#393 / @goto-bus-stop)
- tus: Clean up `tus.Upload` instance and events when an upload starts, finishes, or fails. (#390 / @goto-bus-stop)

### 0.20.2

Released: 2017-10-11.

- docs: fix `getMetaFromForm` documentation (@arturi)
- core: fix generating thumbnails for images with transparent background (#380 / @goto-bus-stop)
- transloadit: use Translator class for localised strings (#383 / @goto-bus-stop)
- goldenretriever: don't crash when required server-side (#384 / @goto-bus-stop)

### 0.20.1

Released: 2017-10-05.

- redux: add plugin for syncing uppy state with a Redux store (#376 / @richardwillars)

### 0.20.0

Released: 2017-10-03.
Theme: React and Retry

- core: retry/error when upload can’t start or fails (offline, connection lost, wrong endpoint); add error in file progress state, UI, question mark button (#307 / @arturi)
- core: support for retry in Tus plugin (#307 / @arturi)
- core: support for retry in XHRUpload plugin (#307 / @arturi)
- core: Add support for Redux DevTools via a plugin (#373 / @arturi)
- core: improve and merge the React PR (#170 / @goto-bus-stop, @arturi)
- core: improve core.log method, add timestamps (#372 / @arturi)
- dragdrop: redesign, add note, width/height options, arrow icon (#374 / @arturi)
- uploaders: upload resolution changes, followup to #323 (#347 / @goto-bus-stop)
- uploaders: issue warning when no uploading plugins are used (#372 / @arturi)
- core: fix `replaceTargetContent` and add tests for `Plugin` (#354 / @gavboulton)
- goldenretriever: Omit completed uploads from saved file state—previously, when an upload was finished and the user refreshed the page, all the finished files would still be there because we saved the entire list of files. Changed this to only store files that are part of an in-progress upload, or that have yet to be uploaded (#358, #324 / @goto-bus-stop)
- goldenretriever: Remove files from cache when upload finished—this uses the deleteBlobs function when core:success fires (#358, #324 / @goto-bus-stop)
- goldenretriever: add a timestamp to cached blobs, and to delete old blobs on boot (#358, #324 / @goto-bus-stop)
- s3: have some way to configure content-disposition for uploads, see #243 (@goto-bus-stop)
- core: move `setPluginState` and add `getPluginState` to `Plugin` class (#363 / @goto-bus-stop)

### 0.19.1

Released: 2017-09-20.

- goldenretriever: fix restorefiles with id (#351 / @arturi)
- goldenretriever: Clean up blobs that are not related to a file in state (#349 / @goto-bus-stop)
- core: set the newState before emiting `core:state-update` (#341 / @sunil-shrestha, @arturi)
- docs: Document StatusBar plugin (#350 / @goto-bus-stop)

### 0.19.0

Released: 2017-09-15.
Theme: Tests and better APIs

- goldenretriever: allow passing options to `IndexedDbStore` (#339 / sunil-shrestha)
- core: add Uppy instance ID option, namespace serviceWorker action types, add example using multiple Uppy instances with Goldenretriever (#333 / @goto-bus-stop)
- core: fix `calculateTotalProgress` - NaN (#342 / @arturi)
- core: fix and refactor restrictions (#345 / @arturi)
- core: Better `generateFileID` (#330 / @arturi)
- core: improve `isOnline()` (#319 / @richardwillars)
- core: remove unused bootstrap styles (#329 / @arturi)
- core: experiment with yo-yo --> preact and picodom (#297 / @arturi)
- dashboard: fix FileItem source icon position and copy (@arturi)
- dashboard: expose and document the show/hide/isOpen API (@arturi)
- dashboard: allow multiple `triggers` of the same class `.open-uppy` (#328 / @arturi)
- plugins: add `aria-hidden` to all SVG icons for accessibility (#4e808ca3d26f06499c58bb77abbf1c3c2b510b4d / @arturi)
- core: Handle sync returns and throws in possibly-async function options (#315 / @goto-bus-stop)
- core: switch to Jest tests, add more tests for Core and Utils (#310 / @richardwillars)
- website: Minify bundle for `disc` (#332 / @goto-bus-stop)
- transloadit: remove `this.state` getter (#331 / @goto-bus-stop)
- server: option to define valid upload urls (@ifedapoolarewaju)
- server: more automated tests (@ifedapoolarewaju)

### 0.18.1

Released: 2017-09-05.
Note: this version was released as a `@next` npm tag to unblock some users.

- core: gradually resize image previews #275 (@goto-bus-stop)
- informer: support “explanations”, a (?) button that shows more info on hover / click (#292 / @arturi)
- fix webcam video recording (@goto-bus-stop)
- bundle: add missing plugins (s3, statusbar, restoreFiles) to unpkg bundle (#301 / @goto-bus-stop)
- xhrupload: Use error messages from the endpoint (#305 / @goto-bus-stop)
- dashboard: prevent submitting outer form when pressing enter key while editing metadata (#306 / @goto-bus-stop)
- dashboard: save metadata edits when pressing enter key (#308 / @arturi)
- transloadit: upload to S3, then import into :tl: assembly using `/add_file?s3url=${url}` (#280 / @goto-bus-stop)
- transloadit: add `alwaysRunAssembly` option to run assemblies when no files are uploaded (#290 / @goto-bus-stop)
- core: use `iteratePlugins` inside `updateAll` (#312 / @richardwillars)
- core: improve error when plugin does not have ID (#309 / @richardwillars)
- tus: Clear stored `uploadUrl` on `uppy.resetProgress()` call (#314 / @goto-bus-stop)
- website: simplify examples and code samples, prevent sidebar subheading links anywhere but in docs (@arturi)
- website: group plugin docs together in the sidebar (@arturi)

### 0.18.0

Released: 2017-08-15.
Theme: Dogumentation and The Golden retriever.

- goldenretriever: use Service Woker first, then IndexedDB, add file limits for IndexedDB, figure out what restores from where, add throttling for localStorage state sync (@goto-bus-stop @arturi)
- dashboard: flag to hide the upload button, for cases when you want to manually stat the upload (@arturi)
- dashboard: place close btn inside the Dashboard, don’t close on click outside, place source icon near the file size (@arturi)
- core: informer becomes a core API, `uppy.info('Smile! 📸', 'warning', 5000)` so its more concise with `uppy.log('my msg')` and supports different UI implementations (@arturi, #271)
- docs: first stage — on using plugins, all options, list of plugins, i18n, uppy-server (@arturi, @goto-bus-stop, @ifedapoolarewaju)
- provider: file size sorting (@ifedapoolarewaju)
- provider: show loading screen when checking auth too (@arturi)
- uploaders: add direct-to-s3 upload plugin (@goto-bus-stop)
- core: ability to re-upload all files, even `uploadComplete` ones, reset progress (@arturi)
- goldenretriever: recover selected or in progress files after a browser crash or closed tab: alpha-version, add LocalStorage, Service Worker and IndexedDB (@arturi @goto-bus-stop @nqst #268)
- xhrupload: add XHRUpload a more flexible successor to Multipart, so that S3 plugin can depend on it (@goto-bus-stop #242)
- core: add getFile method (@goto-bus-stop, #263)
- provider: use informer to display errors (@ifedapoolarewaju)
- provider: flatten instagram carousels #234 (@ifedapoolarewaju)
- server: add uppy-server url as `i-am` header (@ifedapoolarewaju)
- server: disable socket channel from restarting an already completed file download (@ifedapoolarewaju)
- server: make uppy client whitelisting optional. You may use wildcard instead (@ifedapoolarewaju)
- server: master oauth redirect uri for multiple uppy-server instances
- server: options support for redis session storage on standalone server (@ifedapoolarewaju)
- server: start uppy-server as binary `uppy-server` (@ifedapoolarewaju)
- server: store downloaded files based on uuids (@ifedapoolarewaju)
- server: store upload state on redis (@ifedapoolarewaju)
- server: use uppy informer for server errors (@ifedapoolarewaju, #272)
- server: whitelist multiple uppy clients (@ifedapoolarewaju)
- transloadit: emit an event when an assembly is created (@goto-bus-stop / #244)
- transloadit: function option for file-dependent `params` (@goto-bus-stop / #250)
- tus: Save upload URL early on (@goto-bus-stop #261)
- tus: return immediately if no files are selected (@goto-bus-stop #245)
- uppy-server: add uppy-server metrics to Librato (@ifedapoolarewaju @kiloreux)
- webcam: add 1, 2, 3, smile! to webcam, onBeforeSnapshothook (@arturi, #187, #248)
- website: live example on the homepage, “try me” button, improve /examples (@arturi)

### 0.17.0

Released: 2017-07-02

- core: restrictions — by file type, size, number of files (@arturi)
- provider: improve UI: improve overall look, breadcrumbs, more responsive (@arturi)
- core: css-in-js demos, try template-css (@arturi @goto-bus-stop #239)
- core: add `uppy.reset()` as discussed in #179 (@arturi)
- core: add nanoraf https://github.com/yoshuawuyts/choo/pull/135/files?diff=unified (@goto-bus-stop, @arturi)
- core: file type detection: archives, markdown (possible modules: file-type, identify-filetype) example: http://requirebin.com/?gist=f9bea9602030f1320a227cf7f140c45f, http://stackoverflow.com/a/29672957 (@arturi)
- dashboard: make file icons prettier: https://uppy.io/images/blog/0.16/service-logos.png (@arturi, @nqst / #215)
- fileinput: allow retriving fields/options from form (@arturi #153)
- server: configurable server port (@ifedapoolarewaju)
- server: support for custom providers (@ifedapoolarewaju)
- statusbar: also show major errors, add “error” state (@goto-bus-stop)
- statusbar: pre/postprocessing status updates in the StatusBar (@goto-bus-stop, #202)
- statusbar: show status “Upload started...” when the remote upload has begun, but no progress events received yet (@arturi)
- statusbar: work towards extracting StatusBar to a separate plugin, bundle that with Dashboard? (@goto-bus-stop, @arturi)
- tus/uppy-server: Support metadata in remote tus uploads (@ifedapoolarewaju, @goto-bus-stop / #210)
- uploaders: add direct-to-s3 upload plugin and test it with the flow to then upload to transloadit, stage 1, WIP (@goto-bus-stop)
- uppy/uppy-server: Make a barely working Instagram Plugin (@ifedapoolarewaju / #21)
- uppy/uppy-server: Make a barely working Instagram Plugin (@ifedapoolarewaju / #21)
- uppy/uppy-server: allow google drive/dropbox non-tus (i.e multipart) remote uploads (@arturi, @ifedapoolarewaju / #205)
- uppy/uppy-server: some file types cannot be downloaded/uploaded on google drive (e.g google docs). How to handle that? (@ifedapoolarewaju)
- uppy: fix google drive uploads on mobile (double click issue) (@arturi)

### 0.16.2

Released: 2017-05-31.

- core: update prettier-bytes to fix the IE support issue https://github.com/Flet/prettier-bytes/issues/3 (@arturi)
- core: use URL.createObjectURL instead of resizing thumbnails (@arturi, @goto-bus-stop / #199)
- dashboard: Fix ETA when multiple files are being uploaded (@goto-bus-stop, #197)
- transloadit: Fix receiving assembly results that are not related to an input file (@arturi, @goto-bus-stop / #201)
- transloadit: Use the `tus_upload_url` to reliably link assembly results with their input files (@goto-bus-stop / #207)
- transloadit: move user-facing strings into locale option (@goto-bus-stop / https://github.com/transloadit/uppy/commit/87a22e7ee37b6fa3754fa34868516a6700306b60)
- webcam: Mute audio in realtime playback (@goto-bus-stop / #196)

### 0.16.1

Released: 2017-05-13

- temporarily downgrade yo-yoify, until shama/yo-yoify#45 is resolved (@arturi / https://github.com/transloadit/uppy/commit/6292b96)

### 0.16.0

Released: 2017-05-12.
Theme: Transloadit integration, getting things in order.
Favorite Uppy Server version: 0.5.0.

- uploaders: make sure uploads retry/resume if started when offline or disconnected, retry when back online / failed https://github.com/transloadit/uppy/pull/135 (@arturi, @ifedapoolarewaju)
- transloadit: add basic (beta) version of Transloadit plugin (@goto-bus-stop, @kvz, @tim-kos / #28)
- transloadit: emit an upload event w/ tl data when a file upload is complete (#191 @goto-bus-stop)
- webcam: implement reading audio+video from Webcam (@goto-bus-stop / #175)
- webcam: Make the webcam video fill the available space as much as possible (@goto-bus-stop / #190)
- tus: Merge tus-js-client options with uppy-tus. Hence, enable custom headers support (@goto-bus-stop)
- multipart/tus: Remove Promise.all() calls with unused results (@goto-bus-stop / #121)
- dashboard: fix Dashboard modal close button position (@goto-bus-stop / #171)
- core: pass through errors (@goto-bus-stop / #185)
- core: accept a DOM element in `target:` option (@goto-bus-stop / #169)
- core: Remove the last few potentially buggy uses of `document.querySelector` (@goto-bus-stop)
- dashboard: Fix dashboard width when multiple instances exist (@goto-bus-stop / #184)
- dashboard: add service logo / name to the selected file in file list (@arturi)
- server: begin adding automated tests, maybe try https://facebook.github.io/jest (@ifedapoolarewaju)
- server: add image preview / thumbnail for remote files, if its in the API of services ? (@ifedapoolarewaju)
- server: research parallelizing downloading/uploading remote files: start uploading chunks right away, while still storing the file on disk (@ifedapoolarewaju)
- server: delete file from local disk after upload is successful (@ifedapoolarewaju)
- website: try on a Github ribbon http://tholman.com/github-corners/ (@arturi / #150)
- website: different meta description for pages and post (@arturi)
- server: well documented README (@ifedapoolarewaju)
- react: High-level React Components (@goto-bus-stop / #170)
- core: add `uppy.close()` for tearing down an Uppy instance (@goto-bus-stop / #182)
- core: replace `babel-preset-es2015-loose` by standard es2015 preset with `loose` option (@goto-bus-stop / #174)

### 0.15.0

Released: 2017-03-02.
Theme: Speeding and cleaning.
Favorite Uppy Server version: 0.4.0.

- build: update dependencies and eslint-plugin-standard, nodemon --> onchange, because simpler and better options (@arturi)
- build: fix `Function.caller` issue in `lib` which gets published to NPM package, add babel-plugin-yo-yoify (@arturi #158 #163)
- provider: show error view for things like not being able to connect to uppy server should this be happening when uppy-server is unavailable http://i.imgur.com/cYJakc9.png (@arturi, @ifedapoolarewaju)
- provider: loading indicator while the GoogleDrive / Dropbox files are loading (@arturi, @ifedapoolarewaju)
- provider: logout link/button? (@arturi, @ifedapoolarewaju)
- provider: fix breadcrumbs (@ifedapoolarewaju)
- server: refactor local/remote uploads in tus, allow for pause/resume with remote upload (@arturi, @ifedapoolarewaju)
- server: throttle progress updates sent through websockets, sometimes it can get overwhelming when uploads are fast (@ifedapoolarewaju)
- server: pass file size from Google Drive / Dropbox ? (@ifedapoolarewaju)
- server: return uploaded file urls (from Google Drive / Dropbox) ? (@ifedapoolarewaju)
- server: research having less permissions, smaller auth expiration time for security (@ifedapoolarewaju)
- dashboard: basic React component (@arturi)
- core: experiment with `nanoraf` and `requestAnimationFrame` (@arturi)
- core: add throttling of progress updates (@arturi)
- dashobard: fix Missing `file.progress.bytesTotal` property  (@arturi #152)
- dashboard: switch to prettier-bytes for more user-friendly progress updates (@arturi)
- dashboard: fix `updateDashboardElWidth()` not firing in time, causing container width to be 0 (@arturi)
- multipart: treat all 2xx responses as successful, return xhr object in `core:upload-success` (@arturi #156 #154)
- dashboard: throttle StatusBar numbers, so they update only once a second (@arturi, @acconut)
- dashboard: add titles to pause/resume/cancel in StatusBar (@arturi)
- dashboard: precise `circleLength` and `stroke-dasharray/stroke-dashoffset` calculation for progress circles on FileItem (@arturi)
- dashboard: don’t show per-file detailed progress by default — too much noise (@arturi)
- website: blog post and images cleanup (@arturi)

### 0.14.0

Released: January 27, 2017.
Theme: The new 13: Responsive Dashboard, Standalone & Pluggable Server, Dropbox.
Uppy Server version: 0.3.0.

- dashboard: use `isWide` prop/class instead of media queries, so that compact/mobile version can be used in bigger screens too (@arturi)
- dashboard: basic “list” view in addition to current “grid” view (@arturi)
- dashboard: more icons for file types (@arturi)
- dashboard: add totalSize and totalUploadedSize to StatusBar (@arturi)
- dashboard: figure out where to place Informer, accounting for StatusBar — over the StatusBar for now (@arturi)
- dashboard: add `<progress>` element for progressbar, like here https://overcast.fm/+BtuxMygVg/. Added hidden for now, for semantics/accessibility (@arturi)
- dragdrop: show number of selected files, remove upload btn (@arturi)
- build: exclude locales from build (@arturi)
- core: i18n for each plugin in options — local instead of global (@arturi)
- core: add default pluralization (can be overrinden in plugin options) to Translator (@arturi)
- core: use yo-yoify to solve [Function.caller / strict mode issue](https://github.com/shama/bel#note) and make our app faster/smaller by transforming template strings into pure and fast document calls (@arturi)
- server: a pluggable uppy-server (express / koa for now) (@ifedapoolarewaju)
- server: standalone uppy-server (@ifedapoolarewaju)
- server: Integrate dropbox plugin (@ifedapoolarewaju)
- server: smooth authentication: after auth you are back in your app where you left, no page reloads (@ifedapoolarewaju)
- tus: fix upload progress from uppy-server (@arturi, @ifedapoolarewaju)
- core: basic React component — DnD (@arturi)
- core: fix support for both ES6 module import and CommonJS requires with `add-module-exports` babel plugin (@arturi)

### 0.13.0

To be released: December 23, 2016.
Theme: The release that wasn't 🎄.

### 0.12.0

Released: November 25, 2016.
Theme: Responsive. Cancel. Feedback. ES6 Server.
Uppy Server version: 0.2.0.

- meta: write 0.12 release blog post (@arturi)
- core: figure out import/require for core and plugins — just don’t use spread for plugins (@arturi)
- meta: create a demo video, showcasing Uppy Dashboard for the main page, like https://zeit.co/blog/next (@arturi)
- meta: update Readme, update screenshot (@arturi)
- server: add pre-commit and lint-staged (@arturi)
- server: re-do build setup: building at `deploy` and `prepublish` when typing `npm run release:patch` 0.0.1 -> 0.0.2 (@ifedapoolarewaju)
- server: re-do build setup: es6 `src` -> es5 `lib` (use plugin packs from Uppy)
- server: re-do build setup: `eslint --fix ./src` via http://standardjs.com (@ifedapoolarewaju)
- server: re-do build setup: `babel-node` or `babel-require` could do realtime transpiling for development (how does that hook in with e.g. `nodemon`?) (@ifedapoolarewaju)
- server: refacor: remove/reduce file redundancy (@ifedapoolarewaju)
- server: error handling: 404 and 401 error handler (@ifedapoolarewaju)
- server: bug fix: failing google drive (@ifedapoolarewaju)
- webcam: stop using the webcam (green light off) after the picture is taken / tab is hidden (@arturi)
- core: allow usage without `new`, start renaming `Core()` to `Uppy()` in examples (@arturi)
- core: api — consider Yosh’s feedback and proposals https://gist.github.com/yoshuawuyts/b5e5b3e7aacbee85a3e61b8a626709ab, come up with follow up questions (@arturi)
- dashboard: local mode — no acquire plugins / external services, just DnD — ActionBrowseTagline (@arturi)
- dashboard: only show pause/resume when tus is used (@arturi)
- dashboard: cancel uploads button for multipart (@arturi)
- dashboard: responsive design — stage 1 (@arturi)
- meta: write 0.11 release blog post (@arturi)

### 0.11.0

Released: November 1, 2016. Releasemaster: Artur.
Theme: StatusBar and API docs.

- core: log method should have an option to throw error in addition to just logging (@arturi)
- experimental: PersistentState plugin that saves state to localStorage — useful for development (@arturi)
- dashboard: implement new StatusBar with progress and pause/resume buttons https://github.com/transloadit/uppy/issues/96#issuecomment-249401532 (@arturi)
- dashboard: attempt to throttle StatusBar, so it doesn’t re-render too often (@arturi)
- dashboard: refactor — only load one acquire panel at a time (activeAcquirer or empty), change focus behavior, utilize onload/onunload
- experimental: create a Dashboard UI for Redux refactor (@hedgerh)
- dashboard: make trigger optional — not needed when rendering inline (@arturi)
- fileinput: pretty input element #93 (@arturi)
- meta: document current Uppy architecture and question about the future (@arturi, @hedgerh)
- test: see about adding tests for autoProceed: true (@arturi)
- website: and ability to toggle options in Dashboard example: inline/modal, autoProceed, which plugins are enabled #89 (@arturi)
- website: finish https upgrade for uppy.io, uppy-server and tus, set up pingdom notifications (@arturi, @kvz, @hedgerh)
- website: update guide, API docs and main page example to match current actual API (@arturi)
- uppy-server: Make uppy server have dynamic controllers (@hedgerh)

### 0.10.0

Released: Septermber 23, 2016. Releasemaster: Artur.
Theme: Getting together.

- core: expose some events/APIs/callbacks to the user: `onFileUploaded`, `onFileSelected`, `onAllUploaded`, `addFile` (or `parseFile`), open modal... (@arturi, @hedgerh)
- core: how would Uppy work without the UI, if one wants to Uppy to just add files and upload, while rendering preview and UI by themselves #116 — discussion Part 1 (@arturi, @hedgerh)
- core: refactor towards react compatibility as discussed in https://github.com/transloadit/uppy/issues/110 (@hedgerh)
- core: CSS modules? allow bundling of CSS in JS for simple use in NPM? See #120#issuecomment-242455042, try https://github.com/rtsao/csjs — verdict: not yet, try again later (@arturi, @hedgerh)
- core: try Web Workers and FileReaderSync for image resizing again — still slow, probably message payload between webworker and regular thread is huge (@arturi)
- core: i18n strings should extend default en_US dictionary — if a certain string in not available in German, English should be displayed (@arturi)
- dashboard: refactor to smaller components, pass props down (@arturi)
- dashboard: option to render Dashboard inline instead of a modal dialog (@arturi)
- dashboard: global circular progress bar, try out different designs for total upload speed and ETA (@arturi)
- dashboard: show total upload speed and ETA, for all files (@arturi)
- dashboard: copy link to uploaded file button, cross-browser (@arturi) (http://i.imgur.com/b1Io34n.png) (@arturi)
- dashobard: refreshed design and grand refactor (@arturi)
- dashboard: improve file paste the best we can http://stackoverflow.com/a/22940020 (@arturi)
- provider: abstract google drive into provider plugin for reuse (@hedgerh)
- google drive: improve UI (@hedgerh)
- tus: add `resumable` capability flag (@arturi)
- tus: start fixing pause/resume issues and race conditions (@arturi)
- test: working Uppy example on Require Bin — latest version straight from NPM http://requirebin.com/?gist=54e076cccc929cc567cb0aba38815105 (@arturi @acconut)
- meta: update readme docs, add unpkg CDN links (https://releases.transloadit.com/uppy/v0.22.0/dist/uppy.min.css) (@arturi)
- meta: write 0.10 release blog post (@arturi)

### 0.9.0

Released: August 26, 2016. Releasemaster: Harry.

Theme: Making Progress, Then Pause & Resume.

- dashboard: informer interface: message when all uploads are "done" (@arturi)
- meta: write 0.9 release blog post (@hedgerh)
- webcam: a barely working webcam record & upload (@hedgerh)
- metadata: Uppy + tus empty metadata value issue in Safari https://github.com/tus/tus-js-client/issues/41 --> tus issue — nailed down, passed to @acconut (@arturi, @acconut)
- core: experiment with switching to `virtual-dom` in a separate branch; experiment with rollup again (@arturi)
- core: figure out race conditions (animations not completing because file div gets re-added to the dom each time) with `yo-yo`/`morphdom` https://github.com/shama/bel/issues/26#issuecomment-238004130 (@arturi)
- core: switch to https://github.com/sethvincent/namespace-emitter — smaller, allows for `on('*')` (@arturi)
- dashboard: add aria-labels and titles everywhere to improve accessibility #114 (@arturi)
- dashboard: file name + extension should fit on two lines, truncate in the middle (maybe https://developer.mozilla.org/en-US/docs/Web/API/CanvasRenderingContext2D/measureText) (@arturi)
- dashboard: implement a circular progress indicator on top of the fileItem with play/pause (@arturi)
- dashboard: refactor to smaller components, as discussed in #110 (@arturi)
- dashboard: show upload remaining time and speed, option to disable (@arturi)
- google drive: refactor to smaller components, as discussed in #110 (@hedgerh)
- meta: reach out to choo author (@arturi)
- meta: write 0.8 release blog post (@arturi)
- metadata: add labels to fields in fileCard (@arturi)
- metadata: the aftermath — better UI (@arturi)
- test: Get IE6 on Win XP to run Uppy and see it fall back to regular form upload #108 (@arturi)
- test: refactor tests, add DragDrop back (@arturi)
- tus: update uppy to tus-js-client@1.2.1, test on requirebin (@arturi)
- tus: add ability to pause/resume all uploads at once (@arturi)
- tus: add ability to pause/resume upload (@arturi)

### 0.8.0

Released: July 29, 2016. Releasemaster: Artur.
Theme: The Webcam Edition.

- core: fix bug: no meta information from uppy-server files (@hedgerh)
- core: fix bug: uppy-server file is treated as local and directly uploaded (@hedgerh)
- uppy-server: hammering out websockets/oauth (@hedgerh, @acconut)
- debugger: introduce MagicLog as a way to debug state changes in Uppy (@arturi)
- modifier: A MetaData plugin to supply meta data (like width, tag, filename, user_id) (@arturi)
- modifier: pass custom metadata with non-tus-upload. Maybe mimic meta behavior of tus here, too (@arturi)
- modifier: pass custom metadata with tus-upload with tus-js-client (@arturi)
- webcam: initial version: webcam light goes on (@hedgerh)
- progress: better icons, styles (@arturi)
- core: better mime/type detection (via mime + extension) (@arturi)
- core: add deep-freeze to getState so that we are sure we are not mutating state accidentally (@arturi)
- meta: release “Uppy Begins” post (@arturi @kvz)
- meta: better readme on GitHub and NPM (@arturi)
- test: add pre-commit & lint-staged (@arturi)
- test: add next-update https://www.npmjs.com/package/next-update to check if packages we use can be safely updated (@arturi)
- website: blog polish — add post authors and their gravatars (@arturi)
- dashboard: UI revamp, more prototypes, background image, make dashboard nicer (@arturi)
- dashboard: try a workflow where import from external service slides over and takes up the whole dashboard screen (@arturi)
- modal: merge modal and dashboard (@arturi)

### 0.7.0

Released: July 11, 2016.
Theme: Remote Uploads, UI Redesign.

- core: Investigate if there is a way to manage an oauth dialog and not navigate away from Uppy; Put entire(?) state into oauth redirect urls / LocalStorage with an identifier ? (@hedgerh)
- core: Rethink UI: Part I (interface research for better file selection / progress representation) (@arturi)
- core: let user cancel uploads in progress (@arturi)
- core: resize image file previews (to 100x100px) for performance (@arturi)
- server: add tus-js-client when it's node-ready (@hedgerh)
- server: make uppy-server talk to uppy-client in the browser, use websockets. (@hedgerh)
- dashboard: new “workspace” plugin, main area that allows for drag & drop and shows progress/actions on files, inspired by ProgressDrawer
- website: add new logos and blog (@arturi)
- drive: Return `cb` after writing all files https://github.com/transloadit/uppy-server/commit/4f1795bc55869fd098a5c81a80edac504fa7324a#commitcomment-17385433 (@hedgerh)
- server: Make Google Drive files to actually upload to the endpoint (@hedgerh)
- build: browsersync does 3 refreshes, can that be one? should be doable via cooldown/debounce? -> get rid of require shortcuts (@arturi)
- build: regular + min + gzipped versions of the bundle (@arturi)
- build: set up a simple and quick dev workflow — watch:example (@arturi)

### 0.6.4

Released: June 03, 2016.
Theme: The aim low release.

- build: minification of the bundle (@arturi)
- build: revisit sourcemaps for production. can we have them without a mandatory extra request?
- build: supply Uppy es5 and es6 entry points in npm package (@arturi)
- build: switch to https://www.npmjs.com/package/npm-run-all instead of parallelshell (@arturi)
- drive: Make sure uppy-server does not explode on special file types: https://dl.dropboxusercontent.com/s/d4dbxitjt8clo50/2016-05-06%20at%2022.41.png (@hedgerh)
- modal: accessibility. focus on the first input field / button in tab panel (@arturi)
- progressdrawer: figure out crazy rerendering of previews by yoyo/bel: https://github.com/shama/bel/issues/26, https://github.com/shama/bel/issues/27 (@arturi)
- core: substantial refactor of mount & rendering (@arturi)
- core: better state change logs for better debugging (@arturi)
- progressdrawer: improve styles, add preview icons for all (@arturi)
- server: Start implementing the `SERVER-PLAN.md`, remote files should be added to `state.files` and marked as `remote` (@hedgerh)
- test: Add pass/fail Saucelabs flag to acceptance tests (@arturi)
- website: Polish Saucelabs stats (social badge + stats layout) (@arturi)
- meta: Create Uppy logos (@markstory)
- website: fix examples and cleanup (@arturi)
- website: Add Saucelabs badges to uppy.io (@kvz)
- website: fix disappearing icons issue, `postcss-inline-svg` (@arturi)

### 0.0.5

Released: May 07, 2016.
Theme: Acceptance tests and Google Drive Polish.

- test: Wire saucelabs and travis togeteher, make saucelabs fail fatal to travis builds
- test: Add `addFile`-hack so we can have acceptance tests on Safari as well as Edge (@arturi)
- drive: possible UI polish (@hedgerh)
- drive: write files to filesystem correctly (@hedgerh)
- test: Fix 15s timeout image.jpg (@arturi)
- test: Sign up for Browserstack.com Live account so we can check ourselves what gives and verify saucelabs isn't to blame (@arturi) <-- Turns out, Saucelabs already does that for us
- test: Get tests to pass Latest version of Internet Explorer (Windows 10), Safari (OSX), Firefox (Linux), Opera (Windows 10) (@arturi) <-- IE 10, Chrome, Firefox on Windows and Linux, but not Safari and Microsoft Edge — Selenium issues
- test: Get saucelabs to show what gives (errors, screenshots, anything) (@arturi)
- build: sourcemaps for local development (@arturi) <-- Not adding it in production to save the extra request. For local dev, this was added already via Browserify
- core: Add polyfill for `fetch` (@hedgerh)
- core: Apply plugins when DOM elements aren't static (#25)
- core: figure out the shelf thing https://transloadit.slack.com/archives/uppy/p1460054834000504 https://dl.dropboxusercontent.com/s/ypx6a0a82s65o0z/2016-04-08%20at%2010.38.png (@arturi, @hedgerh)
- core: reduce the monstrous 157.74Kb prebuilt bundle footprint https://dl.dropboxusercontent.com/s/ypx6a0a82s65o0z/2016-04-08%20at%2010.38.png <-- we see no way to optimize at this stage
- drive: add breadcrumb navigation (@hedgerh)
- drive: convert google docs to office format (@hedgerh)
- modal: Avoid duplicating event listeners <-- deprecated by yoyo
- progressbar: make it great again (@arturi)
- progressdrawer: figure out why the whole list is replaced with every update (dom diff problems) (@arturi)
- test: Let Travis use the Remote WebDriver instead of the Firefox WebDriver (https://docs.travis-ci.com/user/gui-and-headless-browsers/#Using-Sauce-Labs), so Saucelabs can run our acceptance tests against a bunch of real browsers. Local acceptance tests keep using Firefox <-- need to add command to Travis (@arturi)
- test: Move failing multipart test back from `v0.0.5` dir, make it pass (@arturi)
- tus: Add support tus 1.0 uploading capabilities (#3) <-- works!
- website: Make cycling through taglines pretty (in terms of code and a nice animation or sth) (@arturi)
- website: Move the activity feed from http://uppy.io/stats to the Uppy homepage (@arturi)
- website: Polish http://uppy.io/stats and undo its CSS crimes (@arturi)

### 0.0.4

Released: April 13, 2016.

- server: Upgrade to 0.0.4 (@kvz)
- drive: Add Google Drive plugin unit test (@hedgerh)
- drive: Add a barely working Google Drive example (without Modal, via e.g. `target: "div#on-my-page"`) (@hedgerh)
- drive: Make sure http://server.uppy.io is targeted on uppy.io; and localhost is targeted elsewhere (also see https://github.com/hughsk/envify) (@kvz)
- test: Setup one modal/dragdrop acceptance test (@arturi)
- drive: Make sure http://server.uppy.io is targeted on uppy.io; and localhost is targeted elsewhere (also see https://github.com/hughsk/envify) (@kvz)
- website: Add a http://uppy.io/stats page that inlines disc.html as well as displays the different bundle sizes, and an activity feed (@kvz)
- dragdrop: refactor & improve (@arturi)
- website: fix i18n & DragDrop examples (@arturi)
- website: Provide simple roadmap in examples (#68, @kvz)
- website: Upgrade Hexo (@kvz)
- test: Make failing acceptance tests fatal (@kvz)
- allow for continuous `acquiring`, even after all plugins have “run” (@arturi, @hedgerh)
- build: clean up package.json. We've accumulated duplication and weirdness by hacking just for our current problem without keeping a wider view of what was already there (@arturi)
- build: fix browsersync & browserify double reloading issue (@arturi)
- build: sourcemaps for examples (@arturi)
- complete: `Complete` Plugin of type/stage: `presenter`. "You have successfully uploaded `3 files`". Button: Close modal. (@arturi)
- core: allow for continuous `acquiring`, even after all plugins have “run” (@arturi, @hedgerh)
- core: come up with a draft standard file format for internal file handling (@arturi)
- core: Pluralize collections (locales, just l like plugins) (@kvz)
- core: re-think running architecture: allow for `acquiring` while `uploading` (@arturi)
- core: Rename `progress` to `progressindicator` (@kvz)
- core: Rename `selecter` to `acquirer` (@kvz)
- core: Rename `view` to `orchestrator` (@kvz)
- core: start on component & event-based state management with `yo-yo` (@arturi)
- core: Upgrade from babel5 -> babel6 (@kvz)
- dragdrop: Fix 405 Not Allowed, (error) handling when you press Upload with no files (#60, @arturi, thx @hpvd)
- modal: `UppyModal [type=submit] { display: none }`, use Modal's own Proceed button to progress to next stage (@arturi)
- modal: covert to component & event-based state management (@arturi)
- modal: Make sure modal renders under one dom node — should everything else too? (@arturi, @hedgerh)
- modal: refactor and improve (@arturi)
- progressdrawer: show link to the uploaded file (@arturi)
- progressdrawer: show file type names/icons for non-image files (@arturi)
- progressdrawer: show uploaded files, display uploaded/selected count, disable btn when nothing selected (@arturi)
- progressdrawer: implement basic version, show upload progress for individual files (@arturi)
- progressdrawer: show previews for images (@arturi)
- server: Add a deploy target for uppy-server so we can use it in demos (#39, @kvz)
- test: Add a passing dummy i18n acceptance test, move failing multipart test to `v0.5.0` dir (@kvz)
- test: Add acceptance tests to Travis so they are run on every change (@kvz)
- test: Get Firefox acceptance tests up and running both local and on Travis CI. Currently both failing on `StaleElementReferenceError: Element not found in the cache - perhaps the page has changed since it was looked up` https://travis-ci.org/transloadit/uppy/builds/121175389#L478
- test: Get saucelabs account https://saucelabs.com/beta/signup/OSS/None (@hedgerh)
- test: Install chromedriver ()
- test: Switch to using Firefox for acceptable tests as Travis CI supports that (https://docs.travis-ci.com/user/gui-and-headless-browsers/#Using-xvfb-to-Run-Tests-That-Require-a-GUI) (@kvz)
- test: Write one actual test (e.g. Multipart) (#2, #23, @hedgerh)
- tus: Resolve promise when all uploads are done or failed, not earlier (currently you get to see '1 file uploaded' and can close the modal while the upload is in progress) (@arturi)
- website: Filter taglines (@kvz)
- website: utilize browserify index exposers to rid ourselves of `../../../..` in examples (@kvz)

### 0.0.3

Released: March 01, 2016.

- core: push out v0.0.3 (@kvz)
- build: release-(major|minor|patch): git tag && npm publish (@kvz)
- core: Allow users to set DOM elements or other plugins as targets (@arturi)
- core: Create a progressbar/spinner/etc plugin (#18, @arturi)
- core: Decide on how we ship default styles: separate css file, inline (@kvz, @hedgerh, @arturi, @tim-kos)
- core: Decide on single-noun terminology (npm, umd, dist, package, cdn, module -> bundler -> bundle), and call it that through-out (@kvz)
- core: throw an error when one Plugin is `.use`d twice. We don't support that now, and will result in very confusing behavior (@kvz)
- dragdrop: Convert `DragDrop` to adhere to `Dummy`'s format, so it's compatible with the new Modal (@arturi)
- drive: Convert `GoogleDrive` to adhere to `Dummy`'s format, so it's compatible with the new Modal (@hedgerh)
- modal: Add barely working Modal plugin that can be used as a target (#53, #50, @arturi)
- modal: Improve Modal API (@arturi, @kvz)
- modal: Make `ProgressBar` work with the new Modal (@kvz, @arturi)
- modal: Make Modal prettier and accessible using Artur's research (@arturi)
- modal: Make the Modal look like Harry's sketchup (@arturi)
- modal: Rename FakeModal to Modal, deprecating our old one (@kvz)
- modal: use classes instead of IDs and buttons instead of links (@arturi)
- server: `package.json` (@hedgerh)
- test: Fix and enable commented out `use plugins` & other core unit test (@arturi)

### 0.0.2

Released: February 11, 2016.

- build: Use parallelshell and tweak browserify to work with templates (@arturi)
- core: Add basic i18n support via `core.translate()` and locale loading (#47, @arturi)
- core: implement a non-blocking `install` method (for Progressbar, for example)  (@arturi, @kvz)
- core: Implement ejs or es6 templating (@arturi, @hedgerh)
- core: Improve on `_i18n` support, add tests (#47, @arturi)
- core: Integrate eslint in our build procedure and make Travis fail on errors found in our examples, Core and Plugins, such as `> 100` char lines (@kvz)
- docs: Fix build-documentation.js crashes, add more docs to Utils and Translator (@arturi, @kvz)
- dragdrop: Use templates, autoProceed setting, show progress (#50, #18, @arturi)
- meta: Implement playground to test things in, templates in this case
- server: Create a (barely) working uppy-server (#39, @hedgerh)
- website: Fix Uppy deploys (postcss-svg problem) (@arturi, @kvz)

### 0.0.1

Released: December 20, 2015.

- core: Individual progress (#24)
- core: Setup basic Plugin system (#1, #4, #20)
- core: Setup build System (#30, #13, @hedgerh)
- dragdrop: Add basic DragDrop plugin example (#7)
- dropbox: Add basic Dropbox plugin example (#31)
- website: Add CSS Framework (#14)
- website: Create Hexo site that also contains our playground (#5, #34, #12 #22, #44, #35, #15, #37, #40, #43)<|MERGE_RESOLUTION|>--- conflicted
+++ resolved
@@ -12,7 +12,6 @@
 
 In the current stage we aim to release a new version at least every month.
 
-<<<<<<< HEAD
 ## 4.0.0-beta.7
 
 Released: 2024-05-14
@@ -309,7 +308,7 @@
 - meta: enable CI on `4.x` branch (Antoine du Hamel)
 - @uppy/vue: [v4.x] remove manual types (Antoine du Hamel / #4803)
 - meta: prepare release workflow for beta versions (Antoine du Hamel)
-=======
+
 ## 3.25.4
 
 Released: 2024-05-22
@@ -327,7 +326,6 @@
 - meta: add MDX file to `lint-staged` list (Antoine du Hamel / #5174)
 - @uppy/companion: handle ws `'error'` event (Mikael Finstad / #5167)
 
->>>>>>> e7be3195
 
 ## 3.25.3
 
