--- conflicted
+++ resolved
@@ -12,7 +12,6 @@
 
 In the current stage we aim to release a new version at least every month.
 
-<<<<<<< HEAD
 ## 4.0.0-beta.13
 
 Released: 2024-06-27
@@ -502,7 +501,7 @@
 - meta: enable CI on `4.x` branch (Antoine du Hamel)
 - @uppy/vue: [v4.x] remove manual types (Antoine du Hamel / #4803)
 - meta: prepare release workflow for beta versions (Antoine du Hamel)
-=======
+
 ## 3.27.2
 
 Released: 2024-07-02
@@ -521,7 +520,6 @@
 - meta: add dark-mode Transloadit logo in README (Alexander Zaytsev / #5291)
 - docs,@uppy/drag-drop: `uppy.io/docs` - fix typos/broken links (Evgenia Karunus / #5296)
 - meta: Bump docker/build-push-action from 6.1.0 to 6.2.0 (dependabot[bot] / #5290)
->>>>>>> 937107a4
 
 
 ## 3.27.1
