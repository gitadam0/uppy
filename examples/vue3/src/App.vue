<template>
  <div id="app">
    <!-- <HelloWorld msg="Welcome to Uppy Vue Demo"/> -->
    <h1>Welcome to Uppy Vue Demo!</h1>
    <h2>Inline Dashboard</h2>
    <label>
      <input
        type="checkbox"
        :checked="showInlineDashboard"
        @change="
          (event) => {
            showInlineDashboard = event.target.checked
          }
        "
      />
      Show Dashboard
    </label>
    <Dashboard
      v-if="showInlineDashboard"
      :uppy="uppy"
      :props="{
        metaFields: [{ id: 'name', name: 'Name', placeholder: 'File name' }],
      }"
    />
    <h2>Modal Dashboard</h2>
    <div>
      <button @click="open = true">Show Dashboard</button>
      <DashboardModal
        :uppy="uppy2"
        :open="open"
        :props="{
          onRequestCloseModal: handleClose,
        }"
      />
    </div>

    <h2>Drag Drop Area</h2>
    <DragDrop
      :uppy="uppy"
      :props="{
        locale: {
          strings: {
            chooseFile: 'Boop a file',
            orDragDrop: 'or yoink it here',
          },
        },
      }"
    />

    <h2>Progress Bar</h2>
    <ProgressBar
      :uppy="uppy"
      :props="{
        hideAfterFinish: false,
      }"
    />
  </div>
</template>

<script setup>
import { Dashboard, DashboardModal, DragDrop, ProgressBar } from '@uppy/vue'
</script>

<script>
import Uppy from '@uppy/core'
import Tus from '@uppy/tus'
<<<<<<< HEAD
import RemoteSources from '@uppy/remote-sources'
=======
import Webcam from '@uppy/webcam'
>>>>>>> d425517c
import { defineComponent } from 'vue'

const { VITE_TUS_ENDPOINT: TUS_ENDPOINT } = import.meta.env

export default defineComponent({
  computed: {
    uppy: () =>
      new Uppy({ id: 'uppy1', autoProceed: true, debug: true })
        .use(Tus, {
          endpoint: TUS_ENDPOINT,
        })
<<<<<<< HEAD
        .use(RemoteSources, {
          companionUrl: 'https://companion.uppy.io',
        }),
    uppy2: () =>
      new Uppy({ id: 'uppy2', autoProceed: false, debug: true }).use(Tus, {
        endpoint: TUS_ENDPOINT,
      })
        .use(RemoteSources, {
          companionUrl: 'https://companion.uppy.io',
      }),
=======
        .use(Webcam),
    uppy2: () =>
      new Uppy({ id: 'uppy2', autoProceed: false, debug: true })
        .use(Tus, {
          endpoint: TUS_ENDPOINT,
        })
        .use(Webcam),
>>>>>>> d425517c
  },
  data() {
    return {
      open: false,
      showInlineDashboard: false,
    }
  },
  methods: {
    handleClose() {
      this.open = false
    },
  },
})
</script>

<style src="@uppy/core/dist/style.css"></style>
<style src="@uppy/dashboard/dist/style.css"></style>
<style src="@uppy/drag-drop/dist/style.css"></style>
<style src="@uppy/progress-bar/dist/style.css"></style>

<style>
#app {
  font-family: Avenir, Helvetica, Arial, sans-serif;
  -webkit-font-smoothing: antialiased;
  -moz-osx-font-smoothing: grayscale;
  text-align: center;
  color: #2c3e50;
  margin-top: 60px;
}
</style><|MERGE_RESOLUTION|>--- conflicted
+++ resolved
@@ -64,11 +64,8 @@
 <script>
 import Uppy from '@uppy/core'
 import Tus from '@uppy/tus'
-<<<<<<< HEAD
 import RemoteSources from '@uppy/remote-sources'
-=======
 import Webcam from '@uppy/webcam'
->>>>>>> d425517c
 import { defineComponent } from 'vue'
 
 const { VITE_TUS_ENDPOINT: TUS_ENDPOINT } = import.meta.env
@@ -80,7 +77,6 @@
         .use(Tus, {
           endpoint: TUS_ENDPOINT,
         })
-<<<<<<< HEAD
         .use(RemoteSources, {
           companionUrl: 'https://companion.uppy.io',
         }),
@@ -91,7 +87,6 @@
         .use(RemoteSources, {
           companionUrl: 'https://companion.uppy.io',
       }),
-=======
         .use(Webcam),
     uppy2: () =>
       new Uppy({ id: 'uppy2', autoProceed: false, debug: true })
@@ -99,7 +94,6 @@
           endpoint: TUS_ENDPOINT,
         })
         .use(Webcam),
->>>>>>> d425517c
   },
   data() {
     return {
