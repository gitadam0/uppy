const { Plugin } = require('@uppy/core')
const Translator = require('@uppy/utils/lib/Translator')
const StatusBarUI = require('./StatusBar')
const statusBarStates = require('./StatusBarStates')
const getSpeed = require('@uppy/utils/lib/getSpeed')
const getBytesRemaining = require('@uppy/utils/lib/getBytesRemaining')
const prettyETA = require('@uppy/utils/lib/prettyETA')
const prettyBytes = require('prettier-bytes')

/**
 * StatusBar: renders a status bar with upload/pause/resume/cancel/retry buttons,
 * progress percentage and time remaining.
 */
module.exports = class StatusBar extends Plugin {
  constructor (uppy, opts) {
    super(uppy, opts)
    this.id = this.opts.id || 'StatusBar'
    this.title = 'StatusBar'
    this.type = 'progressindicator'

    const defaultLocale = {
      strings: {
        uploading: 'Uploading',
        upload: 'Upload',
        complete: 'Complete',
        uploadFailed: 'Upload failed',
        pleasePressRetry: 'Please press Retry to upload again',
        paused: 'Paused',
        error: 'Error',
        retry: 'Retry',
        cancel: 'Cancel',
        pause: 'Pause',
        resume: 'Resume',
        pressToRetry: 'Press to retry',
        // retryUpload: 'Retry upload',
        // resumeUpload: 'Resume upload',
        // cancelUpload: 'Cancel upload',
        // pauseUpload: 'Pause upload',
        filesUploadedOfTotal: {
          0: '%{complete} of %{smart_count} file uploaded',
          1: '%{complete} of %{smart_count} files uploaded'
        },
        dataUploadedOfTotal: '%{complete} of %{total}',
        xTimeLeft: '%{time} left',
        uploadXFiles: {
          0: 'Upload %{smart_count} file',
          1: 'Upload %{smart_count} files'
        },
        uploadXNewFiles: {
          0: 'Upload +%{smart_count} file',
          1: 'Upload +%{smart_count} files'
        },
        xMoreFilesAdded: {
          0: '%{smart_count} more file added',
          1: '%{smart_count} more files added'
        }
      }
    }

    // set default options
    const defaultOptions = {
      target: 'body',
      hideUploadButton: false,
      hideRetryButton: false,
      hidePauseResumeButton: false,
      hideCancelButton: false,
      showProgressDetails: false,
      locale: defaultLocale,
      hideAfterFinish: true
    }

    // merge default options with the ones set by user
    this.opts = Object.assign({}, defaultOptions, opts)

    this.locale = Object.assign({}, defaultLocale, this.opts.locale)
    this.locale.strings = Object.assign({}, defaultLocale.strings, this.opts.locale.strings)

    this.translator = new Translator({locale: this.locale})
    this.i18n = this.translator.translate.bind(this.translator)

    this.startUpload = this.startUpload.bind(this)
    this.render = this.render.bind(this)
    this.install = this.install.bind(this)
  }

  getTotalSpeed (files) {
    let totalSpeed = 0
    files.forEach((file) => {
      totalSpeed = totalSpeed + getSpeed(file.progress)
    })
    return totalSpeed
  }

  getTotalETA (files) {
    const totalSpeed = this.getTotalSpeed(files)
    if (totalSpeed === 0) {
      return 0
    }

    const totalBytesRemaining = files.reduce((total, file) => {
      return total + getBytesRemaining(file.progress)
    }, 0)

    return Math.round(totalBytesRemaining / totalSpeed * 10) / 10
  }

  startUpload () {
    return this.uppy.upload().catch((err) => {
      this.uppy.log(err.stack || err.message || err)
      // Ignore
    })
  }

  getUploadingState (isAllErrored, isAllComplete, files) {
    if (isAllErrored) {
      return statusBarStates.STATE_ERROR
    }

    if (isAllComplete) {
      return statusBarStates.STATE_COMPLETE
    }

    let state = statusBarStates.STATE_WAITING
    const fileIDs = Object.keys(files)
    for (let i = 0; i < fileIDs.length; i++) {
      const progress = files[fileIDs[i]].progress
      // If ANY files are being uploaded right now, show the uploading state.
      if (progress.uploadStarted && !progress.uploadComplete) {
        return statusBarStates.STATE_UPLOADING
      }
      // If files are being preprocessed AND postprocessed at this time, we show the
      // preprocess state. If any files are being uploaded we show uploading.
      if (progress.preprocess && state !== statusBarStates.STATE_UPLOADING) {
        state = statusBarStates.STATE_PREPROCESSING
      }
      // If NO files are being preprocessed or uploaded right now, but some files are
      // being postprocessed, show the postprocess state.
      if (progress.postprocess && state !== statusBarStates.STATE_UPLOADING && state !== statusBarStates.STATE_PREPROCESSING) {
        state = statusBarStates.STATE_POSTPROCESSING
      }
    }
    return state
  }

  render (state) {
    const {
      capabilities,
      files,
      allowNewUpload,
      totalProgress,
      error
    } = state

    const uploadStartedFiles = Object.keys(files).filter((file) => {
      return files[file].progress.uploadStarted
    })
    const newFiles = Object.keys(files).filter((file) => {
      return !files[file].progress.uploadStarted &&
        !files[file].progress.preprocess &&
        !files[file].progress.postprocess
    })
    const completeFiles = Object.keys(files).filter((file) => {
      return files[file].progress.uploadComplete
    })
    const erroredFiles = Object.keys(files).filter((file) => {
      return files[file].error
    })
    const inProgressFiles = Object.keys(files).filter((file) => {
      return !files[file].progress.uploadComplete &&
             files[file].progress.uploadStarted &&
             !files[file].isPaused
    })
    const startedFiles = Object.keys(files).filter((file) => {
      return files[file].progress.uploadStarted ||
        files[file].progress.preprocess ||
        files[file].progress.postprocess
    })
    const processingFiles = Object.keys(files).filter((file) => {
      return files[file].progress.preprocess || files[file].progress.postprocess
    })

    let inProgressFilesArray = inProgressFiles.map((file) => {
      return files[file]
    })

    const totalSpeed = prettyBytes(this.getTotalSpeed(inProgressFilesArray))
    const totalETA = prettyETA(this.getTotalETA(inProgressFilesArray))

    // total size and uploaded size
    let totalSize = 0
    let totalUploadedSize = 0
    inProgressFilesArray.forEach((file) => {
      totalSize = totalSize + (file.progress.bytesTotal || 0)
      totalUploadedSize = totalUploadedSize + (file.progress.bytesUploaded || 0)
    })
    totalSize = prettyBytes(totalSize)
    totalUploadedSize = prettyBytes(totalUploadedSize)

    const isUploadStarted = uploadStartedFiles.length > 0

    const isAllComplete = totalProgress === 100 &&
      completeFiles.length === Object.keys(files).length &&
      processingFiles.length === 0

    const isAllErrored = isUploadStarted &&
      erroredFiles.length === uploadStartedFiles.length

    const isAllPaused = inProgressFiles.length === 0 &&
      !isAllComplete &&
      !isAllErrored &&
      uploadStartedFiles.length > 0

<<<<<<< HEAD
    const isUploadInProgress = inProgressFiles.length > 0

    const resumableUploads = state.capabilities.resumableUploads || false

    return StatusBarUI({
      error: state.error,
      uploadState: this.getUploadingState(isAllErrored, isAllComplete, state.files || {}),
      totalProgress: state.totalProgress,
      totalSize: totalSize,
      totalUploadedSize: totalUploadedSize,
=======
    const resumableUploads = capabilities.resumableUploads || false

    return StatusBarUI({
      error,
      uploadState: this.getUploadingState(isAllErrored, isAllComplete, files || {}),
      allowNewUpload,
      totalProgress,
      totalSize,
      totalUploadedSize,
      uploadStarted: uploadStartedFiles.length,
>>>>>>> be01f1a7
      isAllComplete,
      isAllPaused,
      isAllErrored,
      isUploadStarted,
<<<<<<< HEAD
      isUploadInProgress,
=======
>>>>>>> be01f1a7
      complete: completeFiles.length,
      newFiles: newFiles.length,
      numUploads: startedFiles.length,
      totalSpeed,
      totalETA,
      files,
      i18n: this.i18n,
      pauseAll: this.uppy.pauseAll,
      resumeAll: this.uppy.resumeAll,
      retryAll: this.uppy.retryAll,
      cancelAll: this.uppy.cancelAll,
      startUpload: this.startUpload,
      resumableUploads: resumableUploads,
      showProgressDetails: this.opts.showProgressDetails,
      hideUploadButton: this.opts.hideUploadButton,
      hideRetryButton: this.opts.hideRetryButton,
      hidePauseResumeButton: this.opts.hidePauseResumeButton,
      hideCancelButton: this.opts.hideCancelButton,
      hideAfterFinish: this.opts.hideAfterFinish,
      isTargetDOMEl: this.isTargetDOMEl
    })
  }

  install () {
    const target = this.opts.target
    if (target) {
      this.mount(target, this)
    }
  }

  uninstall () {
    this.unmount()
  }
}<|MERGE_RESOLUTION|>--- conflicted
+++ resolved
@@ -210,37 +210,22 @@
       !isAllErrored &&
       uploadStartedFiles.length > 0
 
-<<<<<<< HEAD
     const isUploadInProgress = inProgressFiles.length > 0
 
-    const resumableUploads = state.capabilities.resumableUploads || false
+    const resumableUploads = capabilities.resumableUploads || false
 
     return StatusBarUI({
       error: state.error,
       uploadState: this.getUploadingState(isAllErrored, isAllComplete, state.files || {}),
-      totalProgress: state.totalProgress,
-      totalSize: totalSize,
-      totalUploadedSize: totalUploadedSize,
-=======
-    const resumableUploads = capabilities.resumableUploads || false
-
-    return StatusBarUI({
-      error,
-      uploadState: this.getUploadingState(isAllErrored, isAllComplete, files || {}),
       allowNewUpload,
       totalProgress,
       totalSize,
       totalUploadedSize,
-      uploadStarted: uploadStartedFiles.length,
->>>>>>> be01f1a7
       isAllComplete,
       isAllPaused,
       isAllErrored,
       isUploadStarted,
-<<<<<<< HEAD
       isUploadInProgress,
-=======
->>>>>>> be01f1a7
       complete: completeFiles.length,
       newFiles: newFiles.length,
       numUploads: startedFiles.length,
