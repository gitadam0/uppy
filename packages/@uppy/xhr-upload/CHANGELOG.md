# @uppy/xhr-upload

<<<<<<< HEAD
## 4.0.0-beta.2

Released: 2024-04-29
Included in: Uppy v4.0.0-beta.4

- @uppy/xhr-upload: refactor to use `fetcher` (Merlijn Vos / #5074)

## 4.0.0-beta.1

Released: 2024-03-28
Included in: Uppy v4.0.0-beta.1

- @uppy/aws-s3-multipart,@uppy/tus,@uppy/utils,@uppy/xhr-upload: Make `allowedMetaFields` consistent (Merlijn Vos / #5011)

=======
## 3.6.6

Released: 2024-05-03
Included in: Uppy v3.25.1

- @uppy/xhr-upload: do not throw when res is missing url (Merlijn Vos / #5132)
>>>>>>> 5bc82b53

## 3.6.5

Released: 2024-04-29
Included in: Uppy v3.25.0

- @uppy/xhr-upload: refactor to use `fetcher` (Merlijn Vos / #5074)

## 3.6.4

Released: 2024-02-28
Included in: Uppy v3.23.0

- @uppy/companion-client,@uppy/utils,@uppy/xhr-upload: improvements for #4922 (Mikael Finstad / #4960)
- @uppy/xhr-upload: fix getResponseData regression (Merlijn Vos / #4964)

## 3.6.1

Released: 2024-02-19
Included in: Uppy v3.22.0

-  @uppy/aws-s3-multipart,@uppy/aws-s3,@uppy/companion-client,@uppy/tus,@uppy/xhr-upload: update `uppyfile` objects before emitting events (antoine du hamel / #4928)
- @uppy/xhr-upload: migrate to ts (merlijn vos / #4892)
- @uppy/xhr-upload: show remove button (merlijn vos / #4851)

## 3.4.0

Released: 2023-09-05
Included in: Uppy v3.15.0

- @uppy/aws-s3-multipart,@uppy/aws-s3,@uppy/companion-client,@uppy/core,@uppy/tus,@uppy/utils,@uppy/xhr-upload: Move remote file upload logic into companion-client (Merlijn Vos / #4573)

## 3.3.2

Released: 2023-08-15
Included in: Uppy v3.14.0

- @uppy/aws-s3-multipart,@uppy/aws-s3,@uppy/companion,@uppy/transloadit,@uppy/xhr-upload: use uppercase HTTP method names (Antoine du Hamel / #4612)
- @uppy/aws-s3,@uppy/tus,@uppy/xhr-upload:  Invoke headers function for remote uploads (Dominik Schmidt / #4596)

## 3.3.1

Released: 2023-07-06
Included in: Uppy v3.11.0

- @uppy/xhr-upload: export `Headers` type (Masum ULU / #4549)

## 3.3.0

Released: 2023-06-19
Included in: Uppy v3.10.0

- @uppy/aws-s3-multipart,@uppy/aws-s3,@uppy/tus,@uppy/utils,@uppy/xhr-upload: When file is removed (or all are canceled), controller.abort queued requests (Artur Paikin / #4504)
- @uppy/aws-s3-multipart,@uppy/tus,@uppy/xhr-upload: Don't close socket while upload is still in progress (Artur Paikin / #4479)
- @uppy/xhr-upload: add support for arrays in metadata (Vasiliy Matyushin / #4431)

## 3.2.0

Released: 2023-04-18
Included in: Uppy v3.8.0

- @uppy/xhr-upload: fix type in README.md (Top Master / #4416)

## 3.1.1

Released: 2023-04-04
Included in: Uppy v3.7.0

- @uppy/aws-s3-multipart,@uppy/aws-s3,@uppy/tus,@uppy/xhr-upload: make sure that we reset serverToken when an upload fails (Mikael Finstad / #4376)

## 3.1.0

Released: 2023-02-13
Included in: Uppy v3.5.0

- @uppy/xhr-upload: add `'upload-stalled'` event (Antoine du Hamel / #4247)

## 3.0.4

Released: 2022-10-24
Included in: Uppy v3.2.2

- @uppy/aws-s3,@uppy/tus,@uppy/xhr-upload: replace `this.getState().files` with `this.uppy.getState().files` (Artur Paikin / #4167)

## 3.0.3

Released: 2022-10-19
Included in: Uppy v3.2.0

- @uppy/xhr-upload: fix `Timed out waiting for socket` (Antoine du Hamel / #4150)
- @uppy/aws-s3,@uppy/xhr-upload: fix `Cannot mark a queued request as done` in `MiniXHRUpload` (Antoine du Hamel / #4151)
- @uppy/xhr-upload: queue requests for socket token for remote files (Daniel Jones / #4123)

## 3.0.2

Released: 2022-09-25
Included in: Uppy v3.1.0

- @uppy/audio,@uppy/aws-s3-multipart,@uppy/aws-s3,@uppy/box,@uppy/companion-client,@uppy/companion,@uppy/compressor,@uppy/core,@uppy/dashboard,@uppy/drag-drop,@uppy/drop-target,@uppy/dropbox,@uppy/facebook,@uppy/file-input,@uppy/form,@uppy/golden-retriever,@uppy/google-drive,@uppy/image-editor,@uppy/informer,@uppy/instagram,@uppy/locales,@uppy/onedrive,@uppy/progress-bar,@uppy/provider-views,@uppy/react,@uppy/redux-dev-tools,@uppy/remote-sources,@uppy/screen-capture,@uppy/status-bar,@uppy/store-default,@uppy/store-redux,@uppy/svelte,@uppy/thumbnail-generator,@uppy/transloadit,@uppy/tus,@uppy/unsplash,@uppy/url,@uppy/utils,@uppy/vue,@uppy/webcam,@uppy/xhr-upload,@uppy/zoom: add missing entries to changelog for individual packages (Antoine du Hamel / #4092)

## 3.0.0

Released: 2022-08-22
Included in: Uppy v3.0.0

- @uppy/aws-s3,@uppy/tus,@uppy/xhr-upload: @uppy/tus, @uppy/xhr-upload, @uppy/aws-s3: `metaFields` -> `allowedMetaFields` (Merlijn Vos / #4023)
- Switch to ESM

## 3.0.0-beta.2

Released: 2022-07-27
Included in: Uppy v3.0.0-beta.3

- @uppy/aws-s3,@uppy/core,@uppy/dashboard,@uppy/store-redux,@uppy/xhr-upload: upgrade `nanoid` to v4 (Antoine du Hamel / #3904)

## 2.1.2

Released: 2022-06-07
Included in: Uppy v2.12.0

- @uppy/xhr-upload: replace `ev.target.status` with `xhr.status` (Wes Sankey / #3782)

## 2.1.1

Released: 2022-05-30
Included in: Uppy v2.11.0

- @uppy/angular,@uppy/audio,@uppy/aws-s3-multipart,@uppy/aws-s3,@uppy/box,@uppy/core,@uppy/dashboard,@uppy/drag-drop,@uppy/dropbox,@uppy/facebook,@uppy/file-input,@uppy/form,@uppy/golden-retriever,@uppy/google-drive,@uppy/image-editor,@uppy/informer,@uppy/instagram,@uppy/onedrive,@uppy/progress-bar,@uppy/react,@uppy/redux-dev-tools,@uppy/robodog,@uppy/screen-capture,@uppy/status-bar,@uppy/store-default,@uppy/store-redux,@uppy/thumbnail-generator,@uppy/transloadit,@uppy/tus,@uppy/unsplash,@uppy/url,@uppy/vue,@uppy/webcam,@uppy/xhr-upload,@uppy/zoom: doc: update bundler recommendation (Antoine du Hamel / #3763)

## 2.1.0

Released: 2022-05-14
Included in: Uppy v2.10.0

- @uppy/aws-s3-multipart,@uppy/aws-s3,@uppy/core,@uppy/react,@uppy/transloadit,@uppy/tus,@uppy/xhr-upload: proposal: Cancel assemblies optional (Mikael Finstad / #3575)
- @uppy/xhr-upload: refactor to ESM (Antoine du Hamel / #3695)

## 2.0.7

Released: 2021-12-09
Included in: Uppy v2.3.1

- @uppy/aws-s3,@uppy/core,@uppy/dashboard,@uppy/store-redux,@uppy/xhr-upload: deps: use `nanoid/non-secure` to workaround react-native limitation (Antoine du Hamel / #3350)

## 2.0.6

Released: 2021-12-07
Included in: Uppy v2.3.0

- @uppy/aws-s3,@uppy/box,@uppy/core,@uppy/dashboard,@uppy/drag-drop,@uppy/dropbox,@uppy/facebook,@uppy/file-input,@uppy/google-drive,@uppy/image-editor,@uppy/instagram,@uppy/locales,@uppy/onedrive,@uppy/screen-capture,@uppy/status-bar,@uppy/thumbnail-generator,@uppy/transloadit,@uppy/url,@uppy/webcam,@uppy/xhr-upload,@uppy/zoom: Refactor locale scripts & generate types and docs (Merlijn Vos / #3276)<|MERGE_RESOLUTION|>--- conflicted
+++ resolved
@@ -1,6 +1,5 @@
 # @uppy/xhr-upload
 
-<<<<<<< HEAD
 ## 4.0.0-beta.2
 
 Released: 2024-04-29
@@ -15,14 +14,12 @@
 
 - @uppy/aws-s3-multipart,@uppy/tus,@uppy/utils,@uppy/xhr-upload: Make `allowedMetaFields` consistent (Merlijn Vos / #5011)
 
-=======
 ## 3.6.6
 
 Released: 2024-05-03
 Included in: Uppy v3.25.1
 
 - @uppy/xhr-upload: do not throw when res is missing url (Merlijn Vos / #5132)
->>>>>>> 5bc82b53
 
 ## 3.6.5
 
