--- conflicted
+++ resolved
@@ -1,6 +1,5 @@
 # @uppy/xhr-upload
 
-<<<<<<< HEAD
 ## 4.0.0-beta.4
 
 Released: 2024-05-14
@@ -28,14 +27,13 @@
 Included in: Uppy v4.0.0-beta.1
 
 - @uppy/aws-s3-multipart,@uppy/tus,@uppy/utils,@uppy/xhr-upload: Make `allowedMetaFields` consistent (Merlijn Vos / #5011)
-=======
+
 ## 3.6.7
 
 Released: 2024-05-23
 Included in: Uppy v3.25.5
 
 - @uppy/xhr-upload: fix regression for lowercase HTTP methods (Antoine du Hamel / #5179)
->>>>>>> 965d2a09
 
 ## 3.6.6
 
