{
  "name": "@uppy/svelte",
  "description": "Uppy plugin that helps integrate Uppy into your Svelte project.",
  "type": "module",
  "version": "4.0.0-beta.1",
  "scripts": {
    "build": "rollup -c",
    "prepublishOnly": "yarn run build",
    "validate": "svelte-check"
  },
  "exports": {
    ".": {
      "svelte": "./src/index.js",
      "default": "./lib/index.js"
    },
    "./package.json": "./package.json"
  },
  "homepage": "https://uppy.io",
  "bugs": {
    "url": "https://github.com/transloadit/uppy/issues"
  },
  "repository": {
    "type": "git",
    "url": "git+https://github.com/transloadit/uppy.git"
  },
  "dependencies": {
    "@uppy/utils": "workspace:^"
  },
  "devDependencies": {
    "@rollup/plugin-node-resolve": "^13.0.0",
    "@tsconfig/svelte": "^5.0.0",
    "rollup": "^4.0.0",
    "rollup-plugin-svelte": "^7.0.0",
    "rollup-plugin-svelte-types": "^1.0.6",
    "svelte": "^4.0.0",
    "svelte-check": "^3.0.0",
    "svelte-preprocess": "^5.0.0"
  },
  "peerDependencies": {
    "@uppy/core": "workspace:^",
    "@uppy/dashboard": "workspace:^",
    "@uppy/drag-drop": "workspace:^",
    "@uppy/progress-bar": "workspace:^",
    "@uppy/status-bar": "workspace:^",
<<<<<<< HEAD
    "svelte": "^4.0.0"
=======
    "svelte": "^3.0.0 || ^4.0.0 || ^5.0.0"
>>>>>>> daae9aa0
  },
  "publishConfig": {
    "access": "public"
  },
  "keywords": [
    "file uploader",
    "uppy",
    "uppy-plugin",
    "svelte"
  ],
  "files": [
    "src",
    "lib",
    "typings"
  ],
  "stableVersion": "3.1.3"
}<|MERGE_RESOLUTION|>--- conflicted
+++ resolved
@@ -42,11 +42,7 @@
     "@uppy/drag-drop": "workspace:^",
     "@uppy/progress-bar": "workspace:^",
     "@uppy/status-bar": "workspace:^",
-<<<<<<< HEAD
-    "svelte": "^4.0.0"
-=======
-    "svelte": "^3.0.0 || ^4.0.0 || ^5.0.0"
->>>>>>> daae9aa0
+    "svelte": "^4.0.0 || ^5.0.0"
   },
   "publishConfig": {
     "access": "public"
