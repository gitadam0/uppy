--- conflicted
+++ resolved
@@ -25,13 +25,8 @@
     plugin = uppy.getPlugin(options.id) as DashboardPlugin<M, B>;
     if(open) plugin.openModal();
   }
-<<<<<<< HEAD
   const uninstallPlugin = (uppyInstance: Uppy<M, B> = uppy) => {
-    uppyInstance.removePlugin(plugin);
-=======
-  const uninstallPlugin = (uppyInstance: Uppy = uppy) => {
     if (plugin != null) uppyInstance.removePlugin(plugin);
->>>>>>> e7be3195
   }
 
   onMount(() => installPlugin())
