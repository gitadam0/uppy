<script lang="ts" generics="M extends import('@uppy/utils/lib/UppyFile').Meta, B extends import('@uppy/utils/lib/UppyFile').Body">
  import { onMount, onDestroy } from 'svelte'
  import type { Uppy } from '@uppy/core';
  import DashboardPlugin from '@uppy/dashboard'

  let container: HTMLElement;
  let plugin: DashboardPlugin<M, B>;

  export let uppy: Uppy<M, B>;
  export let props: Object | undefined = {};
  export let plugins: string[] = [];

  const installPlugin = () => {
    const options = {
      id: 'svelte:Dashboard',
      inline: true,
      plugins,
      ...props,
      target: container
    }

    uppy.use(DashboardPlugin, options);
    plugin = uppy.getPlugin(options.id) as DashboardPlugin<M, B>;
  }
<<<<<<< HEAD
  const uninstallPlugin = (uppyInstance: Uppy<M, B> = uppy) => {
    uppyInstance.removePlugin(plugin);
=======
  const uninstallPlugin = (uppyInstance: Uppy = uppy) => {
    if (plugin != null) uppyInstance.removePlugin(plugin);
>>>>>>> e7be3195
  }

  onMount(() => installPlugin())

  onDestroy(() => uninstallPlugin())
  $: {
    const options = {
      id: 'svelte:Dashboard',
      inline: true,
      plugins,
      ...props,
      target: container
    }
    uppy.setOptions(options)
  }
</script>
<div class="uppy-Container" bind:this={container} /><|MERGE_RESOLUTION|>--- conflicted
+++ resolved
@@ -22,13 +22,8 @@
     uppy.use(DashboardPlugin, options);
     plugin = uppy.getPlugin(options.id) as DashboardPlugin<M, B>;
   }
-<<<<<<< HEAD
   const uninstallPlugin = (uppyInstance: Uppy<M, B> = uppy) => {
-    uppyInstance.removePlugin(plugin);
-=======
-  const uninstallPlugin = (uppyInstance: Uppy = uppy) => {
     if (plugin != null) uppyInstance.removePlugin(plugin);
->>>>>>> e7be3195
   }
 
   onMount(() => installPlugin())
