--- conflicted
+++ resolved
@@ -355,15 +355,13 @@
       manualClose = true // Whether the modal is being closed by the user (`true`) or by other means (e.g. browser back button)
     } = opts
 
-<<<<<<< HEAD
-    const { promise, resolve } = createPromise()
-=======
     const { isHidden, isClosing } = this.getPluginState()
     if (isHidden || isClosing) {
       // short-circuit if animation is ongoing
       return
     }
->>>>>>> 498f47ab
+
+    const { promise, resolve } = createPromise()
 
     if (this.opts.disablePageScrollWhenModalOpen) {
       document.body.classList.remove('uppy-Dashboard-isFixed')
