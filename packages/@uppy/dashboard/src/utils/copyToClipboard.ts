/**
 * Copies text to clipboard by creating an almost invisible textarea,
 * adding text there, then running execCommand('copy').
 * Falls back to prompt() when the easy way fails (hello, Safari!)
 * From http://stackoverflow.com/a/30810322
 *
 * @param {string} textToCopy
 * @param {string} fallbackString
 * @returns {Promise}
 */

type $TSFixMe = any

export default function copyToClipboard(
  textToCopy: $TSFixMe,
  fallbackString = 'Copy the URL below',
): $TSFixMe {
  return new Promise<void>((resolve) => {
    const textArea = document.createElement('textarea')
    textArea.setAttribute('style', {
      position: 'fixed',
      top: 0,
      left: 0,
      width: '2em',
      height: '2em',
      padding: 0,
      border: 'none',
      outline: 'none',
      boxShadow: 'none',
      background: 'transparent',
    } as $TSFixMe as string)

    textArea.value = textToCopy
    document.body.appendChild(textArea)
    textArea.select()

<<<<<<< HEAD
    // eslint-disable-next-line @typescript-eslint/no-unused-vars
    const magicCopyFailed = (cause?: unknown) => {
=======
    const magicCopyFailed = () => {
>>>>>>> b5df7d05
      document.body.removeChild(textArea)
      // eslint-disable-next-line no-alert
      window.prompt(fallbackString, textToCopy)
      resolve()
    }

    try {
      const successful = document.execCommand('copy')
      if (!successful) {
        return magicCopyFailed()
      }
      document.body.removeChild(textArea)
      return resolve()
    } catch (err) {
      document.body.removeChild(textArea)
      return magicCopyFailed()
    }
  })
}<|MERGE_RESOLUTION|>--- conflicted
+++ resolved
@@ -34,12 +34,7 @@
     document.body.appendChild(textArea)
     textArea.select()
 
-<<<<<<< HEAD
-    // eslint-disable-next-line @typescript-eslint/no-unused-vars
-    const magicCopyFailed = (cause?: unknown) => {
-=======
     const magicCopyFailed = () => {
->>>>>>> b5df7d05
       document.body.removeChild(textArea)
       // eslint-disable-next-line no-alert
       window.prompt(fallbackString, textToCopy)
