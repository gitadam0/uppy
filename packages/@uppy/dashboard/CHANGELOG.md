--- conflicted
+++ resolved
@@ -1,6 +1,5 @@
 # @uppy/dashboard
 
-<<<<<<< HEAD
 ## 4.0.0-beta.1
 
 Released: 2024-03-28
@@ -12,14 +11,13 @@
 - @uppy/audio,@uppy/dashboard,@uppy/drop-target,@uppy/webcam: add missing exports (Antoine du Hamel / #5014)
 - @uppy/dashboard: refactor to TypeScript (Antoine du Hamel / #4984)
 - @uppy/dashboard: refactor to stable lifecycle method (Antoine du Hamel / #4999)
-=======
+
 ## 3.8.1
 
 Released: 2024-04-16
 Included in: Uppy v3.24.3
 
 - @uppy/dashboard: add missing `x-zip-compress` archive type (Younes / #5081)
->>>>>>> c45407d0
 
 ## 3.8.0
 
