# @uppy/dashboard

<<<<<<< HEAD
## 4.0.0-beta.9

Released: 2024-06-04
Included in: Uppy v4.0.0-beta.10

- @uppy/dashboard: remove unused component props (Antoine du Hamel / #5213)
- @uppy/dashboard: remove deprecated `autoOpenFileEditor` option (Mikael Finstad / #5200)

## 4.0.0-beta.5

Released: 2024-05-03
Included in: Uppy v4.0.0-beta.5

- @uppy/audio,@uppy/compressor,@uppy/core,@uppy/dashboard,@uppy/remote-sources,@uppy/tus,@uppy/utils: Format (Murderlon)

## 4.0.0-beta.4

Released: 2024-04-29
Included in: Uppy v4.0.0-beta.4

- @uppy/dashboard,@uppy/provider-views: Remove JSX global type everywhere (Merlijn Vos / #5117)
- @uppy/dashboard: fix type of trigger option (Merlijn Vos / #5106)
- @uppy/dashboard: add missing `x-zip-compress` archive type (Younes / #5081)

## 4.0.0-beta.1

Released: 2024-03-28
Included in: Uppy v4.0.0-beta.1

- @uppy/dashboard: refine type of private variables (Antoine du Hamel / #5027)
- @uppy/dashboard: refine option types (Antoine du Hamel / #5022)
- @uppy/dashboard: add new `autoOpen` option (Chris Grigg / #5001)
- @uppy/audio,@uppy/dashboard,@uppy/drop-target,@uppy/webcam: add missing exports (Antoine du Hamel / #5014)
- @uppy/dashboard: refactor to TypeScript (Antoine du Hamel / #4984)
- @uppy/dashboard: refactor to stable lifecycle method (Antoine du Hamel / #4999)
=======
## 3.9.1

Released: 2024-06-27
Included in: Uppy v3.27.1

- @uppy/dashboard: fix handling of `null` for `doneButtonHandler` (Antoine du Hamel / #5283)
>>>>>>> 46e6be8f

## 3.8.3

Released: 2024-05-07
Included in: Uppy v3.25.2

- @uppy/compressor,@uppy/core,@uppy/dashboard,@uppy/status-bar: Upgrade @transloadit/prettier-bytes (Merlijn Vos / #5150)

## 3.8.2

Released: 2024-04-29
Included in: Uppy v3.25.0

- @uppy/dashboard,@uppy/provider-views: Remove JSX global type everywhere (Merlijn Vos / #5117)
- @uppy/dashboard: fix type of trigger option (Merlijn Vos / #5106)

## 3.8.1

Released: 2024-04-16
Included in: Uppy v3.24.3

- @uppy/dashboard: add missing `x-zip-compress` archive type (Younes / #5081)

## 3.8.0

Released: 2024-03-27
Included in: Uppy v3.24.0

- @uppy/dashboard: refine type of private variables (Antoine du Hamel / #5027)
- @uppy/dashboard: refine option types (Antoine du Hamel / #5022)
- @uppy/dashboard: add new `autoOpen` option (Chris Grigg / #5001)
- @uppy/audio,@uppy/dashboard,@uppy/drop-target,@uppy/webcam: add missing exports (Antoine du Hamel / #5014)
- @uppy/dashboard: refactor to TypeScript (Antoine du Hamel / #4984)
- @uppy/dashboard: refactor to stable lifecycle method (Antoine du Hamel / #4999)

## 3.7.4

Released: 2024-02-22
Included in: Uppy v3.22.2

- @uppy/dashboard: MetaEditor + ImageEditor - new state machine logic (Evgenia Karunus / #4939)

## 3.7.3

Released: 2024-02-20
Included in: Uppy v3.22.1

- @uppy/compressor,@uppy/core,@uppy/dashboard,@uppy/status-bar: bump `@transloadit/prettier-bytes` (Antoine du Hamel / #4933)

## 3.7.2

Released: 2024-02-19
Included in: Uppy v3.22.0

- @uppy/dashboard: autoopenfileeditor - rename "edit file" to "edit image" (evgenia karunus / #4925)
- @uppy/dashboard: Uncouple native camera and video buttons from the `disableLocalFiles` option (jake mcallister / #4894)
- @uppy/dashboard: fix `typeerror` when `file.remote` is nullish (antoine du hamel / #4825)

## 3.7.1

Released: 2023-11-12
Included in: Uppy v3.19.1

- @uppy/dashboard: fix(@uppy/dashboard): fix wrong option type in index.d.ts (dzcpy / #4788)
- @uppy/core,@uppy/dashboard,@uppy/react-native: Update Uppy's blue color to meet WCAG contrast requirements (Alexander Zaytsev / #4777)

## 3.7.0

Released: 2023-11-08
Included in: Uppy v3.19.0

- @uppy/dashboard: Remove uppy-Dashboard-isFixed when uppy.close() is invoked (Artur Paikin / #4775)
- @uppy/core,@uppy/dashboard: don't cancel all files when clicking "done" (Mikael Finstad / #4771)

## 3.6.0

Released: 2023-10-20
Included in: Uppy v3.18.0

- @uppy/dashboard: auto discover and install plugins without target (Artur Paikin / #4343)

## 3.5.3

Released: 2023-09-18
Included in: Uppy v3.16.0

- @uppy/dashboard: Make file-editor:cancel event fire when the Image Editor “cancel” button is pressed (Artur Paikin / #4684)

## 3.5.2

Released: 2023-09-05
Included in: Uppy v3.15.0

- @uppy/dashboard: when showAddFilesPanel  is true, aria-hidden should be the opposite (Artur Paikin / #4643)

## 3.4.1

Released: 2023-06-19
Included in: Uppy v3.10.0

- @uppy/companion,@uppy/core,@uppy/dashboard,@uppy/golden-retriever,@uppy/status-bar,@uppy/utils: Migrate all lodash' per-method-packages usage to lodash. (LinusMain / #4274)
- @uppy/dashboard: include the old state when setting new (Artur Paikin / #4490)

## 3.4.0

Released: 2023-04-18
Included in: Uppy v3.8.0

- @uppy/dashboard: Single File Mode: fix layout and make optional (Artur Paikin / #4374)

## 3.3.1

Released: 2023-03-07
Included in: Uppy v3.6.1

- @uppy/dashboard: Fix low-contrast hover styles (Alexander Zaytsev / #4347)

## 3.3.0

Released: 2023-03-07
Included in: Uppy v3.6.0

- @uppy/dashboard: update provider icon style (Alexander Zaytsev / #4345)

## 3.2.2

Released: 2023-02-13
Included in: Uppy v3.5.0

- @uppy/dashboard: fix dashboard acquirers list (Mikael Finstad / #4306)
- @uppy/dashboard: Dashboard: disallow clicking on buttons and links in Dashboard disabled mode (Artur Paikin / #4292)
- @uppy/audio,@uppy/core,@uppy/dashboard,@uppy/screen-capture: Warn more instead of erroring (Artur Paikin / #4302)

## 3.2.0

Released: 2022-11-10
Included in: Uppy v3.3.0

- @uppy/dashboard: Single file mode (Artur Paikin / #4188)

## 3.1.0

Released: 2022-09-25
Included in: Uppy v3.1.0

- @uppy/dashboard: add dashboard:show-panel event (Jon-Pierre Sanchez / #4108)
- @uppy/audio,@uppy/aws-s3-multipart,@uppy/aws-s3,@uppy/box,@uppy/companion-client,@uppy/companion,@uppy/compressor,@uppy/core,@uppy/dashboard,@uppy/drag-drop,@uppy/drop-target,@uppy/dropbox,@uppy/facebook,@uppy/file-input,@uppy/form,@uppy/golden-retriever,@uppy/google-drive,@uppy/image-editor,@uppy/informer,@uppy/instagram,@uppy/locales,@uppy/onedrive,@uppy/progress-bar,@uppy/provider-views,@uppy/react,@uppy/redux-dev-tools,@uppy/remote-sources,@uppy/screen-capture,@uppy/status-bar,@uppy/store-default,@uppy/store-redux,@uppy/svelte,@uppy/thumbnail-generator,@uppy/transloadit,@uppy/tus,@uppy/unsplash,@uppy/url,@uppy/utils,@uppy/vue,@uppy/webcam,@uppy/xhr-upload,@uppy/zoom: add missing entries to changelog for individual packages (Antoine du Hamel / #4092)

## 3.0.1

Released: 2022-08-30
Included in: Uppy v3.0.1

- @uppy/dashboard,@uppy/webcam: add nativeCameraFacingMode to Webcam and Dashboard (Artur Paikin / #4047)
- @uppy/core,@uppy/dashboard,@uppy/thumbnail-generator: update definition type files for TS 4.8 compatibility (Antoine du Hamel / #4055)

## 3.0.0

Released: 2022-08-22
Included in: Uppy v3.0.0

- @uppy/core,@uppy/dashboard,@uppy/status-bar: Style tweaks: use all: initial + other resets (Artur Paikin / #3983)
- Switch to ESM

## 3.0.0-beta.3

Released: 2022-08-03
Included in: Uppy v3.0.0-beta.4

- @uppy/dashboard: change `copyToClipboard` signature (Antoine du Hamel / #3933)

## 3.0.0-beta.2

Released: 2022-07-27
Included in: Uppy v3.0.0-beta.3

- @uppy/dashboard,@uppy/webcam: Add support for `mobileNativeCamera` option to Webcam and Dashboard (Artur Paikin / #3844)
- @uppy/aws-s3,@uppy/core,@uppy/dashboard,@uppy/store-redux,@uppy/xhr-upload: upgrade `nanoid` to v4 (Antoine du Hamel / #3904)

## 3.0.0-beta.1

Released: 2022-06-09
Included in: Uppy v3.0.0-beta.1

- @uppy/core,@uppy/dashboard: fix types for some events (Antoine du Hamel / #3812)

## 2.4.1

Released: 2022-07-27
Included in: Uppy v2.13.1

- @uppy/dashboard,@uppy/image-editor,@uppy/remote-sources: Fix `uppy.close()` crashes when remote-sources or image-editor is installed (Merlijn Vos / #3914)

## 2.3.0

Released: 2022-05-30
Included in: Uppy v2.11.0

- @uppy/angular,@uppy/audio,@uppy/aws-s3-multipart,@uppy/aws-s3,@uppy/box,@uppy/core,@uppy/dashboard,@uppy/drag-drop,@uppy/dropbox,@uppy/facebook,@uppy/file-input,@uppy/form,@uppy/golden-retriever,@uppy/google-drive,@uppy/image-editor,@uppy/informer,@uppy/instagram,@uppy/onedrive,@uppy/progress-bar,@uppy/react,@uppy/redux-dev-tools,@uppy/robodog,@uppy/screen-capture,@uppy/status-bar,@uppy/store-default,@uppy/store-redux,@uppy/thumbnail-generator,@uppy/transloadit,@uppy/tus,@uppy/unsplash,@uppy/url,@uppy/vue,@uppy/webcam,@uppy/xhr-upload,@uppy/zoom: doc: update bundler recommendation (Antoine du Hamel / #3763)
- @uppy/dashboard: refactor to ESM (Antoine du Hamel / #3701)
- @uppy/dashboard: use webkitRelativePath when querying a file's relative path (Eduard Müller / taktik / #3766)

## 2.1.4

Released: 2022-02-14
Included in: Uppy v2.5.0

- @uppy/core,@uppy/dashboard,@uppy/thumbnail-generator: Add dashboard and UIPlugin types (Merlijn Vos / #3426)
- @uppy/dashboard: check if info array is empty (Artur Paikin / #3442)

## 2.1.3

Released: 2021-12-09
Included in: Uppy v2.3.1

- @uppy/aws-s3,@uppy/core,@uppy/dashboard,@uppy/store-redux,@uppy/xhr-upload: deps: use `nanoid/non-secure` to workaround react-native limitation (Antoine du Hamel / #3350)

## 2.1.2

Released: 2021-12-07
Included in: Uppy v2.3.0

- @uppy/dashboard: Save meta fields when opening the image editor (Merlijn Vos / #3339)
- @uppy/aws-s3,@uppy/box,@uppy/core,@uppy/dashboard,@uppy/drag-drop,@uppy/dropbox,@uppy/facebook,@uppy/file-input,@uppy/google-drive,@uppy/image-editor,@uppy/instagram,@uppy/locales,@uppy/onedrive,@uppy/screen-capture,@uppy/status-bar,@uppy/thumbnail-generator,@uppy/transloadit,@uppy/url,@uppy/webcam,@uppy/xhr-upload,@uppy/zoom: Refactor locale scripts & generate types and docs (Merlijn Vos / #3276)<|MERGE_RESOLUTION|>--- conflicted
+++ resolved
@@ -1,6 +1,5 @@
 # @uppy/dashboard
 
-<<<<<<< HEAD
 ## 4.0.0-beta.9
 
 Released: 2024-06-04
@@ -36,14 +35,13 @@
 - @uppy/audio,@uppy/dashboard,@uppy/drop-target,@uppy/webcam: add missing exports (Antoine du Hamel / #5014)
 - @uppy/dashboard: refactor to TypeScript (Antoine du Hamel / #4984)
 - @uppy/dashboard: refactor to stable lifecycle method (Antoine du Hamel / #4999)
-=======
+
 ## 3.9.1
 
 Released: 2024-06-27
 Included in: Uppy v3.27.1
 
 - @uppy/dashboard: fix handling of `null` for `doneButtonHandler` (Antoine du Hamel / #5283)
->>>>>>> 46e6be8f
 
 ## 3.8.3
 
