# @uppy/locales

<<<<<<< HEAD
## 4.0.0-beta.2

Released: 2024-06-04 Included in: Uppy v4.0.0-beta.10

- @uppy/locales: remove hacks for legacy bundle (Mikael Finstad / #5200)

## 3.5.4

Released: 2024-06-11 Included in: Uppy v3.26.1
=======
## 3.5.4

Released: 2024-06-11
Included in: Uppy v3.26.1
>>>>>>> 5695299a

- @uppy/locales: Added translation string (it_IT) (Samuel / #5237)

## 3.5.3

Released: 2024-05-03 Included in: Uppy v3.25.1

- @uppy/locales: Update ru_RU locale (Uladzislau Bodryi / #5120)

## 3.5.2

Released: 2024-02-20 Included in: Uppy v3.22.1

- @uppy/locales: update vi_VN translation (David Nguyen / #4930)

## 3.5.1

Released: 2024-02-19 Included in: Uppy v3.22.0

- @uppy/locales: fix "save" button translation in hr_hr.ts (žan žlender / #4830)

## 3.5.0

Released: 2023-11-24 Included in: Uppy v3.20.0

- @uppy/locales: Add missing translations to de_DE (Leonhard Melzer / #4800)
- @uppy/locales: use TypeScript for source files (Antoine du Hamel / #4779)

## 3.4.0

Released: 2023-11-08 Included in: Uppy v3.19.0

- @uppy/locales: locales: add ca_ES (ordago / #4772)

## 3.3.1

Released: 2023-09-18 Included in: Uppy v3.16.0

- @uppy/locales: Feature/updating i18n farsi (Parsa Arvaneh / #4638)

## 3.2.4

Released: 2023-07-20 Included in: Uppy v3.13.0

- @uppy/locales: update zh_TW translation (5idereal / #4583)

## 3.2.3

Released: 2023-07-13 Included in: Uppy v3.12.0

- @uppy/locales: fix expression and spelling errors in es_ES (Rubén / #4567)
- @uppy/locales: Add missing pt-BR locales for ImageEditor plugin (Mateus Cruz /
  #4558)

## 3.2.2

Released: 2023-06-19 Included in: Uppy v3.10.0

- @uppy/locales: update `fr_FR.js` (Samuel De Backer / #4499)

## 3.2.0

Released: 2023-04-18 Included in: Uppy v3.8.0

- @uppy/core,@uppy/locales,@uppy/provider-views: User feedback adding recursive
  folders take 2 (Mikael Finstad / #4399)

## 3.1.0

Released: 2023-04-04 Included in: Uppy v3.7.0

- @uppy/locales: locales: add es_MX (Kevin van Zonneveld / #4393)
- @uppy/locales: locales: add hi_IN (Kevin van Zonneveld / #4391)

## 3.0.7

Released: 2023-03-07 Included in: Uppy v3.6.0

- @uppy/locales: add missing entries after build (Murderlon)

## 3.0.6

Released: 2023-02-13 Included in: Uppy v3.5.0

- @uppy/locales: Update de_DE.js (Jörn Velten / #4297)
- @uppy/locales: minor enhancements and typo fixes for the hungarian translation
  (KergeKacsa / #4282)

## 3.0.5

Released: 2023-01-26 Included in: Uppy v3.4.0

- @uppy/locales: update zh_TW.js (5idereal / #4270)

## 3.0.4

Released: 2022-11-10 Included in: Uppy v3.3.0

- @uppy/locales: Fix UZ locale (Merlijn Vos / #4178)

## 3.0.2

Released: 2022-10-19 Included in: Uppy v3.2.0

- @uppy/locales: Fix duplicate keys in UK_UA.js (Murderlon)
- @uppy/locales: Add missing Ukrainian locale entries (Andrii Bodnar / #4145)
- @uppy/locales: Update pl_PL.js (Daniel Kamiński / #4136)

## 3.0.1

Released: 2022-09-25 Included in: Uppy v3.1.0

- @uppy/locales: Create uz_UZ (Ozodbek1405 / #4114)
- @uppy/audio,@uppy/aws-s3-multipart,@uppy/aws-s3,@uppy/box,@uppy/companion-client,@uppy/companion,@uppy/compressor,@uppy/core,@uppy/dashboard,@uppy/drag-drop,@uppy/drop-target,@uppy/dropbox,@uppy/facebook,@uppy/file-input,@uppy/form,@uppy/golden-retriever,@uppy/google-drive,@uppy/image-editor,@uppy/informer,@uppy/instagram,@uppy/locales,@uppy/onedrive,@uppy/progress-bar,@uppy/provider-views,@uppy/react,@uppy/redux-dev-tools,@uppy/remote-sources,@uppy/screen-capture,@uppy/status-bar,@uppy/store-default,@uppy/store-redux,@uppy/svelte,@uppy/thumbnail-generator,@uppy/transloadit,@uppy/tus,@uppy/unsplash,@uppy/url,@uppy/utils,@uppy/vue,@uppy/webcam,@uppy/xhr-upload,@uppy/zoom:
  add missing entries to changelog for individual packages (Antoine du Hamel /
  #4092)

## 3.0.0

Released: 2022-08-22 Included in: Uppy v3.0.0

- Switch to ESM

## 3.0.0-beta.4

Released: 2022-08-16 Included in: Uppy v3.0.0-beta.5

- @uppy/locales: Add compressor string translation to Japanese locale (kenken /
  #3963)

## 2.1.1

Released: 2022-07-06 Included in: Uppy v2.12.2

- @uppy/locales,@uppy/transloadit: Fix undefined error in in onTusError (Merlijn
  Vos / #3848)
- @uppy/locales: Add missing translations and reorder nl_NL locale (Kasper
  Meinema / #3839)

## 2.1.0

Released: 2022-05-14 Included in: Uppy v2.10.0

- @uppy/locales: Add `save` translation to Spanish locale (Juan Carlos Alonso /
  #3678)
- @uppy/locales: refactor to ESM (Antoine du Hamel / #3707)

## 2.0.9

Released: 2022-04-27 Included in: Uppy v2.9.4

- @uppy/locales: Plural translation in cs_CZ local (JakubHaladej / #3666)

## 2.0.8

Released: 2022-03-16 Included in: Uppy v2.8.0

- @uppy/locales: compressor cleanup (Antoine du Hamel / #3531)
- @uppy/locales: Update ru_RU.js (Sobakin Sviatoslav / #3529)

## 2.0.7

Released: 2022-03-02 Included in: Uppy v2.7.0

- @uppy/locales: Update zh_CN.js (linxunzyf / #3513)

## 2.0.6

Released: 2022-02-14 Included in: Uppy v2.5.0

- @uppy/locales: Add "save" to fr_FR.js (Charly Billaud / #3395)

## 2.0.4

Released: 2021-12-07 Included in: Uppy v2.3.0

- @uppy/aws-s3,@uppy/box,@uppy/core,@uppy/dashboard,@uppy/drag-drop,@uppy/dropbox,@uppy/facebook,@uppy/file-input,@uppy/google-drive,@uppy/image-editor,@uppy/instagram,@uppy/locales,@uppy/onedrive,@uppy/screen-capture,@uppy/status-bar,@uppy/thumbnail-generator,@uppy/transloadit,@uppy/url,@uppy/webcam,@uppy/xhr-upload,@uppy/zoom:
  Refactor locale scripts & generate types and docs (Merlijn Vos / #3276)<|MERGE_RESOLUTION|>--- conflicted
+++ resolved
@@ -1,124 +1,125 @@
 # @uppy/locales
 
-<<<<<<< HEAD
 ## 4.0.0-beta.2
 
-Released: 2024-06-04 Included in: Uppy v4.0.0-beta.10
+Released: 2024-06-04
+Included in: Uppy v4.0.0-beta.10
 
 - @uppy/locales: remove hacks for legacy bundle (Mikael Finstad / #5200)
 
-## 3.5.4
-
-Released: 2024-06-11 Included in: Uppy v3.26.1
-=======
-## 3.5.4
-
-Released: 2024-06-11
-Included in: Uppy v3.26.1
->>>>>>> 5695299a
-
-- @uppy/locales: Added translation string (it_IT) (Samuel / #5237)
-
 ## 3.5.3
 
-Released: 2024-05-03 Included in: Uppy v3.25.1
-
-- @uppy/locales: Update ru_RU locale (Uladzislau Bodryi / #5120)
+Released: 2024-05-03
+Included in: Uppy v3.25.1
+
+- @uppy/locales: Update ru_RU locale  (Uladzislau Bodryi / #5120)
 
 ## 3.5.2
 
-Released: 2024-02-20 Included in: Uppy v3.22.1
+Released: 2024-02-20
+Included in: Uppy v3.22.1
 
 - @uppy/locales: update vi_VN translation (David Nguyen / #4930)
 
 ## 3.5.1
 
-Released: 2024-02-19 Included in: Uppy v3.22.0
+Released: 2024-02-19
+Included in: Uppy v3.22.0
 
 - @uppy/locales: fix "save" button translation in hr_hr.ts (žan žlender / #4830)
 
 ## 3.5.0
 
-Released: 2023-11-24 Included in: Uppy v3.20.0
+Released: 2023-11-24
+Included in: Uppy v3.20.0
 
 - @uppy/locales: Add missing translations to de_DE (Leonhard Melzer / #4800)
 - @uppy/locales: use TypeScript for source files (Antoine du Hamel / #4779)
 
 ## 3.4.0
 
-Released: 2023-11-08 Included in: Uppy v3.19.0
+Released: 2023-11-08
+Included in: Uppy v3.19.0
 
 - @uppy/locales: locales: add ca_ES (ordago / #4772)
 
 ## 3.3.1
 
-Released: 2023-09-18 Included in: Uppy v3.16.0
+Released: 2023-09-18
+Included in: Uppy v3.16.0
 
 - @uppy/locales: Feature/updating i18n farsi (Parsa Arvaneh / #4638)
 
 ## 3.2.4
 
-Released: 2023-07-20 Included in: Uppy v3.13.0
+Released: 2023-07-20
+Included in: Uppy v3.13.0
 
 - @uppy/locales: update zh_TW translation (5idereal / #4583)
 
 ## 3.2.3
 
-Released: 2023-07-13 Included in: Uppy v3.12.0
+Released: 2023-07-13
+Included in: Uppy v3.12.0
 
 - @uppy/locales: fix expression and spelling errors in es_ES (Rubén / #4567)
-- @uppy/locales: Add missing pt-BR locales for ImageEditor plugin (Mateus Cruz /
-  #4558)
+- @uppy/locales: Add missing pt-BR locales for ImageEditor plugin (Mateus Cruz / #4558)
 
 ## 3.2.2
 
-Released: 2023-06-19 Included in: Uppy v3.10.0
+Released: 2023-06-19
+Included in: Uppy v3.10.0
 
 - @uppy/locales: update `fr_FR.js` (Samuel De Backer / #4499)
 
 ## 3.2.0
 
-Released: 2023-04-18 Included in: Uppy v3.8.0
-
-- @uppy/core,@uppy/locales,@uppy/provider-views: User feedback adding recursive
-  folders take 2 (Mikael Finstad / #4399)
+Released: 2023-04-18
+Included in: Uppy v3.8.0
+
+- @uppy/core,@uppy/locales,@uppy/provider-views: User feedback adding recursive folders take 2 (Mikael Finstad / #4399)
 
 ## 3.1.0
 
-Released: 2023-04-04 Included in: Uppy v3.7.0
+Released: 2023-04-04
+Included in: Uppy v3.7.0
 
 - @uppy/locales: locales: add es_MX (Kevin van Zonneveld / #4393)
 - @uppy/locales: locales: add hi_IN (Kevin van Zonneveld / #4391)
 
 ## 3.0.7
 
-Released: 2023-03-07 Included in: Uppy v3.6.0
+Released: 2023-03-07
+Included in: Uppy v3.6.0
 
 - @uppy/locales: add missing entries after build (Murderlon)
 
 ## 3.0.6
 
-Released: 2023-02-13 Included in: Uppy v3.5.0
+Released: 2023-02-13
+Included in: Uppy v3.5.0
 
 - @uppy/locales: Update de_DE.js (Jörn Velten / #4297)
-- @uppy/locales: minor enhancements and typo fixes for the hungarian translation
-  (KergeKacsa / #4282)
+- @uppy/locales: minor enhancements and typo fixes for the hungarian translation (KergeKacsa / #4282)
 
 ## 3.0.5
 
-Released: 2023-01-26 Included in: Uppy v3.4.0
+Released: 2023-01-26
+Included in: Uppy v3.4.0
 
 - @uppy/locales: update zh_TW.js (5idereal / #4270)
 
 ## 3.0.4
 
-Released: 2022-11-10 Included in: Uppy v3.3.0
+Released: 2022-11-10
+Included in: Uppy v3.3.0
 
 - @uppy/locales: Fix UZ locale (Merlijn Vos / #4178)
 
 ## 3.0.2
 
-Released: 2022-10-19 Included in: Uppy v3.2.0
+Released: 2022-10-19
+Included in: Uppy v3.2.0
 
 - @uppy/locales: Fix duplicate keys in UK_UA.js (Murderlon)
 - @uppy/locales: Add missing Ukrainian locale entries (Andrii Bodnar / #4145)
@@ -126,71 +127,74 @@
 
 ## 3.0.1
 
-Released: 2022-09-25 Included in: Uppy v3.1.0
+Released: 2022-09-25
+Included in: Uppy v3.1.0
 
 - @uppy/locales: Create uz_UZ (Ozodbek1405 / #4114)
-- @uppy/audio,@uppy/aws-s3-multipart,@uppy/aws-s3,@uppy/box,@uppy/companion-client,@uppy/companion,@uppy/compressor,@uppy/core,@uppy/dashboard,@uppy/drag-drop,@uppy/drop-target,@uppy/dropbox,@uppy/facebook,@uppy/file-input,@uppy/form,@uppy/golden-retriever,@uppy/google-drive,@uppy/image-editor,@uppy/informer,@uppy/instagram,@uppy/locales,@uppy/onedrive,@uppy/progress-bar,@uppy/provider-views,@uppy/react,@uppy/redux-dev-tools,@uppy/remote-sources,@uppy/screen-capture,@uppy/status-bar,@uppy/store-default,@uppy/store-redux,@uppy/svelte,@uppy/thumbnail-generator,@uppy/transloadit,@uppy/tus,@uppy/unsplash,@uppy/url,@uppy/utils,@uppy/vue,@uppy/webcam,@uppy/xhr-upload,@uppy/zoom:
-  add missing entries to changelog for individual packages (Antoine du Hamel /
-  #4092)
+- @uppy/audio,@uppy/aws-s3-multipart,@uppy/aws-s3,@uppy/box,@uppy/companion-client,@uppy/companion,@uppy/compressor,@uppy/core,@uppy/dashboard,@uppy/drag-drop,@uppy/drop-target,@uppy/dropbox,@uppy/facebook,@uppy/file-input,@uppy/form,@uppy/golden-retriever,@uppy/google-drive,@uppy/image-editor,@uppy/informer,@uppy/instagram,@uppy/locales,@uppy/onedrive,@uppy/progress-bar,@uppy/provider-views,@uppy/react,@uppy/redux-dev-tools,@uppy/remote-sources,@uppy/screen-capture,@uppy/status-bar,@uppy/store-default,@uppy/store-redux,@uppy/svelte,@uppy/thumbnail-generator,@uppy/transloadit,@uppy/tus,@uppy/unsplash,@uppy/url,@uppy/utils,@uppy/vue,@uppy/webcam,@uppy/xhr-upload,@uppy/zoom: add missing entries to changelog for individual packages (Antoine du Hamel / #4092)
 
 ## 3.0.0
 
-Released: 2022-08-22 Included in: Uppy v3.0.0
+Released: 2022-08-22
+Included in: Uppy v3.0.0
 
 - Switch to ESM
 
 ## 3.0.0-beta.4
 
-Released: 2022-08-16 Included in: Uppy v3.0.0-beta.5
-
-- @uppy/locales: Add compressor string translation to Japanese locale (kenken /
-  #3963)
+Released: 2022-08-16
+Included in: Uppy v3.0.0-beta.5
+
+- @uppy/locales: Add compressor string translation to Japanese locale (kenken / #3963)
 
 ## 2.1.1
 
-Released: 2022-07-06 Included in: Uppy v2.12.2
-
-- @uppy/locales,@uppy/transloadit: Fix undefined error in in onTusError (Merlijn
-  Vos / #3848)
-- @uppy/locales: Add missing translations and reorder nl_NL locale (Kasper
-  Meinema / #3839)
+Released: 2022-07-06
+Included in: Uppy v2.12.2
+
+- @uppy/locales,@uppy/transloadit: Fix undefined error in in onTusError (Merlijn Vos / #3848)
+- @uppy/locales: Add missing translations and reorder nl_NL locale (Kasper Meinema / #3839)
 
 ## 2.1.0
 
-Released: 2022-05-14 Included in: Uppy v2.10.0
-
-- @uppy/locales: Add `save` translation to Spanish locale (Juan Carlos Alonso /
-  #3678)
+Released: 2022-05-14
+Included in: Uppy v2.10.0
+
+- @uppy/locales: Add `save` translation to Spanish locale (Juan Carlos Alonso / #3678)
 - @uppy/locales: refactor to ESM (Antoine du Hamel / #3707)
 
 ## 2.0.9
 
-Released: 2022-04-27 Included in: Uppy v2.9.4
+Released: 2022-04-27
+Included in: Uppy v2.9.4
 
 - @uppy/locales: Plural translation in cs_CZ local (JakubHaladej / #3666)
 
 ## 2.0.8
 
-Released: 2022-03-16 Included in: Uppy v2.8.0
+Released: 2022-03-16
+Included in: Uppy v2.8.0
 
 - @uppy/locales: compressor cleanup (Antoine du Hamel / #3531)
 - @uppy/locales: Update ru_RU.js (Sobakin Sviatoslav / #3529)
 
 ## 2.0.7
 
-Released: 2022-03-02 Included in: Uppy v2.7.0
+Released: 2022-03-02
+Included in: Uppy v2.7.0
 
 - @uppy/locales: Update zh_CN.js (linxunzyf / #3513)
 
 ## 2.0.6
 
-Released: 2022-02-14 Included in: Uppy v2.5.0
+Released: 2022-02-14
+Included in: Uppy v2.5.0
 
 - @uppy/locales: Add "save" to fr_FR.js (Charly Billaud / #3395)
 
 ## 2.0.4
 
-Released: 2021-12-07 Included in: Uppy v2.3.0
-
-- @uppy/aws-s3,@uppy/box,@uppy/core,@uppy/dashboard,@uppy/drag-drop,@uppy/dropbox,@uppy/facebook,@uppy/file-input,@uppy/google-drive,@uppy/image-editor,@uppy/instagram,@uppy/locales,@uppy/onedrive,@uppy/screen-capture,@uppy/status-bar,@uppy/thumbnail-generator,@uppy/transloadit,@uppy/url,@uppy/webcam,@uppy/xhr-upload,@uppy/zoom:
-  Refactor locale scripts & generate types and docs (Merlijn Vos / #3276)+Released: 2021-12-07
+Included in: Uppy v2.3.0
+
+- @uppy/aws-s3,@uppy/box,@uppy/core,@uppy/dashboard,@uppy/drag-drop,@uppy/dropbox,@uppy/facebook,@uppy/file-input,@uppy/google-drive,@uppy/image-editor,@uppy/instagram,@uppy/locales,@uppy/onedrive,@uppy/screen-capture,@uppy/status-bar,@uppy/thumbnail-generator,@uppy/transloadit,@uppy/url,@uppy/webcam,@uppy/xhr-upload,@uppy/zoom: Refactor locale scripts & generate types and docs (Merlijn Vos / #3276)