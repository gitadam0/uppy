# @uppy/transloadit

<<<<<<< HEAD
## 3.0.0-beta

Released: 2022-05-30
Included in: Uppy v3.0.0-beta

- @uppy/transloadit: remove IE 10 hack (Antoine du Hamel / #3777)
=======
## 2.3.5

Released: 2022-07-27
Included in: Uppy v2.13.1

- @uppy/transloadit: cancel assemblies when all its files have been removed (Antoine du Hamel / #3893)

## 2.3.4

Released: 2022-07-18
Included in: Uppy v2.13.0

- @uppy/transloadit: fix outdated file ids and incorrect usage of files (Merlijn Vos / #3886)

## 2.3.3

Released: 2022-07-11
Included in: Uppy v2.12.3

- @uppy/transloadit: fix TypeError when file is cancelled asynchronously (Antoine du Hamel / #3872)
- @uppy/robodog,@uppy/transloadit: use modern syntax to simplify code (Antoine du Hamel / #3873)
>>>>>>> 61b60592

## 2.3.2

Released: 2022-07-06
Included in: Uppy v2.12.2

- @uppy/locales,@uppy/transloadit: Fix undefined error in in onTusError (Merlijn Vos / #3848)

## 2.3.1

Released: 2022-06-09
Included in: Uppy v2.12.1

- @uppy/transloadit: fix `COMPANION_PATTERN` export (Antoine du Hamel / #3820)

## 2.3.0

Released: 2022-05-30
Included in: Uppy v2.11.0

- @uppy/angular,@uppy/audio,@uppy/aws-s3-multipart,@uppy/aws-s3,@uppy/box,@uppy/core,@uppy/dashboard,@uppy/drag-drop,@uppy/dropbox,@uppy/facebook,@uppy/file-input,@uppy/form,@uppy/golden-retriever,@uppy/google-drive,@uppy/image-editor,@uppy/informer,@uppy/instagram,@uppy/onedrive,@uppy/progress-bar,@uppy/react,@uppy/redux-dev-tools,@uppy/robodog,@uppy/screen-capture,@uppy/status-bar,@uppy/store-default,@uppy/store-redux,@uppy/thumbnail-generator,@uppy/transloadit,@uppy/tus,@uppy/unsplash,@uppy/url,@uppy/vue,@uppy/webcam,@uppy/xhr-upload,@uppy/zoom: doc: update bundler recommendation (Antoine du Hamel / #3763)
- @uppy/transloadit: refactor to ESM (Antoine du Hamel / #3725)
- @uppy/transloadit: transloadit: propagate error details when creating Assembly fails (Renée Kooi / #3794)

## 2.2.0

Released: 2022-05-14
Included in: Uppy v2.10.0

- @uppy/aws-s3-multipart,@uppy/aws-s3,@uppy/core,@uppy/react,@uppy/transloadit,@uppy/tus,@uppy/xhr-upload: proposal: Cancel assemblies optional (Mikael Finstad / #3575)
- @uppy/transloadit: add rate limiting for assembly creation and status polling (Antoine du Hamel / #3718)

## 2.1.5

Released: 2022-04-27
Included in: Uppy v2.9.4

- @uppy/transloadit: improve fetch error handling (Antoine du Hamel / #3637)

## 2.1.4

Released: 2022-04-07
Included in: Uppy v2.9.2

- @uppy/aws-s3,@uppy/companion-client,@uppy/transloadit,@uppy/utils: Propagate `isNetworkError` through error wrappers (Renée Kooi / #3620)

## 2.1.2

Released: 2022-03-24
Included in: Uppy v2.9.0

- @uppy/transloadit: close assembly if upload is cancelled (Antoine du Hamel / #3591)

## 2.1.1

Released: 2022-01-12
Included in: Uppy v2.4.1

- @uppy/transloadit: fix handling of Tus errors and rate limiting (Antoine du Hamel / #3429)
- @uppy/transloadit: simplify `#onTusError` (Antoine du Hamel / #3419)

## 2.1.0

Released: 2022-01-10
Included in: Uppy v2.4.0

- @uppy/transloadit: ignore rate limiting errors when polling (Antoine du Hamel / #3418)
- @uppy/transloadit: better defaults for rate limiting (Antoine du Hamel / #3414)

## 2.0.5

Released: 2021-12-07
Included in: Uppy v2.3.0

- @uppy/aws-s3,@uppy/box,@uppy/core,@uppy/dashboard,@uppy/drag-drop,@uppy/dropbox,@uppy/facebook,@uppy/file-input,@uppy/google-drive,@uppy/image-editor,@uppy/instagram,@uppy/locales,@uppy/onedrive,@uppy/screen-capture,@uppy/status-bar,@uppy/thumbnail-generator,@uppy/transloadit,@uppy/url,@uppy/webcam,@uppy/xhr-upload,@uppy/zoom: Refactor locale scripts & generate types and docs (Merlijn Vos / #3276)<|MERGE_RESOLUTION|>--- conflicted
+++ resolved
@@ -1,13 +1,11 @@
 # @uppy/transloadit
 
-<<<<<<< HEAD
 ## 3.0.0-beta
 
 Released: 2022-05-30
 Included in: Uppy v3.0.0-beta
 
 - @uppy/transloadit: remove IE 10 hack (Antoine du Hamel / #3777)
-=======
 ## 2.3.5
 
 Released: 2022-07-27
@@ -29,7 +27,6 @@
 
 - @uppy/transloadit: fix TypeError when file is cancelled asynchronously (Antoine du Hamel / #3872)
 - @uppy/robodog,@uppy/transloadit: use modern syntax to simplify code (Antoine du Hamel / #3873)
->>>>>>> 61b60592
 
 ## 2.3.2
 
