--- conflicted
+++ resolved
@@ -1,6 +1,5 @@
 # @uppy/transloadit
 
-<<<<<<< HEAD
 ## 4.0.0-beta.2
 
 Released: 2024-04-11
@@ -14,14 +13,12 @@
 Included in: Uppy v4.0.0-beta.1
 
 - @uppy/transloadit: migrate to TS (Merlijn Vos / #4987)
-=======
 ## 3.6.2
 
 Released: 2024-05-23
 Included in: Uppy v3.25.5
 
 - @uppy/transloadit: do not cancel assembly when removing all files (Merlijn Vos / #5191)
->>>>>>> 965d2a09
 
 ## 3.6.0
 
