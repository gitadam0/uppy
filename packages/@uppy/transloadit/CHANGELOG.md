# @uppy/transloadit

<<<<<<< HEAD
## 4.0.0-beta.6
=======
## 3.8.0

Released: 2024-06-18
Included in: Uppy v3.27.0

- @uppy/transloadit: also fix outdated assembly transloadit:result (Merlijn Vos / #5246)

## 3.7.1
>>>>>>> b5df7d05

Released: 2024-05-23
Included in: Uppy v4.0.0-beta.9

- @uppy/transloadit: do not cancel assembly when removing all files (Merlijn Vos / #5191)

## 4.0.0-beta.2

Released: 2024-04-11
Included in: Uppy v4.0.0-beta.2

- @uppy/transloadit: remove deprecated options (Merlijn Vos / #5056)

## 4.0.0-beta.1

Released: 2024-03-28
Included in: Uppy v4.0.0-beta.1

- @uppy/transloadit: migrate to TS (Merlijn Vos / #4987)

## 3.7.0

Released: 2024-06-04
Included in: Uppy v3.26.0

- @uppy/transloadit: remove `updateNumberOfFilesInAssembly` (Merlijn Vos / #5202)

## 3.6.2

Released: 2024-05-23
Included in: Uppy v3.25.5

- @uppy/transloadit: do not cancel assembly when removing all files (Merlijn Vos / #5191)

## 3.6.0

Released: 2024-03-27
Included in: Uppy v3.24.0

- @uppy/transloadit: migrate to TS (Merlijn Vos / #4987)

## 3.5.0

Released: 2024-02-19
Included in: Uppy v3.22.0

- @uppy/transloadit: add `clientname` option (marius / #4920)

## 3.3.0

Released: 2023-09-05
Included in: Uppy v3.15.0

- @uppy/transloadit: Emit assembly progress events (Marius / #4603)
- @uppy/transloadit: remove Socket.io (Antoine du Hamel / #4281)

## 3.2.1

Released: 2023-08-15
Included in: Uppy v3.14.0

- @uppy/aws-s3-multipart,@uppy/aws-s3,@uppy/companion,@uppy/transloadit,@uppy/xhr-upload: use uppercase HTTP method names (Antoine du Hamel / #4612)

## 3.2.0

Released: 2023-07-13
Included in: Uppy v3.12.0

- @uppy/transloadit: fix error message (Antoine du Hamel / #4572)
- @uppy/transloadit: implement Server-sent event API (Antoine du Hamel / #4098)

## 3.1.6

Released: 2023-06-19
Included in: Uppy v3.10.0

- @uppy/transloadit: ensure `fields` is not nullish when there no uploaded files (Antoine du Hamel / #4487)

## 3.1.5

Released: 2023-05-15
Included in: Uppy v3.9.1

- @uppy/transloadit: clean up event listener to prevent cancelled assemblies (Merlijn Vos / #4447)

## 3.1.4

Released: 2023-05-02
Included in: Uppy v3.9.0

- @uppy/transloadit: Reset `tus` key in the file on error, so retried files are re-uploaded (Artur Paikin / #4421)

## 3.1.2

Released: 2023-04-04
Included in: Uppy v3.7.0

- @uppy/transloadit: fix socket error message (Artur Paikin / #4352)

## 3.1.1

Released: 2023-02-13
Included in: Uppy v3.5.0

- @uppy/transloadit: fix `assemblyOptions` option (Antoine du Hamel / #4316)

## 3.1.0

Released: 2023-01-26
Included in: Uppy v3.4.0

- @uppy/transloadit: introduce `assemblyOptions`, deprecate other options (Merlijn Vos / #4059)

## 3.0.2

Released: 2022-09-25
Included in: Uppy v3.1.0

- @uppy/audio,@uppy/aws-s3-multipart,@uppy/aws-s3,@uppy/box,@uppy/companion-client,@uppy/companion,@uppy/compressor,@uppy/core,@uppy/dashboard,@uppy/drag-drop,@uppy/drop-target,@uppy/dropbox,@uppy/facebook,@uppy/file-input,@uppy/form,@uppy/golden-retriever,@uppy/google-drive,@uppy/image-editor,@uppy/informer,@uppy/instagram,@uppy/locales,@uppy/onedrive,@uppy/progress-bar,@uppy/provider-views,@uppy/react,@uppy/redux-dev-tools,@uppy/remote-sources,@uppy/screen-capture,@uppy/status-bar,@uppy/store-default,@uppy/store-redux,@uppy/svelte,@uppy/thumbnail-generator,@uppy/transloadit,@uppy/tus,@uppy/unsplash,@uppy/url,@uppy/utils,@uppy/vue,@uppy/webcam,@uppy/xhr-upload,@uppy/zoom: add missing entries to changelog for individual packages (Antoine du Hamel / #4092)

## 3.0.1

Released: 2022-08-30
Included in: Uppy v3.0.1

- @uppy/transloadit: improve deprecation notice (Antoine du Hamel / #4056)

## 3.0.0

Released: 2022-08-22
Included in: Uppy v3.0.0

- Switch to ESM

## 3.0.0-beta.4

Released: 2022-08-03
Included in: Uppy v3.0.0-beta.4

- @uppy/transloadit: remove static properties in favor of exports (Antoine du Hamel / #3927)

## 3.0.0-beta

Released: 2022-05-30
Included in: Uppy v3.0.0-beta

- @uppy/transloadit: remove IE 10 hack (Antoine du Hamel / #3777)

## 2.3.6

Released: 2022-08-02
Included in: Uppy v2.13.2

- @uppy/transloadit: send `assembly-cancelled` only once (Antoine du Hamel / #3937)

## 2.3.5

Released: 2022-07-27
Included in: Uppy v2.13.1

- @uppy/transloadit: cancel assemblies when all its files have been removed (Antoine du Hamel / #3893)

## 2.3.4

Released: 2022-07-18
Included in: Uppy v2.13.0

- @uppy/transloadit: fix outdated file ids and incorrect usage of files (Merlijn Vos / #3886)

## 2.3.3

Released: 2022-07-11
Included in: Uppy v2.12.3

- @uppy/transloadit: fix TypeError when file is cancelled asynchronously (Antoine du Hamel / #3872)
- @uppy/robodog,@uppy/transloadit: use modern syntax to simplify code (Antoine du Hamel / #3873)

## 2.3.2

Released: 2022-07-06
Included in: Uppy v2.12.2

- @uppy/locales,@uppy/transloadit: Fix undefined error in in onTusError (Merlijn Vos / #3848)

## 2.3.1

Released: 2022-06-09
Included in: Uppy v2.12.1

- @uppy/transloadit: fix `COMPANION_PATTERN` export (Antoine du Hamel / #3820)

## 2.3.0

Released: 2022-05-30
Included in: Uppy v2.11.0

- @uppy/angular,@uppy/audio,@uppy/aws-s3-multipart,@uppy/aws-s3,@uppy/box,@uppy/core,@uppy/dashboard,@uppy/drag-drop,@uppy/dropbox,@uppy/facebook,@uppy/file-input,@uppy/form,@uppy/golden-retriever,@uppy/google-drive,@uppy/image-editor,@uppy/informer,@uppy/instagram,@uppy/onedrive,@uppy/progress-bar,@uppy/react,@uppy/redux-dev-tools,@uppy/robodog,@uppy/screen-capture,@uppy/status-bar,@uppy/store-default,@uppy/store-redux,@uppy/thumbnail-generator,@uppy/transloadit,@uppy/tus,@uppy/unsplash,@uppy/url,@uppy/vue,@uppy/webcam,@uppy/xhr-upload,@uppy/zoom: doc: update bundler recommendation (Antoine du Hamel / #3763)
- @uppy/transloadit: refactor to ESM (Antoine du Hamel / #3725)
- @uppy/transloadit: transloadit: propagate error details when creating Assembly fails (Renée Kooi / #3794)

## 2.2.0

Released: 2022-05-14
Included in: Uppy v2.10.0

- @uppy/aws-s3-multipart,@uppy/aws-s3,@uppy/core,@uppy/react,@uppy/transloadit,@uppy/tus,@uppy/xhr-upload: proposal: Cancel assemblies optional (Mikael Finstad / #3575)
- @uppy/transloadit: add rate limiting for assembly creation and status polling (Antoine du Hamel / #3718)

## 2.1.5

Released: 2022-04-27
Included in: Uppy v2.9.4

- @uppy/transloadit: improve fetch error handling (Antoine du Hamel / #3637)

## 2.1.4

Released: 2022-04-07
Included in: Uppy v2.9.2

- @uppy/aws-s3,@uppy/companion-client,@uppy/transloadit,@uppy/utils: Propagate `isNetworkError` through error wrappers (Renée Kooi / #3620)

## 2.1.2

Released: 2022-03-24
Included in: Uppy v2.9.0

- @uppy/transloadit: close assembly if upload is cancelled (Antoine du Hamel / #3591)

## 2.1.1

Released: 2022-01-12
Included in: Uppy v2.4.1

- @uppy/transloadit: fix handling of Tus errors and rate limiting (Antoine du Hamel / #3429)
- @uppy/transloadit: simplify `#onTusError` (Antoine du Hamel / #3419)

## 2.1.0

Released: 2022-01-10
Included in: Uppy v2.4.0

- @uppy/transloadit: ignore rate limiting errors when polling (Antoine du Hamel / #3418)
- @uppy/transloadit: better defaults for rate limiting (Antoine du Hamel / #3414)

## 2.0.5

Released: 2021-12-07
Included in: Uppy v2.3.0

- @uppy/aws-s3,@uppy/box,@uppy/core,@uppy/dashboard,@uppy/drag-drop,@uppy/dropbox,@uppy/facebook,@uppy/file-input,@uppy/google-drive,@uppy/image-editor,@uppy/instagram,@uppy/locales,@uppy/onedrive,@uppy/screen-capture,@uppy/status-bar,@uppy/thumbnail-generator,@uppy/transloadit,@uppy/url,@uppy/webcam,@uppy/xhr-upload,@uppy/zoom: Refactor locale scripts & generate types and docs (Merlijn Vos / #3276)<|MERGE_RESOLUTION|>--- conflicted
+++ resolved
@@ -1,8 +1,26 @@
 # @uppy/transloadit
 
-<<<<<<< HEAD
 ## 4.0.0-beta.6
-=======
+
+Released: 2024-05-23
+Included in: Uppy v4.0.0-beta.9
+
+- @uppy/transloadit: do not cancel assembly when removing all files (Merlijn Vos / #5191)
+
+## 4.0.0-beta.2
+
+Released: 2024-04-11
+Included in: Uppy v4.0.0-beta.2
+
+- @uppy/transloadit: remove deprecated options (Merlijn Vos / #5056)
+
+## 4.0.0-beta.1
+
+Released: 2024-03-28
+Included in: Uppy v4.0.0-beta.1
+
+- @uppy/transloadit: migrate to TS (Merlijn Vos / #4987)
+
 ## 3.8.0
 
 Released: 2024-06-18
@@ -11,26 +29,11 @@
 - @uppy/transloadit: also fix outdated assembly transloadit:result (Merlijn Vos / #5246)
 
 ## 3.7.1
->>>>>>> b5df7d05
-
-Released: 2024-05-23
-Included in: Uppy v4.0.0-beta.9
-
-- @uppy/transloadit: do not cancel assembly when removing all files (Merlijn Vos / #5191)
-
-## 4.0.0-beta.2
-
-Released: 2024-04-11
-Included in: Uppy v4.0.0-beta.2
-
-- @uppy/transloadit: remove deprecated options (Merlijn Vos / #5056)
-
-## 4.0.0-beta.1
-
-Released: 2024-03-28
-Included in: Uppy v4.0.0-beta.1
-
-- @uppy/transloadit: migrate to TS (Merlijn Vos / #4987)
+
+Released: 2024-06-11
+Included in: Uppy v3.26.1
+
+- @uppy/transloadit: fix transloadit:result event (Merlijn Vos / #5231)
 
 ## 3.7.0
 
