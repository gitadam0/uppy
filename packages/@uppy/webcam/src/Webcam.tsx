import { h, type ComponentChild } from 'preact'

import { UIPlugin } from '@uppy/core'
import type { Uppy, UIPluginOptions } from '@uppy/core'
import type { DefinePluginOpts } from '@uppy/core/lib/BasePlugin'
import type {
  Body,
  Meta,
  MinimalRequiredUppyFile,
} from '@uppy/utils/lib/UppyFile.ts'
import type { PluginTarget } from '@uppy/core/lib/UIPlugin'
import getFileTypeExtension from '@uppy/utils/lib/getFileTypeExtension'
import mimeTypes from '@uppy/utils/lib/mimeTypes'
import isMobile from 'is-mobile'
import canvasToBlob from '@uppy/utils/lib/canvasToBlob'
import supportsMediaRecorder from './supportsMediaRecorder.ts'
import CameraIcon from './CameraIcon.tsx'
import CameraScreen from './CameraScreen.tsx'
import PermissionsScreen from './PermissionsScreen.tsx'
// eslint-disable-next-line @typescript-eslint/ban-ts-comment
// @ts-ignore We don't want TS to generate types for the package.json
import packageJson from '../package.json'
import locale from './locale.ts'

/**
 * Normalize a MIME type or file extension into a MIME type.
 *
 * @param fileType - MIME type or a file extension prefixed with `.`.
 * @returns The MIME type or `undefined` if the fileType is an extension and is not known.
 */
function toMimeType(fileType: string): string | undefined {
  if (fileType[0] === '.') {
    return mimeTypes[fileType.slice(1) as keyof typeof mimeTypes]
  }
  return fileType
}

/**
 * Is this MIME type a video?
 */
function isVideoMimeType(mimeType?: string): boolean {
  return /^video\/[^*]+$/.test(mimeType!)
}

/**
 * Is this MIME type an image?
 */
function isImageMimeType(mimeType?: string): boolean {
  return /^image\/[^*]+$/.test(mimeType!)
}

function getMediaDevices() {
  // bug in the compatibility data
  // eslint-disable-next-line compat/compat
  return navigator.mediaDevices
}

function isModeAvailable<T>(modes: T[], mode: unknown): mode is T {
  return modes.includes(mode as T)
}

export interface WebcamOptions<M extends Meta, B extends Body>
  extends UIPluginOptions {
  target?: PluginTarget<M, B>
  onBeforeSnapshot?: () => Promise<void>
  countdown?: number | false
  modes?: Array<'video-audio' | 'video-only' | 'audio-only' | 'picture'>
  mirror?: boolean
  showVideoSourceDropdown?: boolean
  videoConstraints?: MediaTrackConstraints
  showRecordingLength?: boolean
  preferredImageMimeType?: string | null
  preferredVideoMimeType?: string | null
  mobileNativeCamera?: boolean
}

interface WebcamState {
  hasCamera: boolean
  cameraReady: boolean
  cameraError: null
  recordingLengthSeconds: number
  videoSources: MediaDeviceInfo[]
<<<<<<< HEAD
  currentDeviceId: string | MediaStreamTrack | null | undefined
=======
  currentDeviceId: null | string
  recordedVideo: null | string
>>>>>>> 9816fd7f
  isRecording: boolean
  [key: string]: unknown
}

// set default options
const defaultOptions = {
  onBeforeSnapshot: () => Promise.resolve(),
  countdown: false,
  modes: ['video-audio', 'video-only', 'audio-only', 'picture'] as any,
  mirror: true,
  showVideoSourceDropdown: false,
  preferredImageMimeType: null,
  preferredVideoMimeType: null,
  showRecordingLength: false,
  mobileNativeCamera: isMobile({ tablet: true }),
} satisfies WebcamOptions<any, any>

/**
 * Webcam
 */
export default class Webcam<M extends Meta, B extends Body> extends UIPlugin<
  DefinePluginOpts<WebcamOptions<M, B>, keyof typeof defaultOptions>,
  M,
  B,
  WebcamState
> {
  static VERSION = packageJson.version

  // enableMirror is used to toggle mirroring, for instance when discarding the video,
  // while `opts.mirror` is used to remember the initial user setting
  #enableMirror

  private mediaDevices

  private supportsUserMedia

  private protocol: 'http' | 'https'

  private capturedMediaFile: MinimalRequiredUppyFile<M, B> | null

  private icon: () => h.JSX.Element

  private webcamActive

  private stream: MediaStream | null

  private recorder: MediaRecorder | null

  private recordingChunks: Blob[] | null

  private recordingLengthTimer: ReturnType<typeof setInterval>

  private captureInProgress: boolean

  constructor(uppy: Uppy<M, B>, opts?: WebcamOptions<M, B>) {
    super(uppy, { ...defaultOptions, ...opts })
    this.mediaDevices = getMediaDevices()
    this.supportsUserMedia = !!this.mediaDevices
    // eslint-disable-next-line no-restricted-globals
    this.protocol = location.protocol.match(/https/i) ? 'https' : 'http'
    this.id = this.opts.id || 'Webcam'
    this.type = 'acquirer'
    this.capturedMediaFile = null
    this.icon = () => (
      <svg
        aria-hidden="true"
        focusable="false"
        width="32"
        height="32"
        viewBox="0 0 32 32"
      >
        <path
          d="M23.5 9.5c1.417 0 2.5 1.083 2.5 2.5v9.167c0 1.416-1.083 2.5-2.5 2.5h-15c-1.417 0-2.5-1.084-2.5-2.5V12c0-1.417 1.083-2.5 2.5-2.5h2.917l1.416-2.167C13 7.167 13.25 7 13.5 7h5c.25 0 .5.167.667.333L20.583 9.5H23.5zM16 11.417a4.706 4.706 0 00-4.75 4.75 4.704 4.704 0 004.75 4.75 4.703 4.703 0 004.75-4.75c0-2.663-2.09-4.75-4.75-4.75zm0 7.825c-1.744 0-3.076-1.332-3.076-3.074 0-1.745 1.333-3.077 3.076-3.077 1.744 0 3.074 1.333 3.074 3.076s-1.33 3.075-3.074 3.075z"
          fill="#02B383"
          fillRule="nonzero"
        />
      </svg>
    )

    this.defaultLocale = locale

    this.i18nInit()
    this.title = this.i18n('pluginNameCamera')

    this.#enableMirror = this.opts.mirror

    this.install = this.install.bind(this)
    this.setPluginState = this.setPluginState.bind(this)
    this.render = this.render.bind(this)

    // Camera controls
    this.start = this.start.bind(this)
    this.stop = this.stop.bind(this)
    this.takeSnapshot = this.takeSnapshot.bind(this)
    this.startRecording = this.startRecording.bind(this)
    this.stopRecording = this.stopRecording.bind(this)
    this.discardRecordedVideo = this.discardRecordedVideo.bind(this)
    this.submit = this.submit.bind(this)
    this.oneTwoThreeSmile = this.oneTwoThreeSmile.bind(this)
    this.focus = this.focus.bind(this)
    this.changeVideoSource = this.changeVideoSource.bind(this)

    this.webcamActive = false

    if (this.opts.countdown) {
      this.opts.onBeforeSnapshot = this.oneTwoThreeSmile
    }

    this.setPluginState({
      hasCamera: false,
      cameraReady: false,
      cameraError: null,
      recordingLengthSeconds: 0,
      videoSources: [],
      currentDeviceId: null,
    })
  }

  setOptions(newOpts: Partial<WebcamOptions<M, B>>): void {
    super.setOptions({
      ...newOpts,
      videoConstraints: {
        // May be undefined but ... handles that
        ...this.opts.videoConstraints,
        ...newOpts?.videoConstraints,
      },
    })
  }

  hasCameraCheck(): Promise<boolean> {
    if (!this.mediaDevices) {
      return Promise.resolve(false)
    }

    return this.mediaDevices.enumerateDevices().then((devices) => {
      return devices.some((device) => device.kind === 'videoinput')
    })
  }

  isAudioOnly(): boolean {
    return this.opts.modes.length === 1 && this.opts.modes[0] === 'audio-only'
  }

  getConstraints(deviceId: string | null = null): {
    video: false | MediaTrackConstraints
    audio: boolean
  } {
    const acceptsAudio =
      this.opts.modes.indexOf('video-audio') !== -1 ||
      this.opts.modes.indexOf('audio-only') !== -1
    const acceptsVideo =
      !this.isAudioOnly() &&
      (this.opts.modes.indexOf('video-audio') !== -1 ||
        this.opts.modes.indexOf('video-only') !== -1 ||
        this.opts.modes.indexOf('picture') !== -1)

    const videoConstraints = {
      ...(this.opts.videoConstraints || {}),
      ...(deviceId != null && { deviceId }),
    }

    return {
      audio: acceptsAudio,
      video: acceptsVideo ? videoConstraints : false,
    }
  }

  // eslint-disable-next-line consistent-return
  start(
    options: {
      deviceId: string
    } | null = null,
  ): Promise<never> | void {
    if (!this.supportsUserMedia) {
      return Promise.reject(new Error('Webcam access not supported'))
    }

    this.webcamActive = true

    if (this.opts.mirror) {
      this.#enableMirror = true
    }

    const constraints = this.getConstraints(options?.deviceId)

    // TODO: add a return and/or convert this to async/await
    this.hasCameraCheck().then((hasCamera) => {
      this.setPluginState({
        hasCamera,
      })

      // ask user for access to their camera
      return this.mediaDevices
        .getUserMedia(constraints)
        .then((stream) => {
          this.stream = stream

          let currentDeviceId = null
          const tracks =
            this.isAudioOnly() ?
              stream.getAudioTracks()
            : stream.getVideoTracks()

          if (!options || !options.deviceId) {
            currentDeviceId = tracks[0].getSettings().deviceId
          } else {
            tracks.forEach((track) => {
              if (track.getSettings().deviceId === options.deviceId) {
                currentDeviceId = track.getSettings().deviceId
              }
            })
          }

          // Update the sources now, so we can access the names.
          this.updateVideoSources()

          this.setPluginState({
            currentDeviceId,
            cameraReady: true,
          })
        })
        .catch((err) => {
          this.setPluginState({
            cameraReady: false,
            cameraError: err,
          })
          this.uppy.info(err.message, 'error')
        })
    })
  }

  getMediaRecorderOptions(): { mimeType?: string } {
    const options: { mimeType?: string } = {}

    // Try to use the `opts.preferredVideoMimeType` or one of the `allowedFileTypes` for the recording.
    // If the browser doesn't support it, we'll fall back to the browser default instead.
    // Safari doesn't have the `isTypeSupported` API.
    if (MediaRecorder.isTypeSupported) {
      const { restrictions } = this.uppy.opts
      let preferredVideoMimeTypes: Array<string | undefined> = []
      if (this.opts.preferredVideoMimeType) {
        preferredVideoMimeTypes = [this.opts.preferredVideoMimeType]
      } else if (restrictions.allowedFileTypes) {
        preferredVideoMimeTypes = restrictions.allowedFileTypes
          .map(toMimeType)
          .filter(isVideoMimeType)
      }

      const filterSupportedTypes = (candidateType?: string) =>
        MediaRecorder.isTypeSupported(candidateType!) &&
        getFileTypeExtension(candidateType!)
      const acceptableMimeTypes =
        preferredVideoMimeTypes.filter(filterSupportedTypes)

      if (acceptableMimeTypes.length > 0) {
        // eslint-disable-next-line prefer-destructuring
        options.mimeType = acceptableMimeTypes[0]
      }
    }

    return options
  }

  startRecording(): void {
    // only used if supportsMediaRecorder() returned true
    // eslint-disable-next-line compat/compat
    this.recorder = new MediaRecorder(
      this.stream!,
      this.getMediaRecorderOptions(),
    )
    this.recordingChunks = []
    let stoppingBecauseOfMaxSize = false
    this.recorder.addEventListener('dataavailable', (event) => {
      this.recordingChunks!.push(event.data)

      const { restrictions } = this.uppy.opts
      if (
        this.recordingChunks!.length > 1 &&
        restrictions.maxFileSize != null &&
        !stoppingBecauseOfMaxSize
      ) {
        const totalSize = this.recordingChunks!.reduce(
          (acc, chunk) => acc + chunk.size,
          0,
        )
        // Exclude the initial chunk from the average size calculation because it is likely to be a very small outlier
        const averageChunkSize =
          (totalSize - this.recordingChunks![0].size) /
          (this.recordingChunks!.length - 1)
        const expectedEndChunkSize = averageChunkSize * 3
        const maxSize = Math.max(
          0,
          restrictions.maxFileSize - expectedEndChunkSize,
        )

        if (totalSize > maxSize) {
          stoppingBecauseOfMaxSize = true
          this.uppy.info(this.i18n('recordingStoppedMaxSize'), 'warning', 4000)
          this.stopRecording()
        }
      }
    })

    // use a "time slice" of 500ms: ondataavailable will be called each 500ms
    // smaller time slices mean we can more accurately check the max file size restriction
    this.recorder.start(500)

    if (this.opts.showRecordingLength) {
      // Start the recordingLengthTimer if we are showing the recording length.
      this.recordingLengthTimer = setInterval(() => {
        const currentRecordingLength =
          this.getPluginState().recordingLengthSeconds
        this.setPluginState({
          recordingLengthSeconds: currentRecordingLength + 1,
        })
      }, 1000)
    }

    this.setPluginState({
      isRecording: true,
    })
  }

  stopRecording(): Promise<void> {
    const stopped = new Promise<void>((resolve) => {
      this.recorder!.addEventListener('stop', () => {
        resolve()
      })
      this.recorder!.stop()

      if (this.opts.showRecordingLength) {
        // Stop the recordingLengthTimer if we are showing the recording length.
        clearInterval(this.recordingLengthTimer)
        this.setPluginState({ recordingLengthSeconds: 0 })
      }
    })

    return stopped
      .then(() => {
        this.setPluginState({
          isRecording: false,
        })
        return this.getVideo()
      })
      .then((file) => {
        try {
          this.capturedMediaFile = file
          // create object url for capture result preview
          this.setPluginState({
            // eslint-disable-next-line compat/compat
            recordedVideo: URL.createObjectURL(file.data as Blob),
          })
          this.#enableMirror = false
        } catch (err) {
          // Logging the error, exept restrictions, which is handled in Core
          if (!err.isRestriction) {
            this.uppy.log(err)
          }
        }
      })
      .then(
        () => {
          this.recordingChunks = null
          this.recorder = null
        },
        (error) => {
          this.recordingChunks = null
          this.recorder = null
          throw error
        },
      )
  }

  discardRecordedVideo(): void {
    this.setPluginState({ recordedVideo: null })

    if (this.opts.mirror) {
      this.#enableMirror = true
    }

    this.capturedMediaFile = null
  }

  submit(): void {
    try {
      if (this.capturedMediaFile) {
        this.uppy.addFile(this.capturedMediaFile)
      }
    } catch (err) {
      // Logging the error, exept restrictions, which is handled in Core
      if (!err.isRestriction) {
        this.uppy.log(err, 'error')
      }
    }
  }

  async stop(): Promise<void> {
    if (this.stream) {
      const audioTracks = this.stream.getAudioTracks()
      const videoTracks = this.stream.getVideoTracks()

      audioTracks.concat(videoTracks).forEach((track) => track.stop())
    }

    if (this.recorder) {
      await new Promise((resolve) => {
        this.recorder!.addEventListener('stop', resolve, { once: true })
        this.recorder!.stop()

        if (this.opts.showRecordingLength) {
          clearInterval(this.recordingLengthTimer)
        }
      })
    }

    this.recordingChunks = null
    this.recorder = null
    this.webcamActive = false
    this.stream = null

    this.setPluginState({
      recordedVideo: null,
      isRecording: false,
      recordingLengthSeconds: 0,
    })
  }

  getVideoElement(): HTMLVideoElement | null {
    return this.el!.querySelector('.uppy-Webcam-video')
  }

  oneTwoThreeSmile(): Promise<void> {
    return new Promise((resolve, reject) => {
      let count = this.opts.countdown

      // eslint-disable-next-line consistent-return
      const countDown = setInterval(() => {
        if (!this.webcamActive) {
          clearInterval(countDown)
          this.captureInProgress = false
          return reject(new Error('Webcam is not active'))
        }

        if (count) {
          this.uppy.info(`${count}...`, 'warning', 800)
          count--
        } else {
          clearInterval(countDown)
          this.uppy.info(this.i18n('smile'), 'success', 1500)
          setTimeout(() => resolve(), 1500)
        }
      }, 1000)
    })
  }

  takeSnapshot(): void {
    if (this.captureInProgress) return

    this.captureInProgress = true

    this.opts
      .onBeforeSnapshot()
      .catch((err) => {
        const message = typeof err === 'object' ? err.message : err
        this.uppy.info(message, 'error', 5000)
        return Promise.reject(new Error(`onBeforeSnapshot: ${message}`))
      })
      .then(() => {
        return this.getImage()
      })
      .then(
        (tagFile) => {
          this.captureInProgress = false
          try {
            this.uppy.addFile(tagFile)
          } catch (err) {
            // Logging the error, except restrictions, which is handled in Core
            if (!err.isRestriction) {
              this.uppy.log(err)
            }
          }
        },
        (error) => {
          this.captureInProgress = false
          throw error
        },
      )
  }

  getImage(): Promise<MinimalRequiredUppyFile<M, B>> {
    const video = this.getVideoElement()
    if (!video) {
      return Promise.reject(
        new Error(
          'No video element found, likely due to the Webcam tab being closed.',
        ),
      )
    }

    const width = video.videoWidth
    const height = video.videoHeight

    const canvas = document.createElement('canvas')
    canvas.width = width
    canvas.height = height
    const ctx = canvas.getContext('2d')
    ctx!.drawImage(video, 0, 0)

    const { restrictions } = this.uppy.opts
    let preferredImageMimeTypes: string[] = []
    if (this.opts.preferredImageMimeType) {
      preferredImageMimeTypes = [this.opts.preferredImageMimeType]
    } else if (restrictions.allowedFileTypes) {
      preferredImageMimeTypes = restrictions.allowedFileTypes
        .map(toMimeType)
        .filter(isImageMimeType) as string[]
    }

    const mimeType = preferredImageMimeTypes[0] || 'image/jpeg'
    const ext = getFileTypeExtension(mimeType) || 'jpg'
    const name = `cam-${Date.now()}.${ext}`

    return canvasToBlob(canvas, mimeType).then((blob) => {
      return {
        source: this.id,
        name,
        data: new Blob([blob!], { type: mimeType }),
        type: mimeType,
      }
    })
  }

  getVideo(): Promise<MinimalRequiredUppyFile<M, B>> {
    // Sometimes in iOS Safari, Blobs (especially the first Blob in the recordingChunks Array)
    // have empty 'type' attributes (e.g. '') so we need to find a Blob that has a defined 'type'
    // attribute in order to determine the correct MIME type.
    const mimeType = this.recordingChunks!.find(
      (blob) => blob.type?.length > 0,
    )!.type

    const fileExtension = getFileTypeExtension(mimeType)

    if (!fileExtension) {
      return Promise.reject(
        new Error(
          `Could not retrieve recording: Unsupported media type "${mimeType}"`,
        ),
      )
    }

    const name = `webcam-${Date.now()}.${fileExtension}`
    const blob = new Blob(this.recordingChunks!, { type: mimeType })
    const file = {
      source: this.id,
      name,
      data: new Blob([blob], { type: mimeType }),
      type: mimeType,
    }

    return Promise.resolve(file)
  }

  focus(): void {
    if (!this.opts.countdown) return
    setTimeout(() => {
      this.uppy.info(this.i18n('smile'), 'success', 1500)
    }, 1000)
  }

  changeVideoSource(deviceId: string): void {
    this.stop()
    this.start({ deviceId })
  }

  updateVideoSources(): void {
    this.mediaDevices.enumerateDevices().then((devices) => {
      this.setPluginState({
        videoSources: devices.filter((device) => device.kind === 'videoinput'),
      })
    })
  }

  render(): ComponentChild {
    if (!this.webcamActive) {
      this.start()
    }

    const webcamState = this.getPluginState()

    if (!webcamState.cameraReady || !webcamState.hasCamera) {
      return (
        <PermissionsScreen
          icon={CameraIcon}
          i18n={this.i18n}
          hasCamera={webcamState.hasCamera}
        />
      )
    }

    return (
      <CameraScreen
        // eslint-disable-next-line react/jsx-props-no-spreading
        {...webcamState}
        onChangeVideoSource={this.changeVideoSource}
        onSnapshot={this.takeSnapshot}
        onStartRecording={this.startRecording}
        onStopRecording={this.stopRecording}
        onDiscardRecordedVideo={this.discardRecordedVideo}
        onSubmit={this.submit}
        onFocus={this.focus}
        onStop={this.stop}
        i18n={this.i18n}
        modes={this.opts.modes}
        showRecordingLength={this.opts.showRecordingLength}
        showVideoSourceDropdown={this.opts.showVideoSourceDropdown}
        supportsRecording={supportsMediaRecorder()}
        recording={webcamState.isRecording}
        mirror={this.#enableMirror}
        src={this.stream}
      />
    )
  }

  install(): void {
    const { mobileNativeCamera, modes, videoConstraints } = this.opts

    const { target } = this.opts
    if (mobileNativeCamera && target) {
      this.getTargetPlugin<M, B>(target)?.setOptions({
        showNativeVideoCameraButton:
          isModeAvailable(modes, 'video-only') ||
          isModeAvailable(modes, 'video-audio'),
        showNativePhotoCameraButton: isModeAvailable(modes, 'picture'),
        nativeCameraFacingMode: videoConstraints?.facingMode,
      })
      return
    }

    this.setPluginState({
      cameraReady: false,
      recordingLengthSeconds: 0,
    })

    if (target) {
      this.mount(target, this)
    }

    if (this.mediaDevices) {
      this.updateVideoSources()

      this.mediaDevices.ondevicechange = () => {
        this.updateVideoSources()

        if (this.stream) {
          let restartStream = true

          const { videoSources, currentDeviceId } = this.getPluginState()

          videoSources.forEach((videoSource) => {
            if (currentDeviceId === videoSource.deviceId) {
              restartStream = false
            }
          })

          if (restartStream) {
            this.stop()
            this.start()
          }
        }
      }
    }
  }

  uninstall(): void {
    this.stop()
    this.unmount()
  }

  onUnmount(): void {
    this.stop()
  }
}<|MERGE_RESOLUTION|>--- conflicted
+++ resolved
@@ -80,12 +80,8 @@
   cameraError: null
   recordingLengthSeconds: number
   videoSources: MediaDeviceInfo[]
-<<<<<<< HEAD
   currentDeviceId: string | MediaStreamTrack | null | undefined
-=======
-  currentDeviceId: null | string
   recordedVideo: null | string
->>>>>>> 9816fd7f
   isRecording: boolean
   [key: string]: unknown
 }
