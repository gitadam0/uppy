--- conflicted
+++ resolved
@@ -1,6 +1,5 @@
 # @uppy/webcam
 
-<<<<<<< HEAD
 ## 4.0.0-beta.6
 
 Released: 2024-05-14
@@ -15,14 +14,13 @@
 
 - @uppy/audio,@uppy/dashboard,@uppy/drop-target,@uppy/webcam: add missing exports (Antoine du Hamel / #5014)
 - @uppy/webcam: refactor to TypeScript (Antoine du Hamel / #4870)
-=======
+
 ## 3.4.2
 
 Released: 2024-06-04
 Included in: Uppy v3.26.0
 
 - @uppy/webcam: add missing types for `recordedVideo` (Antoine du Hamel / #5208)
->>>>>>> 9816fd7f
 
 ## 3.4.0
 
