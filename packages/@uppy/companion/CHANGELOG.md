--- conflicted
+++ resolved
@@ -1,6 +1,5 @@
 # @uppy/companion
 
-<<<<<<< HEAD
 ## 5.0.0-beta.9
 
 Released: 2024-06-04
@@ -66,7 +65,7 @@
 
 - @uppy/companion: improve error msg (Mikael Finstad / #5010)
 - @uppy/companion: crash if trying to set path to / (Mikael Finstad / #5003)
-=======
+
 ## 4.14.0
 
 Released: 2024-06-18
@@ -74,7 +73,6 @@
 
 - @uppy/google-photos: add plugin (Mikael Finstad / #5061)
 - @uppy/companion: Bump ws from 8.8.1 to 8.17.1 (#5256) 
->>>>>>> b5df7d05
 
 ## 4.13.3
 
