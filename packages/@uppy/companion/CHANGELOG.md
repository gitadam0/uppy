# @uppy/companion

<<<<<<< HEAD
## 5.0.0-beta.12

Released: 2024-07-02
Included in: Uppy v4.0.0-beta.14

- @uppy/companion: make `oauthOrigin` option required (Mikael Finstad / #5276)

## 5.0.0-beta.11

Released: 2024-06-27
Included in: Uppy v4.0.0-beta.13

- @uppy/companion: implement facebook app secret proof (Mikael Finstad / #5249)

## 5.0.0-beta.10

Released: 2024-06-18
Included in: Uppy v4.0.0-beta.12

- @uppy/companion: coalesce options `bucket` and `getKey` (Mikael Finstad / #5169)
- @uppy/companion: improve companion logging (Mikael Finstad / #5250)

## 5.0.0-beta.9

Released: 2024-06-04
Included in: Uppy v4.0.0-beta.10

- @uppy/companion: invert some internal boolean options (Mikael Finstad / #5198)
- @uppy/companion: rename `authProvider` to `oauthProvider` (Mikael Finstad / #5198)
- @uppy/companion: remove unused headers (Mikael Finstad / #5198)
- @uppy/companion: remove sanitizing of metadata (Mikael Finstad / #5198)
- @uppy/companion: remove `error.extraData` (Mikael Finstad / #5198)
- @uppy/companion: capitalize POST (Mikael Finstad / #5198)
- @uppy/companion: simplify code by using modern Node.js APIs (Mikael Finstad / #5198)
- @uppy/companion: rename `getExtraConfig` to `getExtraGrantConfig` (Mikael Finstad / #5198)
- @uppy/companion: change `COMPANION_ENABLE_URL_ENDPOINT` default (Mikael Finstad / #5198)
- @uppy/companion: change default value for Redis session prefix (Mikael Finstad / #5198)

## 5.0.0-beta.8

Released: 2024-05-23
Included in: Uppy v4.0.0-beta.9

- @uppy/companion: remove `chalk` from dependencies (Antoine du Hamel / #5178)

## 5.0.0-beta.7

Released: 2024-05-22
Included in: Uppy v4.0.0-beta.8

- @uppy/companion: encode `uploadId` (Mikael Finstad / #5168)
- @uppy/companion: bump `express-session` (Antoine du Hamel / #5177)
- @uppy/companion: remove dependency on `express-request-id` (Antoine du Hamel / #5176)
- @uppy/companion: bump prom to v15 (Antoine du Hamel / #5175)
- @uppy/companion: upgrade deps (Antoine du Hamel / #5119)

## 5.0.0-beta.6

Released: 2024-05-14
Included in: Uppy v4.0.0-beta.7

- @uppy/companion: switch from `node-redis` to `ioredis` (Dominik Schmidt / #4623)

## 5.0.0-beta.5

Released: 2024-05-03
Included in: Uppy v4.0.0-beta.5

- @uppy/companion: coerce `requestUrl` to a string (Antoine du Hamel / #5128)

## 5.0.0-beta.4

Released: 2024-04-29
Included in: Uppy v4.0.0-beta.4

- @uppy/companion: bump Node.js version support matrix (Antoine du Hamel / #5035)
- @uppy/companion,@uppy/file-input: Release: uppy@3.24.1 (github-actions[bot] / #5069)
- @uppy/companion: upgrade redis (Mikael Finstad / #5065)
- @uppy/companion: Bump express from 4.18.1 to 4.19.2 (dependabot[bot] / #5037)

## 5.0.0-beta.1

Released: 2024-03-28
Included in: Uppy v4.0.0-beta.1

- @uppy/companion: improve error msg (Mikael Finstad / #5010)
- @uppy/companion: crash if trying to set path to / (Mikael Finstad / #5003)
=======
## 4.15.1

Released: 2024-07-03
Included in: Uppy v3.27.3

- @uppy/companion: fix `TypeError` when parsing request (Antoine du Hamel / #5303)
>>>>>>> c0d56888

## 4.15.0

Released: 2024-07-02
Included in: Uppy v3.27.2

- @uppy/companion: add `s3.forcePathStyle` option (Nadeem Reinhardt / #5066)
- @uppy/companion: add `oauthOrigin` option (Antoine du Hamel / #5297)

## 4.14.0

Released: 2024-06-18
Included in: Uppy v3.27.0

- @uppy/google-photos: add plugin (Mikael Finstad / #5061)
- @uppy/companion: Bump ws from 8.8.1 to 8.17.1 (#5256) 

## 4.13.3

Released: 2024-05-22
Included in: Uppy v3.25.4

- @uppy/companion: fix google drive gsuite export large size (Milan Nakum / #5144)
- @uppy/companion: handle ws `'error'` event (Mikael Finstad / #5167)

## 4.13.2

Released: 2024-05-03
Included in: Uppy v3.25.1

- @uppy/companion: coerce `requestUrl` to a string (Antoine du Hamel / #5128)

## 4.13.1

Released: 2024-04-10
Included in: Uppy v3.24.1

- @uppy/companion: upgrade redis (Mikael Finstad / #5065)
- @uppy/companion: Bump express from 4.18.1 to 4.19.2 (dependabot[bot] / #5037)

## 4.13.0

Released: 2024-03-27
Included in: Uppy v3.24.0

- @uppy/companion: improve error msg (Mikael Finstad / #5010)
- @uppy/companion: crash if trying to set path to / (Mikael Finstad / #5003)

## 4.12.1

Released: 2024-02-19
Included in: Uppy v3.22.0

- @uppy/companion: fix companion dns and allow redirects from http->https again (mikael finstad / #4895)
- @uppy/companion,@uppy/tus: bump `tus-js-client` version range (merlijn vos / #4848)

## 4.12.0

Released: 2023-12-12
Included in: Uppy v3.21.0

- @uppy/companion: fix double tus uploads (Mikael Finstad / #4816)
- @uppy/companion: fix accelerated endpoints for presigned POST  (Mikael Finstad / #4817)
- @uppy/companion: fix `authProvider` property inconsistency (Mikael Finstad / #4672)
- @uppy/companion:  send certain onedrive errors to the user (Mikael Finstad / #4671)
- @uppy/companion: Provider user sessions (Mikael Finstad / #4619)

## 4.11.0

Released: 2023-11-08
Included in: Uppy v3.19.0

- @uppy/companion: Companion+client stability fixes, error handling and retry (Mikael Finstad / #4734)
- @uppy/companion: add getBucket metadata argument (Mikael Finstad / #4770)

## 4.10.1

Released: 2023-10-23
Included in: Uppy v3.18.1

- @uppy/companion: Bump jsonwebtoken from 8.5.1 to 9.0.0 in /packages/@uppy/companion (dependabot[bot] / #4751)

## 4.10.0

Released: 2023-10-20
Included in: Uppy v3.18.0

- @uppy/companion: Bucket fn also remote files (Mikael Finstad / #4693)

## 4.9.1

Released: 2023-09-29
Included in: Uppy v3.17.0

- @uppy/companion: upgrade TS target (Mikael Finstad / #4670)
- @uppy/companion: use deferred length for tus streams (Mikael Finstad / #4697)
- @uppy/companion: fix instagram/facebook auth error regression (Mikael Finstad / #4692)
- @uppy/companion: add test endpoint for dynamic oauth creds (Mikael Finstad / #4667)
- @uppy/companion: fix edge case for pagination on root (Mikael Finstad / #4689)
- @uppy/companion: fix onedrive pagination (Mikael Finstad / #4686)

## 4.9.0

Released: 2023-09-18
Included in: Uppy v3.16.0

- @uppy/companion: add missing credentialsURL for box (Mikael Finstad / #4681)
- @uppy/companion: remove s3 endpoints if s3 disabled (Mikael Finstad / #4675)
- @uppy/companion: Onedrive refresh tokens (Mikael Finstad / #4655)
- @uppy/companion: catch "invalid initialization vector" instead of crashing (Mikael Finstad / #4661)

## 4.8.2

Released: 2023-09-05
Included in: Uppy v3.15.0

- @uppy/companion: refactor `getProtectedHttpAgent` to make TS happy (Antoine du Hamel / #4654)
- @uppy/companion: Alias "removeListener" as "off" in Redis emitter (Elliot Dickison / #4647)

## 4.8.1

Released: 2023-08-23
Included in: Uppy v3.14.1

- @uppy/companion: harden lint rules (Antoine du Hamel / #4641)

## 4.8.0

Released: 2023-08-15
Included in: Uppy v3.14.0

- @uppy/companion: Fix typos and add env vars to .env.example (Dominik Schmidt / #4624)
- @uppy/aws-s3-multipart,@uppy/aws-s3,@uppy/companion,@uppy/transloadit,@uppy/xhr-upload: use uppercase HTTP method names (Antoine du Hamel / #4612)
- @uppy/companion: make CSRF protection helpers available to providers (Dominik Schmidt / #4554)
- @uppy/companion: fix Redis key default TTL (Subha Sarkar / #4607)
- @uppy/companion: Fix Uploader.js metadata normalisation (Subha Sarkar / #4608)
- @uppy/companion: Unify redis initialization (Dominik Schmidt / #4597)
- @uppy/companion: allow dynamic S3 bucket (rmoura-92 / #4579)

## 4.7.0

Released: 2023-07-13
Included in: Uppy v3.12.0

- @uppy/companion: fix esm imports in production/transpiled builds (Dominik Schmidt / #4561)
- @uppy/box,@uppy/companion,@uppy/dropbox,@uppy/google-drive,@uppy/onedrive,@uppy/provider-views: Load Google Drive / OneDrive lists 5-10x faster & always load all files (Merlijn Vos / #4513)

## 4.6.0

Released: 2023-07-06
Included in: Uppy v3.11.0

- @uppy/companion: fix infinite recursion in uploader test (Mikael Finstad / #4536)
- @uppy/companion: bump semver from 7.3.7 to 7.5.3 (dependabot[bot] / #4529)
- @uppy/companion: fix part listing in s3 (Antoine du Hamel / #4524)
- @uppy/companion: implement refresh for authentication tokens (Mikael Finstad / #4448)

## 4.5.1

Released: 2023-06-19
Included in: Uppy v3.10.0

- @uppy/companion: switch from aws-sdk v2 to @aws-sdk/* (v3) (Scott Bessler / #4285)
- @uppy/companion,@uppy/core,@uppy/dashboard,@uppy/golden-retriever,@uppy/status-bar,@uppy/utils: Migrate all lodash' per-method-packages usage to lodash. (LinusMain / #4274)
- @uppy/companion: revert randomness from file names (Mikael Finstad / #4509)
- @uppy/companion: Custom provider fixes (Mikael Finstad / #4498)
- @uppy/companion: fix 500 when file name contains non-ASCII chars (Antoine du Hamel / #4493)
- @uppy/companion: Use filename from content-disposition instead of relying on url, with fallback (Artur Paikin / #4489)
- @uppy/companion: fix companion implicitpath (Mikael Finstad / #4484)
- @uppy/companion: fix undefined protocol and example page (Mikael Finstad / #4483)

## 4.5.0

Released: 2023-04-18
Included in: Uppy v3.8.0

- @uppy/companion: increase max limits for remote file list operations (Mikael Finstad / #4417)

## 4.4.0

Released: 2023-04-04
Included in: Uppy v3.7.0

- @uppy/companion: add `service: 'companion'` to periodic ping (Mikael Finstad / #4383)
- @uppy/companion: add connection keep-alive to dropbox (Mikael Finstad / #4365)
- @uppy/companion: add missing env variable for standalone option (Mikael Finstad / #4382)
- @uppy/companion: add S3 prefix env variable (Mikael Finstad / #4320)
- @uppy/companion: allow local ips when testing (Mikael Finstad / #4328)
- @uppy/companion: fix typo in redis-emitter.js (Ikko Eltociear Ashimine / #4362)
- @uppy/companion: merge Provider/SearchProvider (Mikael Finstad / #4330)
- @uppy/companion: only body parse when needed & increased body size for s3 (Mikael Finstad / #4372)

## 4.3.0

Released: 2023-02-13
Included in: Uppy v3.5.0

- @uppy/companion: @uppy/companion upgrade grant dependency (Scott Bessler / #4286)

## 4.2.0

Released: 2023-01-26
Included in: Uppy v3.4.0

- @uppy/companion: allow customizing express session prefix (Mikael Finstad / #4249)
- @uppy/companion: Fix typo in KUBERNETES.md (Collin Allen / #4277)
- @uppy/companion: document how to run many instances (Mikael Finstad / #4227)

## 4.1.1

Released: 2022-11-16
Included in: Uppy v3.3.1

- @uppy/companion: send expire info for non-multipart uploads (Antoine du Hamel / #4214)

## 4.1.0

Released: 2022-11-10
Included in: Uppy v3.3.0

- @uppy/companion: change default S3 expiry from 300 to 800 seconds (Merlijn Vos / #4206)
- @uppy/companion: send expiry time along side S3 signed requests (Antoine du Hamel / #4202)

## 4.0.4

Released: 2022-10-19
Included in: Uppy v3.2.0

- @uppy/companion: add workaround for S3 accelerated endpoints (Mikael Finstad / #4140)
- @uppy/companion: fix error message (Mikael Finstad / #4125)

## 4.0.2

Released: 2022-09-25
Included in: Uppy v3.1.0

- @uppy/companion: Companion throttle progress by time (Mikael Finstad / #4101)
- @uppy/audio,@uppy/aws-s3-multipart,@uppy/aws-s3,@uppy/box,@uppy/companion-client,@uppy/companion,@uppy/compressor,@uppy/core,@uppy/dashboard,@uppy/drag-drop,@uppy/drop-target,@uppy/dropbox,@uppy/facebook,@uppy/file-input,@uppy/form,@uppy/golden-retriever,@uppy/google-drive,@uppy/image-editor,@uppy/informer,@uppy/instagram,@uppy/locales,@uppy/onedrive,@uppy/progress-bar,@uppy/provider-views,@uppy/react,@uppy/redux-dev-tools,@uppy/remote-sources,@uppy/screen-capture,@uppy/status-bar,@uppy/store-default,@uppy/store-redux,@uppy/svelte,@uppy/thumbnail-generator,@uppy/transloadit,@uppy/tus,@uppy/unsplash,@uppy/url,@uppy/utils,@uppy/vue,@uppy/webcam,@uppy/xhr-upload,@uppy/zoom: add missing entries to changelog for individual packages (Antoine du Hamel / #4092)

## 4.0.1

Released: 2022-08-30
Included in: Uppy v3.0.1

- @uppy/companion: Fix Companion license (Merlijn Vos / #4044)

## 4.0.0

Released: 2022-08-22
Included in: Uppy v3.0.0

- Switch to ESM

## 4.0.0-beta.4

Released: 2022-08-16
Included in: Uppy v3.0.0-beta.5

- @uppy/companion: Companion: bring back default upload protocol (Mikael Finstad / #3967)
- @uppy/companion: enforce usage of uploadUrls (Mikael Finstad / #3965)
- @uppy/companion: fix crash if redis disconnects (Mikael Finstad / #3954)
- @uppy/companion: upgrade `ws` version (Antoine du Hamel / #3949)
- @uppy/companion: sort Dropbox response & refactor to async/await (Mikael Finstad / #3897)
- @uppy/companion: fix default getKey for non-standalone too (Mikael Finstad / #3945)
- @uppy/companion: remove `isobject` from dependencies (Antoine du Hamel / #3948)
- @uppy/companion: show deprecation message when using legacy s3 options (Antoine du Hamel / #3944)

## 4.0.0-beta.3

Released: 2022-08-03
Included in: Uppy v3.0.0-beta.4

- @uppy/companion,@uppy/tus: Upgrade tus-js-client to 3.0.0 (Merlijn Vos / #3942)

## 4.0.0-beta.2

Released: 2022-07-27
Included in: Uppy v3.0.0-beta.3

- @uppy/companion: update minimal supported Node.js version in the docs (Antoine du Hamel / #3902)
- @uppy/companion: upgrade `redis` to version 4.x (Antoine du Hamel / #3589)
- @uppy/companion: remove unnecessary ts-ignores (Mikael Finstad / #3900)
- @uppy/companion: remove `COMPANION_S3_GETKEY_SAFE_BEHAVIOR` env variable (Antoine du Hamel / #3869)

## 4.0.0-beta.1

Released: 2022-07-06
Included in: Uppy v3.0.0-beta.2

- @uppy/companion: remove deprecated duplicated metrics (Mikael Finstad / #3833)
- @uppy/companion: Companion 3 default to no s3 acl (Mikael Finstad / #3826)
- @uppy/companion: rewrite companion.app() to return an object (Mikael Finstad / #3827)
- @uppy/companion: remove companion provider compat api (Mikael Finstad / #3828)
- @uppy/companion: rewrite code for node >=14 (Mikael Finstad / #3829)
- @uppy/companion: remove chunkSize backwards compatibility (Mikael Finstad / #3830)
- @uppy/companion: Companion: make `emitSuccess` and `emitError` private (Mikael Finstad / #3832)
- @uppy/companion: do not use a default upload protocol (Mikael Finstad / #3834)

## 4.0.0-beta

Released: 2022-05-30
Included in: Uppy v3.0.0-beta

- @uppy/companion: remove `searchProviders` wrapper & move `s3` options (Merlijn Vos / #3781)
- @uppy/companion: remove support for EOL versions of Node.js (Antoine du Hamel / #3784)

## 3.7.1

Released: 2022-07-27
Included in: Uppy v2.13.1

- @uppy/companion: Companion app type (Mikael Finstad / #3899)

## 3.7.0

Released: 2022-07-06
Included in: Uppy v2.12.2

- @uppy/companion: Getkey safe behavior (Mikael Finstad / #3592)
- @uppy/companion: doc: fix Google Drive example (Antoine du Hamel / #3855)
- @uppy/companion: build an ARM64 container (Stuart Auld / #3841)

## 3.6.0

Released: 2022-05-30
Included in: Uppy v2.11.0

- @uppy/companion: expire redis keys after 1 day (Mikael Finstad / #3771)
- @uppy/companion: fix some linter warnings (Antoine du Hamel / #3752)

## 3.5.2

Released: 2022-04-27
Included in: Uppy v2.9.5

- @uppy/companion: Bump moment from 2.29.1 to 2.29.2 (dependabot[bot] / #3635)

## 3.5.0

Released: 2022-03-24
Included in: Uppy v2.9.0

- @uppy/companion: Companion server upload events (Mikael Finstad / #3544)
- @uppy/companion: fix `yarn test` command (Antoine du Hamel / #3590)
- @uppy/companion: Allow setting no ACL (Mikael Finstad / #3577)
- @uppy/companion: Small companion code and doc changes (Mikael Finstad / #3586)

## 3.4.0

Released: 2022-03-16
Included in: Uppy v2.8.0

- @uppy/companion: always log errors with stack trace (Mikael Finstad / #3573)
- @uppy/companion: Companion refactor (Mikael Finstad / #3542)
- @uppy/companion: Fetch all Google Drive shared drives (Robert DiMartino / #3553)
- @uppy/companion: Order Google Drive results by folder to show all folders first (Robert DiMartino / #3546)
- @uppy/companion: upgrade node-redis-pubsub (Mikael Finstad / #3541)
- @uppy/companion: reorder reqToOptions (Antoine du Hamel / #3530)

## 3.3.1

Released: 2022-03-02
Included in: Uppy v2.7.0

- @uppy/companion: fix unstable test (Mikael Finstad)
- @uppy/companion: replace debug (Mikael Finstad)
- @uppy/companion: Fix COMPANION_PATH (Mikael Finstad / #3515)
- @uppy/companion: Upload protocol "s3-multipart" does not use the chunkSize option (Gabi Ganam / #3511)

## 3.3.0

Released: 2022-02-17
Included in: Uppy v2.6.0

- @uppy/companion: fix unpslash author meta, sanitize metadata to strings and improve companion tests (Mikael Finstad / #3478)

## 3.2.1

Released: 2022-02-16
Included in: Uppy v2.5.1

- @uppy/companion: fix periodicPingUrls oops (Mikael Finstad / #3490)

## 3.2.0

Released: 2022-02-14
Included in: Uppy v2.5.0

- @uppy/companion: add support for COMPANION_UNSPLASH_SECRET (Mikael Finstad / #3463)
- @uppy/companion-client,@uppy/companion,@uppy/provider-views,@uppy/robodog: Finishing touches on Companion dynamic Oauth (Renée Kooi / #2802)
- @uppy/companion: fix broken thumbnails for box and dropbox (Mikael Finstad / #3460)
- @uppy/companion: Implement periodic ping functionality (Mikael Finstad / #3246)
- @uppy/companion: fix callback urls (Mikael Finstad / #3458)
- @uppy/companion: Fix TypeError when invalid initialization vector (Julian Gruber / #3416)
- @uppy/companion: Default to HEAD requests when the Companion looks to get meta information about a URL (Zack Bloom / #3417)

## 3.1.5

Released: 2022-01-04
Included in: Uppy v2.3.3

- @uppy/companion: improve private ip check (Mikael Finstad / #3403)

## 3.1.4

Released: 2021-12-21
Included in: Uppy v2.3.2

- @uppy/angular,@uppy/companion,@uppy/svelte,@uppy/vue: add `.npmignore` files to ignore `.gitignore` when packing (Antoine du Hamel / #3380)
- @uppy/companion: Upgrade ws in companion (Merlijn Vos / #3377)

## 3.1.3

Released: 2021-12-09
Included in: Uppy v2.3.1

- @uppy/companion: fix Dockerfile and deploy automation (Mikael Finstad / #3355)
- @uppy/companion: don't pin Yarn version in `package.json` (Antoine du Hamel / #3347)

## 3.1.2

Released: 2021-12-07
Included in: Uppy v2.3.0

- @uppy/companion: fix deploy Yarn version (Antoine du Hamel / #3327)
- @uppy/companion: upgrade aws-sdk (Mikael Finstad / #3334)
- @uppy/companion: Remove references of incorrect `options` argument for `companion.socket` (Mikael Finstad / #3307)
- @uppy/companion: Upgrade linting to 2.0.0-0 (Kevin van Zonneveld / #3280)<|MERGE_RESOLUTION|>--- conflicted
+++ resolved
@@ -1,6 +1,5 @@
 # @uppy/companion
 
-<<<<<<< HEAD
 ## 5.0.0-beta.12
 
 Released: 2024-07-02
@@ -88,14 +87,13 @@
 
 - @uppy/companion: improve error msg (Mikael Finstad / #5010)
 - @uppy/companion: crash if trying to set path to / (Mikael Finstad / #5003)
-=======
+
 ## 4.15.1
 
 Released: 2024-07-03
 Included in: Uppy v3.27.3
 
 - @uppy/companion: fix `TypeError` when parsing request (Antoine du Hamel / #5303)
->>>>>>> c0d56888
 
 ## 4.15.0
 
