--- conflicted
+++ resolved
@@ -83,28 +83,15 @@
         return
       }
 
-<<<<<<< HEAD
-    const grantDynamic = oAuthState.getGrantDynamicFromRequest(req)
-    // only use state via session object if user isn't making intial "connect" request.
-    // override param indicates subsequent requests from the oauth flow
-    const state = override ? grantDynamic.state : req.query.state
-    if (!state) {
-      next()
-      return
-    }
-=======
-      const dynamicState = oAuthState.getDynamicStateFromRequest(req)
+      const grantDynamic = oAuthState.getGrantDynamicFromRequest(req)
       // only use state via session object if user isn't making intial "connect" request.
       // override param indicates subsequent requests from the oauth flow
-      const state = override ? dynamicState : req.query.state
+      const state = override ? grantDynamic.state : req.query.state
       if (!state) {
         next()
         return
       }
->>>>>>> a4b86839
 
-      // pre auth token is companionKeysParams encoded and encrypted by companion before the oauth flow,
-      // I believe this has been done so that it cannot be modified by the client later.
       const preAuthToken = oAuthState.getFromState(state, 'preAuthToken', companionOptions.secret)
       if (!preAuthToken) {
         next()
