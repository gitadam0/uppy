const atob = require('atob')
const oAuthState = require('../helpers/oauth-state')

const queryString = (params, prefix = '?') => {
  const str = new URLSearchParams(params).toString()
  return str ? `${prefix}${str}` : ''
}

/**
 * initializes the oAuth flow for a provider.
 *
 * @param {object} req
 * @param {object} res
 */
module.exports = function connect(req, res) {
  const { secret } = req.companion.options
  const stateObj = oAuthState.generateState()

  if (req.query.state) {
    const { origin } = JSON.parse(atob(req.query.state))
    stateObj.origin = origin
  }

  if (req.companion.options.server.oauthDomain) {
    stateObj.companionInstance = req.companion.buildURL('', true)
  }

<<<<<<< HEAD
  if (req.companion.clientVersion) {
    stateObj.clientVersion = req.companion.clientVersion
  }

=======
>>>>>>> 0bea173c
  if (req.query.uppyPreAuthToken) {
    stateObj.preAuthToken = req.query.uppyPreAuthToken
  }

  const state = oAuthState.encodeState(stateObj, secret)
  const { provider, providerGrantConfig } = req.companion

  // pass along grant's dynamic config (if specified for the provider in its grant config `dynamic` section)
  // this is needed for things like custom oauth domain (e.g. webdav)
  const grantDynamicConfig = Object.fromEntries(providerGrantConfig.dynamic?.flatMap((dynamicKey) => {
    const queryValue = req.query[dynamicKey];

    // note: when using credentialsURL (dynamic oauth credentials), dynamic has ['key', 'secret', 'redirect_uri']
    // but in that case, query string is empty, so we need to only fetch these parameters from QS if they exist.
    if (!queryValue) return []
    return [[
      dynamicKey, queryValue
    ]]
  }) || [])

  const providerName = provider.authProvider
  const qs = queryString({
    ...grantDynamicConfig,
    state,
  })

  // Now we redirect to grant's /connect endpoint, see `app.use(Grant(grantConfig))`
  res.redirect(req.companion.buildURL(`/connect/${providerName}${qs}`, true))
}<|MERGE_RESOLUTION|>--- conflicted
+++ resolved
@@ -25,13 +25,6 @@
     stateObj.companionInstance = req.companion.buildURL('', true)
   }
 
-<<<<<<< HEAD
-  if (req.companion.clientVersion) {
-    stateObj.clientVersion = req.companion.clientVersion
-  }
-
-=======
->>>>>>> 0bea173c
   if (req.query.uppyPreAuthToken) {
     stateObj.preAuthToken = req.query.uppyPreAuthToken
   }
