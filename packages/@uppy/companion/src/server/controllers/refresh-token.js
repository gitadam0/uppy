--- conflicted
+++ resolved
@@ -14,12 +14,8 @@
   const { providerUserSession } = req.companion
 
   // not all providers have refresh tokens
-<<<<<<< HEAD
-  if (providerUserSession.refreshToken == null) {
-=======
-  if (providerTokens.refreshToken == null || providerTokens.refreshToken === '') {
+  if (providerUserSession.refreshToken == null || providerUserSession.refreshToken === '') {
     logger.warn('Tried to refresh token without having a token')
->>>>>>> de1b4abe
     res.sendStatus(401)
     return
   }
