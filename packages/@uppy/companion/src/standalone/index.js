const express = require('express')
const qs = require('querystring')
const helmet = require('helmet')
const morgan = require('morgan')
const bodyParser = require('body-parser')
const { URL } = require('url')
const session = require('express-session')
const addRequestId = require('express-request-id')()
const connectRedis = require('connect-redis')

const logger = require('../server/logger')
const redis = require('../server/redis')
const companion = require('../companion')
const helper = require('./helper')
<<<<<<< HEAD
const connectRedis = require('connect-redis')
=======
const middlewares = require('../server/middlewares')
const { getURLBuilder } = require('../server/helpers/utils')
>>>>>>> 91e08c19

/**
 * Configures an Express app for running Companion standalone
 *
 * @returns {object}
 */
module.exports = function server (inputCompanionOptions = {}) {
  let corsOrigins
  if (process.env.COMPANION_CLIENT_ORIGINS) {
    corsOrigins = process.env.COMPANION_CLIENT_ORIGINS
      .split(',')
      .map((url) => (helper.hasProtocol(url) ? url : `${process.env.COMPANION_PROTOCOL || 'http'}://${url}`))
  } else if (process.env.COMPANION_CLIENT_ORIGINS_REGEX) {
    corsOrigins = new RegExp(process.env.COMPANION_CLIENT_ORIGINS_REGEX)
  }

  const moreCompanionOptions = { ...inputCompanionOptions, corsOrigins }
  const companionOptions = helper.getCompanionOptions(moreCompanionOptions)

  const app = express()

  const router = express.Router()

  if (companionOptions.server.path) {
    app.use(companionOptions.server.path, router)
  } else {
    app.use(router)
  }

  // Query string keys whose values should not end up in logging output.
  const sensitiveKeys = new Set(['access_token', 'uppyAuthToken'])

  /**
   * Obscure the contents of query string keys listed in `sensitiveKeys`.
   *
   * Returns a copy of the object with unknown types removed and sensitive values replaced by ***.
   *
   * The input type is more broad that it needs to be, this way typescript can help us guarantee that we're dealing with all
   * possible inputs :)
   *
   * @param {Record<string, any>} rawQuery
   * @returns {{
   *   query: Record<string, any>,
   *   censored: boolean
   * }}
   */
  function censorQuery (rawQuery) {
    /** @type {Record<string, any>} */
    const query = {}
    let censored = false
    Object.keys(rawQuery).forEach((key) => {
      if (typeof rawQuery[key] !== 'string') {
        return
      }
      if (sensitiveKeys.has(key)) {
        // replace logged access token
        query[key] = '********'
        censored = true
      } else {
        query[key] = rawQuery[key]
      }
    })
    return { query, censored }
  }

  router.use(addRequestId)
  // log server requests.
  router.use(morgan('combined'))
  morgan.token('url', (req) => {
    const { query, censored } = censorQuery(req.query)
    return censored ? `${req.path}?${qs.stringify(query)}` : req.originalUrl || req.url
  })

  morgan.token('referrer', (req) => {
    const ref = req.headers.referer || req.headers.referrer
    if (typeof ref === 'string') {
      let parsed
      try {
        parsed = new URL(ref)
      } catch (_) {
        return ref
      }
      const rawQuery = qs.parse(parsed.search.replace('?', ''))
      const { query, censored } = censorQuery(rawQuery)
      return censored ? `${parsed.href.split('?')[0]}?${qs.stringify(query)}` : parsed.href
    }
  })

  router.use(bodyParser.json())
  router.use(bodyParser.urlencoded({ extended: false }))

  // Use helmet to secure Express headers
  router.use(helmet.frameguard())
  router.use(helmet.xssFilter())
  router.use(helmet.noSniff())
  router.use(helmet.ieNoOpen())

  app.disable('x-powered-by')

  const sessionOptions = {
    secret: companionOptions.secret,
    resave: true,
    saveUninitialized: true,
  }

  if (companionOptions.redisUrl) {
    const RedisStore = connectRedis(session)
    const redisClient = redis.client(companionOptions)
    sessionOptions.store = new RedisStore({ client: redisClient })
  }

  if (process.env.COMPANION_COOKIE_DOMAIN) {
    sessionOptions.cookie = {
      domain: process.env.COMPANION_COOKIE_DOMAIN,
      maxAge: 24 * 60 * 60 * 1000, // 1 day
    }
  }

  // Session is used for grant redirects, so that we don't need to expose secret tokens in URLs
  // See https://github.com/transloadit/uppy/pull/1668
  // https://github.com/transloadit/uppy/issues/3538#issuecomment-1069232909
  // https://github.com/simov/grant#callback-session
  router.use(session(sessionOptions))

  // Routes
  if (process.env.COMPANION_HIDE_WELCOME !== 'true') {
    router.get('/', (req, res) => {
      res.setHeader('Content-Type', 'text/plain')
      res.send(helper.buildHelpfulStartupMessage(companionOptions))
    })
  }

  // initialize companion
  const { app: companionApp } = companion.app(companionOptions)

  // add companion to server middleware
  router.use(companionApp)

  // WARNING: This route is added in order to validate your app with OneDrive.
  // Only set COMPANION_ONEDRIVE_DOMAIN_VALIDATION if you are sure that you are setting the
  // correct value for COMPANION_ONEDRIVE_KEY (i.e application ID). If there's a slightest possiblilty
  // that you might have mixed the values for COMPANION_ONEDRIVE_KEY and COMPANION_ONEDRIVE_SECRET,
  // please DO NOT set any value for COMPANION_ONEDRIVE_DOMAIN_VALIDATION
  if (process.env.COMPANION_ONEDRIVE_DOMAIN_VALIDATION === 'true' && process.env.COMPANION_ONEDRIVE_KEY) {
    router.get('/.well-known/microsoft-identity-association.json', (req, res) => {
      const content = JSON.stringify({
        associatedApplications: [
          { applicationId: process.env.COMPANION_ONEDRIVE_KEY },
        ],
      })
      res.header('Content-Length', `${Buffer.byteLength(content, 'utf8')}`)
      // use writeHead to prevent 'charset' from being appended
      // eslint-disable-next-line max-len
      // https://docs.microsoft.com/en-us/azure/active-directory/develop/howto-configure-publisher-domain#to-select-a-verified-domain
      res.writeHead(200, { 'Content-Type': 'application/json' })
      res.write(content)
      res.end()
    })
  }

  app.use((req, res) => {
    return res.status(404).json({ message: 'Not Found' })
  })

  // @ts-ignore
  app.use((err, req, res, next) => { // eslint-disable-line no-unused-vars
    if (app.get('env') === 'production') {
      // if the error is a URIError from the requested URL we only log the error message
      // to avoid uneccessary error alerts
      if (err.status === 400 && err instanceof URIError) {
        logger.error(err.message, 'root.error', req.id)
      } else {
        logger.error(err, 'root.error', req.id)
      }
      res.status(err.status || 500).json({ message: 'Something went wrong', requestId: req.id })
    } else {
      logger.error(err, 'root.error', req.id)
      res.status(err.status || 500).json({ message: err.message, error: err, requestId: req.id })
    }
  })

  return { app, companionOptions }
}<|MERGE_RESOLUTION|>--- conflicted
+++ resolved
@@ -12,12 +12,9 @@
 const redis = require('../server/redis')
 const companion = require('../companion')
 const helper = require('./helper')
-<<<<<<< HEAD
 const connectRedis = require('connect-redis')
-=======
 const middlewares = require('../server/middlewares')
 const { getURLBuilder } = require('../server/helpers/utils')
->>>>>>> 91e08c19
 
 /**
  * Configures an Express app for running Companion standalone
