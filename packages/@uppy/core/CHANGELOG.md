# @uppy/core

<<<<<<< HEAD
## 4.0.0-beta.9

Released: 2024-06-04
Included in: Uppy v4.0.0-beta.10

- @uppy/core: remove unnecessary todo (Mikael Finstad / #5200)
- @uppy/core: remove `'upload-started'` event (Mikael Finstad / #5200)
- @uppy/core: add type tests (Merlijn Vos / #5153)
- @uppy/core: pass file to events consistently (Merlijn Vos / #5136)
- @uppy/core: remove `reason` (Antoine du Hamel / #5159)
- @uppy/core: remove `resetProgress` and `reset-progress` (Mikael Finstad / #5221)

## 4.0.0-beta.8

Released: 2024-05-22
Included in: Uppy v4.0.0-beta.8

- @uppy/core: resolve some (breaking) TODOs (Antoine du Hamel / #4824)

## 4.0.0-beta.7

Released: 2024-05-14
Included in: Uppy v4.0.0-beta.7

- @uppy/core: close->destroy, clearUploadedFiles->clear (Merlijn Vos / #5154)

## 4.0.0-beta.5

Released: 2024-05-03
Included in: Uppy v4.0.0-beta.5

- @uppy/core: make UppyEventMap more readable (Murderlon)
- @uppy/audio,@uppy/compressor,@uppy/core,@uppy/dashboard,@uppy/remote-sources,@uppy/tus,@uppy/utils: Format (Murderlon)
- @uppy/core: add instance ID to generated IDs (Merlijn Vos / #5080)
- @uppy/core: reference updated i18n in Restricter (Merlijn Vos / #5118)

## 4.0.0-beta.4

Released: 2024-04-29
Included in: Uppy v4.0.0-beta.4

- @uppy/core: Release: uppy@3.24.2 (github-actions[bot] / #5084)
- @uppy/core: fix `setOptions` not re-rendereing plugin UI (Antoine du Hamel / #5082)

## 4.0.0-beta.3

Released: 2024-04-15
Included in: Uppy v4.0.0-beta.3

- @uppy/core: fix `setOptions` not re-rendereing plugin UI (Antoine du Hamel / #5082)

## 4.0.0-beta.2

Released: 2024-04-11
Included in: Uppy v4.0.0-beta.2

- @uppy/core: use variadic arguments for `uppy.use` (Antoine du Hamel / #4888)

## 4.0.0-beta.1

Released: 2024-03-28
Included in: Uppy v4.0.0-beta.1

- @uppy/core: refine type of private variables (Antoine du Hamel / #5028)
- @uppy/core: fix some type errors (Antoine du Hamel / #5015)
- @uppy/core: various type fixes (Antoine du Hamel / #4995)
- @uppy/core,@uppy/provider-views: Fix breadcrumbs (Evgenia Karunus / #4986)
=======
## 3.13.1

Released: 2024-07-02
Included in: Uppy v3.27.2

- @uppy/core: add `clearUploadedFiles` to type definition (Augustine Smith / #5295)
>>>>>>> 937107a4

## 3.12.0

Released: 2024-06-04
Included in: Uppy v3.26.0

- @uppy/core: check capabilities in clearUploadedFiles (Merlijn Vos / #5201)
- @uppy/core: PartialTree - change the `maxTotalFileSize` error (Evgenia Karunus / #5203)

## 3.11.3

Released: 2024-05-14
Included in: Uppy v3.25.3

- @uppy/core: make getObjectOfFilesPerState more efficient (Merlijn Vos / #5155)

## 3.11.2

Released: 2024-05-07
Included in: Uppy v3.25.2

- @uppy/compressor,@uppy/core,@uppy/dashboard,@uppy/status-bar: Upgrade @transloadit/prettier-bytes (Merlijn Vos / #5150)

## 3.11.1

Released: 2024-05-03
Included in: Uppy v3.25.1

- @uppy/core: make UppyEventMap more readable (Murderlon)

## 3.11.0

Released: 2024-04-29
Included in: Uppy v3.25.0

- @uppy/core: add instance ID to generated IDs (Merlijn Vos / #5080)
- @uppy/core: reference updated i18n in Restricter (Merlijn Vos / #5118)

## 3.10.1

Released: 2024-04-15
Included in: Uppy v3.24.2

- @uppy/core: fix `setOptions` not re-rendereing plugin UI (Antoine du Hamel / #5082)

## 3.10.0

Released: 2024-03-27
Included in: Uppy v3.24.0

- @uppy/core: refine type of private variables (Antoine du Hamel / #5028)
- @uppy/core: fix some type errors (Antoine du Hamel / #5015)
- @uppy/core: various type fixes (Antoine du Hamel / #4995)
- @uppy/core,@uppy/provider-views: Fix breadcrumbs (Evgenia Karunus / #4986)

## 3.9.3

Released: 2024-02-28
Included in: Uppy v3.23.0

- @uppy/core: remove unused import (Antoine du Hamel / #4972)

## 3.9.2

Released: 2024-02-22
Included in: Uppy v3.22.2

- @uppy/core: fix plugin detection (Antoine du Hamel / #4951)
- @uppy/core,@uppy/utils: Introduce `ValidateableFile` & move `MinimalRequiredUppyFile` into utils (Antoine du Hamel / #4944)
- @uppy/core: improve `UIPluginOptions` types (Merlijn Vos / #4946)

## 3.9.1

Released: 2024-02-20
Included in: Uppy v3.22.1

- @uppy/compressor,@uppy/core,@uppy/dashboard,@uppy/status-bar: bump `@transloadit/prettier-bytes` (Antoine du Hamel / #4933)

## 3.9.0

Released: 2024-02-19
Included in: Uppy v3.22.0

- @uppy/core: add utility type to help define plugin option types (antoine du hamel / #4885)
- @uppy/core: improve types of .use() (merlijn vos / #4882)
- @uppy/core: add `plugintarget` type and mark options as optional (antoine du hamel / #4874)
- @uppy/core: add `debuglogger` as export in manual types (antoine du hamel / #4831)
- @uppy/core: add missing requiredmetafields key in restrictions (darthf1 / #4819)
- @uppy/core: fix types (antoine du hamel / #4842)
- @uppy/core: refactor to ts (murderlon)

## 3.8.0

Released: 2023-12-12
Included in: Uppy v3.21.0

- @uppy/core: Fix onBeforeFileAdded with Golden Retriever (Merlijn Vos / #4799)

## 3.7.1

Released: 2023-11-12
Included in: Uppy v3.19.1

- @uppy/core,@uppy/dashboard,@uppy/react-native: Update Uppy's blue color to meet WCAG contrast requirements (Alexander Zaytsev / #4777)

## 3.7.0

Released: 2023-11-08
Included in: Uppy v3.19.0

- @uppy/core,@uppy/dashboard: don't cancel all files when clicking "done" (Mikael Finstad / #4771)
- @uppy/core: simplify types with class generic (JokcyLou / #4761)

## 3.6.1

Released: 2023-10-23
Included in: Uppy v3.18.1

- @uppy/core: fix `sideEffects` declaration (Antoine du Hamel / #4759)

## 3.6.0

Released: 2023-10-20
Included in: Uppy v3.18.0

- @uppy/core: mark the package as side-effect free (Antoine du Hamel / #4730)
- @uppy/core: type more events (Antoine du Hamel / #4719)

## 3.5.0

Released: 2023-09-05
Included in: Uppy v3.15.0

- @uppy/aws-s3-multipart,@uppy/aws-s3,@uppy/companion-client,@uppy/core,@uppy/tus,@uppy/utils,@uppy/xhr-upload: Move remote file upload logic into companion-client (Merlijn Vos / #4573)

## 3.4.0

Released: 2023-08-15
Included in: Uppy v3.14.0

- @uppy/core: allow duplicate files with onBeforeFileAdded (Merlijn Vos / #4594)

## 3.2.1

Released: 2023-06-19
Included in: Uppy v3.10.0

- @uppy/companion,@uppy/core,@uppy/dashboard,@uppy/golden-retriever,@uppy/status-bar,@uppy/utils: Migrate all lodash' per-method-packages usage to lodash. (LinusMain / #4274)
- @uppy/core: Don't set late (throttled) progress event on a file that is 100% complete (Artur Paikin / #4507)
- @uppy/core: remove `state` getter from types (Antoine du Hamel / #4477)

## 3.2.0

Released: 2023-04-18
Included in: Uppy v3.8.0

- @uppy/core: improve performance of validating & uploading files (Mikael Finstad / #4402)
- @uppy/core,@uppy/locales,@uppy/provider-views: User feedback adding recursive folders take 2 (Mikael Finstad / #4399)

## 3.1.2

Released: 2023-04-04
Included in: Uppy v3.7.0

- @uppy/core: fix bug with `setOptions` (Nguyễn bảo Trung / #4350)

## 3.1.0

Released: 2023-03-07
Included in: Uppy v3.6.0

- @uppy/core: fix uppy.resetProgress() (Artur Paikin / #4337)
- @uppy/core: fix some types (Antoine du Hamel / #4332)
- @uppy/core: Fixed type of State.info to match reality being an array of info objects (Marc Bennewitz / #4321)

## 3.0.6

Released: 2023-02-13
Included in: Uppy v3.5.0

- @uppy/audio,@uppy/core,@uppy/dashboard,@uppy/screen-capture: Warn more instead of erroring (Artur Paikin / #4302)

## 3.0.5

Released: 2023-01-26
Included in: Uppy v3.4.0

- @uppy/core: fix metafields validation when used as function (Merlijn Vos / #4276)
- @uppy/core: fix typo in Uppy.test.js (Ikko Ashimine / #4235)

## 3.0.4

Released: 2022-10-24
Included in: Uppy v3.2.2

- @uppy/core: make cancel() and close() arguments optional in types (Merlijn Vos / #4161)

## 3.0.3

Released: 2022-10-19
Included in: Uppy v3.2.0

- @uppy/core: do not crash if a file is removed before the upload starts (Antoine du Hamel / #4148)
- @uppy/core: Fix Uppy.cancelAll and Uppy.close types (Sven Grunewaldt / #4128)

## 3.0.2

Released: 2022-09-25
Included in: Uppy v3.1.0

- @uppy/audio,@uppy/aws-s3-multipart,@uppy/aws-s3,@uppy/box,@uppy/companion-client,@uppy/companion,@uppy/compressor,@uppy/core,@uppy/dashboard,@uppy/drag-drop,@uppy/drop-target,@uppy/dropbox,@uppy/facebook,@uppy/file-input,@uppy/form,@uppy/golden-retriever,@uppy/google-drive,@uppy/image-editor,@uppy/informer,@uppy/instagram,@uppy/locales,@uppy/onedrive,@uppy/progress-bar,@uppy/provider-views,@uppy/react,@uppy/redux-dev-tools,@uppy/remote-sources,@uppy/screen-capture,@uppy/status-bar,@uppy/store-default,@uppy/store-redux,@uppy/svelte,@uppy/thumbnail-generator,@uppy/transloadit,@uppy/tus,@uppy/unsplash,@uppy/url,@uppy/utils,@uppy/vue,@uppy/webcam,@uppy/xhr-upload,@uppy/zoom: add missing entries to changelog for individual packages (Antoine du Hamel / #4092)
- @uppy/core: Fix `Restrictor` counts ghost files against `maxNumberOfFiles` (Andrew McIntee / #4078)
- @uppy/core: fix types (Antoine du Hamel / #4072)

## 3.0.1

Released: 2022-08-30
Included in: Uppy v3.0.1

- @uppy/core,@uppy/dashboard,@uppy/thumbnail-generator: update definition type files for TS 4.8 compatibility (Antoine du Hamel / #4055)

## 3.0.0

Released: 2022-08-22
Included in: Uppy v3.0.0

- @uppy/core: core: uppy.addFile should accept browser File objects (Artur Paikin / #4020)
- @uppy/core,@uppy/dashboard,@uppy/status-bar: Style tweaks: use all: initial + other resets (Artur Paikin / #3983)
- Switch to ESM

## 3.0.0-beta.4

Released: 2022-08-16
Included in: Uppy v3.0.0-beta.5

- @uppy/core,@uppy/react: Fix all breaking todo comments for 3.0 (Merlijn Vos / #3907)

## 3.0.0-beta.2

Released: 2022-07-27
Included in: Uppy v3.0.0-beta.3

- @uppy/aws-s3,@uppy/core,@uppy/dashboard,@uppy/store-redux,@uppy/xhr-upload: upgrade `nanoid` to v4 (Antoine du Hamel / #3904)

## 3.0.0-beta.1

Released: 2022-06-09
Included in: Uppy v3.0.0-beta.1

- @uppy/core,@uppy/dashboard: fix types for some events (Antoine du Hamel / #3812)

## 2.3.2

Released: 2022-07-27
Included in: Uppy v2.13.1

- @uppy/core: Add missing type for retry-all event (Luc Boissaye / #3901)

## 2.3.1

Released: 2022-06-07
Included in: Uppy v2.12.0

- @uppy/core: fix `TypeError` when file was deleted (Antoine du Hamel / #3811)

## 2.3.0

Released: 2022-05-30
Included in: Uppy v2.11.0

- @uppy/angular,@uppy/audio,@uppy/aws-s3-multipart,@uppy/aws-s3,@uppy/box,@uppy/core,@uppy/dashboard,@uppy/drag-drop,@uppy/dropbox,@uppy/facebook,@uppy/file-input,@uppy/form,@uppy/golden-retriever,@uppy/google-drive,@uppy/image-editor,@uppy/informer,@uppy/instagram,@uppy/onedrive,@uppy/progress-bar,@uppy/react,@uppy/redux-dev-tools,@uppy/robodog,@uppy/screen-capture,@uppy/status-bar,@uppy/store-default,@uppy/store-redux,@uppy/thumbnail-generator,@uppy/transloadit,@uppy/tus,@uppy/unsplash,@uppy/url,@uppy/vue,@uppy/webcam,@uppy/xhr-upload,@uppy/zoom: doc: update bundler recommendation (Antoine du Hamel / #3763)
- @uppy/core: refactor to ESM (Antoine du Hamel / #3744)

## 2.2.0

Released: 2022-05-14
Included in: Uppy v2.10.0

- @uppy/aws-s3-multipart,@uppy/aws-s3,@uppy/core,@uppy/react,@uppy/transloadit,@uppy/tus,@uppy/xhr-upload: proposal: Cancel assemblies optional (Mikael Finstad / #3575)
- @uppy/core: add definition for addFiles method (Matteo Padovano / #3556)
- @uppy/core: wrap plugins in div.uppy-Root and set dir attrubute in UIPlugin (Artur Paikin / #3692)

## 2.1.10

Released: 2022-04-27
Included in: Uppy v2.9.5

- @uppy/core: fix `TypeError` when file was removed (Antoine du Hamel / #3670)

## 2.1.9

Released: 2022-04-27
Included in: Uppy v2.9.4

- @uppy/core: fix `TypeError` when file was removed (Antoine du Hamel / #3650)

## 2.1.8

Released: 2022-04-07
Included in: Uppy v2.9.3

- @uppy/core: fix TypeError in event handler when file was removed (Antoine du Hamel / #3629)

## 2.1.7

Released: 2022-03-29
Included in: Uppy v2.9.1

- @uppy/core: refactor: replace deprecated String.prototype.substr() (CommanderRoot / #3600)

## 2.1.6

Released: 2022-03-16
Included in: Uppy v2.8.0

- @uppy/core: Abstract restriction logic in a new Restricter class (Merlijn Vos / #3532)

## 2.1.5

Released: 2022-02-14
Included in: Uppy v2.5.0

- @uppy/core,@uppy/dashboard,@uppy/thumbnail-generator: Add dashboard and UIPlugin types (Merlijn Vos / #3426)

## 2.1.4

Released: 2021-12-09
Included in: Uppy v2.3.1

- @uppy/aws-s3,@uppy/core,@uppy/dashboard,@uppy/store-redux,@uppy/xhr-upload: deps: use `nanoid/non-secure` to workaround react-native limitation (Antoine du Hamel / #3350)

## 2.1.3

Released: 2021-12-07
Included in: Uppy v2.3.0

- @uppy/core: disable loose transpilation for legacy bundle (Antoine du Hamel / #3329)
- @uppy/aws-s3,@uppy/box,@uppy/core,@uppy/dashboard,@uppy/drag-drop,@uppy/dropbox,@uppy/facebook,@uppy/file-input,@uppy/google-drive,@uppy/image-editor,@uppy/instagram,@uppy/locales,@uppy/onedrive,@uppy/screen-capture,@uppy/status-bar,@uppy/thumbnail-generator,@uppy/transloadit,@uppy/url,@uppy/webcam,@uppy/xhr-upload,@uppy/zoom: Refactor locale scripts & generate types and docs (Merlijn Vos / #3276)<|MERGE_RESOLUTION|>--- conflicted
+++ resolved
@@ -1,6 +1,5 @@
 # @uppy/core
 
-<<<<<<< HEAD
 ## 4.0.0-beta.9
 
 Released: 2024-06-04
@@ -68,14 +67,13 @@
 - @uppy/core: fix some type errors (Antoine du Hamel / #5015)
 - @uppy/core: various type fixes (Antoine du Hamel / #4995)
 - @uppy/core,@uppy/provider-views: Fix breadcrumbs (Evgenia Karunus / #4986)
-=======
+
 ## 3.13.1
 
 Released: 2024-07-02
 Included in: Uppy v3.27.2
 
 - @uppy/core: add `clearUploadedFiles` to type definition (Augustine Smith / #5295)
->>>>>>> 937107a4
 
 ## 3.12.0
 
