# @uppy/core

<<<<<<< HEAD
## 4.0.0-beta.4

Released: 2024-04-29
Included in: Uppy v4.0.0-beta.4

- @uppy/core: Release: uppy@3.24.2 (github-actions[bot] / #5084)
- @uppy/core: fix `setOptions` not re-rendereing plugin UI (Antoine du Hamel / #5082)

## 4.0.0-beta.3

Released: 2024-04-15
Included in: Uppy v4.0.0-beta.3

- @uppy/core: fix `setOptions` not re-rendereing plugin UI (Antoine du Hamel / #5082)

## 4.0.0-beta.2

Released: 2024-04-11
Included in: Uppy v4.0.0-beta.2

- @uppy/core: use variadic arguments for `uppy.use` (Antoine du Hamel / #4888)

## 4.0.0-beta.1

Released: 2024-03-28
Included in: Uppy v4.0.0-beta.1

- @uppy/core: refine type of private variables (Antoine du Hamel / #5028)
- @uppy/core: fix some type errors (Antoine du Hamel / #5015)
- @uppy/core: various type fixes (Antoine du Hamel / #4995)
- @uppy/core,@uppy/provider-views: Fix breadcrumbs (Evgenia Karunus / #4986)

=======
## 3.11.1

Released: 2024-05-03
Included in: Uppy v3.25.1

- @uppy/core: make UppyEventMap more readable (Murderlon)
>>>>>>> 5bc82b53

## 3.11.0

Released: 2024-04-29
Included in: Uppy v3.25.0

- @uppy/core: add instance ID to generated IDs (Merlijn Vos / #5080)
- @uppy/core: reference updated i18n in Restricter (Merlijn Vos / #5118)

## 3.10.1

Released: 2024-04-15
Included in: Uppy v3.24.2

- @uppy/core: fix `setOptions` not re-rendereing plugin UI (Antoine du Hamel / #5082)

## 3.10.0

Released: 2024-03-27
Included in: Uppy v3.24.0

- @uppy/core: refine type of private variables (Antoine du Hamel / #5028)
- @uppy/core: fix some type errors (Antoine du Hamel / #5015)
- @uppy/core: various type fixes (Antoine du Hamel / #4995)
- @uppy/core,@uppy/provider-views: Fix breadcrumbs (Evgenia Karunus / #4986)

## 3.9.3

Released: 2024-02-28
Included in: Uppy v3.23.0

- @uppy/core: remove unused import (Antoine du Hamel / #4972)

## 3.9.2

Released: 2024-02-22
Included in: Uppy v3.22.2

- @uppy/core: fix plugin detection (Antoine du Hamel / #4951)
- @uppy/core,@uppy/utils: Introduce `ValidateableFile` & move `MinimalRequiredUppyFile` into utils (Antoine du Hamel / #4944)
- @uppy/core: improve `UIPluginOptions` types (Merlijn Vos / #4946)

## 3.9.1

Released: 2024-02-20
Included in: Uppy v3.22.1

- @uppy/compressor,@uppy/core,@uppy/dashboard,@uppy/status-bar: bump `@transloadit/prettier-bytes` (Antoine du Hamel / #4933)

## 3.9.0

Released: 2024-02-19
Included in: Uppy v3.22.0

- @uppy/core: add utility type to help define plugin option types (antoine du hamel / #4885)
- @uppy/core: improve types of .use() (merlijn vos / #4882)
- @uppy/core: add `plugintarget` type and mark options as optional (antoine du hamel / #4874)
- @uppy/core: add `debuglogger` as export in manual types (antoine du hamel / #4831)
- @uppy/core: add missing requiredmetafields key in restrictions (darthf1 / #4819)
- @uppy/core: fix types (antoine du hamel / #4842)
- @uppy/core: refactor to ts (murderlon)

## 3.8.0

Released: 2023-12-12
Included in: Uppy v3.21.0

- @uppy/core: Fix onBeforeFileAdded with Golden Retriever (Merlijn Vos / #4799)

## 3.7.1

Released: 2023-11-12
Included in: Uppy v3.19.1

- @uppy/core,@uppy/dashboard,@uppy/react-native: Update Uppy's blue color to meet WCAG contrast requirements (Alexander Zaytsev / #4777)

## 3.7.0

Released: 2023-11-08
Included in: Uppy v3.19.0

- @uppy/core,@uppy/dashboard: don't cancel all files when clicking "done" (Mikael Finstad / #4771)
- @uppy/core: simplify types with class generic (JokcyLou / #4761)

## 3.6.1

Released: 2023-10-23
Included in: Uppy v3.18.1

- @uppy/core: fix `sideEffects` declaration (Antoine du Hamel / #4759)

## 3.6.0

Released: 2023-10-20
Included in: Uppy v3.18.0

- @uppy/core: mark the package as side-effect free (Antoine du Hamel / #4730)
- @uppy/core: type more events (Antoine du Hamel / #4719)

## 3.5.0

Released: 2023-09-05
Included in: Uppy v3.15.0

- @uppy/aws-s3-multipart,@uppy/aws-s3,@uppy/companion-client,@uppy/core,@uppy/tus,@uppy/utils,@uppy/xhr-upload: Move remote file upload logic into companion-client (Merlijn Vos / #4573)

## 3.4.0

Released: 2023-08-15
Included in: Uppy v3.14.0

- @uppy/core: allow duplicate files with onBeforeFileAdded (Merlijn Vos / #4594)

## 3.2.1

Released: 2023-06-19
Included in: Uppy v3.10.0

- @uppy/companion,@uppy/core,@uppy/dashboard,@uppy/golden-retriever,@uppy/status-bar,@uppy/utils: Migrate all lodash' per-method-packages usage to lodash. (LinusMain / #4274)
- @uppy/core: Don't set late (throttled) progress event on a file that is 100% complete (Artur Paikin / #4507)
- @uppy/core: remove `state` getter from types (Antoine du Hamel / #4477)

## 3.2.0

Released: 2023-04-18
Included in: Uppy v3.8.0

- @uppy/core: improve performance of validating & uploading files (Mikael Finstad / #4402)
- @uppy/core,@uppy/locales,@uppy/provider-views: User feedback adding recursive folders take 2 (Mikael Finstad / #4399)

## 3.1.2

Released: 2023-04-04
Included in: Uppy v3.7.0

- @uppy/core: fix bug with `setOptions` (Nguyễn bảo Trung / #4350)

## 3.1.0

Released: 2023-03-07
Included in: Uppy v3.6.0

- @uppy/core: fix uppy.resetProgress() (Artur Paikin / #4337)
- @uppy/core: fix some types (Antoine du Hamel / #4332)
- @uppy/core: Fixed type of State.info to match reality being an array of info objects (Marc Bennewitz / #4321)

## 3.0.6

Released: 2023-02-13
Included in: Uppy v3.5.0

- @uppy/audio,@uppy/core,@uppy/dashboard,@uppy/screen-capture: Warn more instead of erroring (Artur Paikin / #4302)

## 3.0.5

Released: 2023-01-26
Included in: Uppy v3.4.0

- @uppy/core: fix metafields validation when used as function (Merlijn Vos / #4276)
- @uppy/core: fix typo in Uppy.test.js (Ikko Ashimine / #4235)

## 3.0.4

Released: 2022-10-24
Included in: Uppy v3.2.2

- @uppy/core: make cancel() and close() arguments optional in types (Merlijn Vos / #4161)

## 3.0.3

Released: 2022-10-19
Included in: Uppy v3.2.0

- @uppy/core: do not crash if a file is removed before the upload starts (Antoine du Hamel / #4148)
- @uppy/core: Fix Uppy.cancelAll and Uppy.close types (Sven Grunewaldt / #4128)

## 3.0.2

Released: 2022-09-25
Included in: Uppy v3.1.0

- @uppy/audio,@uppy/aws-s3-multipart,@uppy/aws-s3,@uppy/box,@uppy/companion-client,@uppy/companion,@uppy/compressor,@uppy/core,@uppy/dashboard,@uppy/drag-drop,@uppy/drop-target,@uppy/dropbox,@uppy/facebook,@uppy/file-input,@uppy/form,@uppy/golden-retriever,@uppy/google-drive,@uppy/image-editor,@uppy/informer,@uppy/instagram,@uppy/locales,@uppy/onedrive,@uppy/progress-bar,@uppy/provider-views,@uppy/react,@uppy/redux-dev-tools,@uppy/remote-sources,@uppy/screen-capture,@uppy/status-bar,@uppy/store-default,@uppy/store-redux,@uppy/svelte,@uppy/thumbnail-generator,@uppy/transloadit,@uppy/tus,@uppy/unsplash,@uppy/url,@uppy/utils,@uppy/vue,@uppy/webcam,@uppy/xhr-upload,@uppy/zoom: add missing entries to changelog for individual packages (Antoine du Hamel / #4092)
- @uppy/core: Fix `Restrictor` counts ghost files against `maxNumberOfFiles` (Andrew McIntee / #4078)
- @uppy/core: fix types (Antoine du Hamel / #4072)

## 3.0.1

Released: 2022-08-30
Included in: Uppy v3.0.1

- @uppy/core,@uppy/dashboard,@uppy/thumbnail-generator: update definition type files for TS 4.8 compatibility (Antoine du Hamel / #4055)

## 3.0.0

Released: 2022-08-22
Included in: Uppy v3.0.0

- @uppy/core: core: uppy.addFile should accept browser File objects (Artur Paikin / #4020)
- @uppy/core,@uppy/dashboard,@uppy/status-bar: Style tweaks: use all: initial + other resets (Artur Paikin / #3983)
- Switch to ESM

## 3.0.0-beta.4

Released: 2022-08-16
Included in: Uppy v3.0.0-beta.5

- @uppy/core,@uppy/react: Fix all breaking todo comments for 3.0 (Merlijn Vos / #3907)

## 3.0.0-beta.2

Released: 2022-07-27
Included in: Uppy v3.0.0-beta.3

- @uppy/aws-s3,@uppy/core,@uppy/dashboard,@uppy/store-redux,@uppy/xhr-upload: upgrade `nanoid` to v4 (Antoine du Hamel / #3904)

## 3.0.0-beta.1

Released: 2022-06-09
Included in: Uppy v3.0.0-beta.1

- @uppy/core,@uppy/dashboard: fix types for some events (Antoine du Hamel / #3812)

## 2.3.2

Released: 2022-07-27
Included in: Uppy v2.13.1

- @uppy/core: Add missing type for retry-all event (Luc Boissaye / #3901)

## 2.3.1

Released: 2022-06-07
Included in: Uppy v2.12.0

- @uppy/core: fix `TypeError` when file was deleted (Antoine du Hamel / #3811)

## 2.3.0

Released: 2022-05-30
Included in: Uppy v2.11.0

- @uppy/angular,@uppy/audio,@uppy/aws-s3-multipart,@uppy/aws-s3,@uppy/box,@uppy/core,@uppy/dashboard,@uppy/drag-drop,@uppy/dropbox,@uppy/facebook,@uppy/file-input,@uppy/form,@uppy/golden-retriever,@uppy/google-drive,@uppy/image-editor,@uppy/informer,@uppy/instagram,@uppy/onedrive,@uppy/progress-bar,@uppy/react,@uppy/redux-dev-tools,@uppy/robodog,@uppy/screen-capture,@uppy/status-bar,@uppy/store-default,@uppy/store-redux,@uppy/thumbnail-generator,@uppy/transloadit,@uppy/tus,@uppy/unsplash,@uppy/url,@uppy/vue,@uppy/webcam,@uppy/xhr-upload,@uppy/zoom: doc: update bundler recommendation (Antoine du Hamel / #3763)
- @uppy/core: refactor to ESM (Antoine du Hamel / #3744)

## 2.2.0

Released: 2022-05-14
Included in: Uppy v2.10.0

- @uppy/aws-s3-multipart,@uppy/aws-s3,@uppy/core,@uppy/react,@uppy/transloadit,@uppy/tus,@uppy/xhr-upload: proposal: Cancel assemblies optional (Mikael Finstad / #3575)
- @uppy/core: add definition for addFiles method (Matteo Padovano / #3556)
- @uppy/core: wrap plugins in div.uppy-Root and set dir attrubute in UIPlugin (Artur Paikin / #3692)

## 2.1.10

Released: 2022-04-27
Included in: Uppy v2.9.5

- @uppy/core: fix `TypeError` when file was removed (Antoine du Hamel / #3670)

## 2.1.9

Released: 2022-04-27
Included in: Uppy v2.9.4

- @uppy/core: fix `TypeError` when file was removed (Antoine du Hamel / #3650)

## 2.1.8

Released: 2022-04-07
Included in: Uppy v2.9.3

- @uppy/core: fix TypeError in event handler when file was removed (Antoine du Hamel / #3629)

## 2.1.7

Released: 2022-03-29
Included in: Uppy v2.9.1

- @uppy/core: refactor: replace deprecated String.prototype.substr() (CommanderRoot / #3600)

## 2.1.6

Released: 2022-03-16
Included in: Uppy v2.8.0

- @uppy/core: Abstract restriction logic in a new Restricter class (Merlijn Vos / #3532)

## 2.1.5

Released: 2022-02-14
Included in: Uppy v2.5.0

- @uppy/core,@uppy/dashboard,@uppy/thumbnail-generator: Add dashboard and UIPlugin types (Merlijn Vos / #3426)

## 2.1.4

Released: 2021-12-09
Included in: Uppy v2.3.1

- @uppy/aws-s3,@uppy/core,@uppy/dashboard,@uppy/store-redux,@uppy/xhr-upload: deps: use `nanoid/non-secure` to workaround react-native limitation (Antoine du Hamel / #3350)

## 2.1.3

Released: 2021-12-07
Included in: Uppy v2.3.0

- @uppy/core: disable loose transpilation for legacy bundle (Antoine du Hamel / #3329)
- @uppy/aws-s3,@uppy/box,@uppy/core,@uppy/dashboard,@uppy/drag-drop,@uppy/dropbox,@uppy/facebook,@uppy/file-input,@uppy/google-drive,@uppy/image-editor,@uppy/instagram,@uppy/locales,@uppy/onedrive,@uppy/screen-capture,@uppy/status-bar,@uppy/thumbnail-generator,@uppy/transloadit,@uppy/url,@uppy/webcam,@uppy/xhr-upload,@uppy/zoom: Refactor locale scripts & generate types and docs (Merlijn Vos / #3276)<|MERGE_RESOLUTION|>--- conflicted
+++ resolved
@@ -1,6 +1,5 @@
 # @uppy/core
 
-<<<<<<< HEAD
 ## 4.0.0-beta.4
 
 Released: 2024-04-29
@@ -33,14 +32,12 @@
 - @uppy/core: various type fixes (Antoine du Hamel / #4995)
 - @uppy/core,@uppy/provider-views: Fix breadcrumbs (Evgenia Karunus / #4986)
 
-=======
 ## 3.11.1
 
 Released: 2024-05-03
 Included in: Uppy v3.25.1
 
 - @uppy/core: make UppyEventMap more readable (Murderlon)
->>>>>>> 5bc82b53
 
 ## 3.11.0
 
