# @uppy/core

<<<<<<< HEAD
## 4.0.0-beta.8

Released: 2024-05-22
Included in: Uppy v4.0.0-beta.8

- @uppy/core: resolve some (breaking) TODOs (Antoine du Hamel / #4824)

## 4.0.0-beta.7

Released: 2024-05-14
Included in: Uppy v4.0.0-beta.7

- @uppy/core: close->destroy, clearUploadedFiles->clear (Merlijn Vos / #5154)

## 4.0.0-beta.5

Released: 2024-05-03
Included in: Uppy v4.0.0-beta.5

- @uppy/core: make UppyEventMap more readable (Murderlon)
- @uppy/audio,@uppy/compressor,@uppy/core,@uppy/dashboard,@uppy/remote-sources,@uppy/tus,@uppy/utils: Format (Murderlon)
- @uppy/core: add instance ID to generated IDs (Merlijn Vos / #5080)
- @uppy/core: reference updated i18n in Restricter (Merlijn Vos / #5118)

## 4.0.0-beta.4

Released: 2024-04-29
Included in: Uppy v4.0.0-beta.4

- @uppy/core: Release: uppy@3.24.2 (github-actions[bot] / #5084)
- @uppy/core: fix `setOptions` not re-rendereing plugin UI (Antoine du Hamel / #5082)

## 4.0.0-beta.3

Released: 2024-04-15
Included in: Uppy v4.0.0-beta.3

- @uppy/core: fix `setOptions` not re-rendereing plugin UI (Antoine du Hamel / #5082)

## 4.0.0-beta.2

Released: 2024-04-11
Included in: Uppy v4.0.0-beta.2

- @uppy/core: use variadic arguments for `uppy.use` (Antoine du Hamel / #4888)

## 4.0.0-beta.1

Released: 2024-03-28
Included in: Uppy v4.0.0-beta.1

- @uppy/core: refine type of private variables (Antoine du Hamel / #5028)
- @uppy/core: fix some type errors (Antoine du Hamel / #5015)
- @uppy/core: various type fixes (Antoine du Hamel / #4995)
- @uppy/core,@uppy/provider-views: Fix breadcrumbs (Evgenia Karunus / #4986)
=======
## 3.12.0

Released: 2024-06-04
Included in: Uppy v3.26.0

- @uppy/core: check capabilities in clearUploadedFiles (Merlijn Vos / #5201)
- @uppy/core: PartialTree - change the `maxTotalFileSize` error (Evgenia Karunus / #5203)
>>>>>>> 9816fd7f

## 3.11.3

Released: 2024-05-14
Included in: Uppy v3.25.3

- @uppy/core: make getObjectOfFilesPerState more efficient (Merlijn Vos / #5155)

## 3.11.2

Released: 2024-05-07
Included in: Uppy v3.25.2

- @uppy/compressor,@uppy/core,@uppy/dashboard,@uppy/status-bar: Upgrade @transloadit/prettier-bytes (Merlijn Vos / #5150)

## 3.11.1

Released: 2024-05-03
Included in: Uppy v3.25.1

- @uppy/core: make UppyEventMap more readable (Murderlon)

## 3.11.0

Released: 2024-04-29
Included in: Uppy v3.25.0

- @uppy/core: add instance ID to generated IDs (Merlijn Vos / #5080)
- @uppy/core: reference updated i18n in Restricter (Merlijn Vos / #5118)

## 3.10.1

Released: 2024-04-15
Included in: Uppy v3.24.2

- @uppy/core: fix `setOptions` not re-rendereing plugin UI (Antoine du Hamel / #5082)

## 3.10.0

Released: 2024-03-27
Included in: Uppy v3.24.0

- @uppy/core: refine type of private variables (Antoine du Hamel / #5028)
- @uppy/core: fix some type errors (Antoine du Hamel / #5015)
- @uppy/core: various type fixes (Antoine du Hamel / #4995)
- @uppy/core,@uppy/provider-views: Fix breadcrumbs (Evgenia Karunus / #4986)

## 3.9.3

Released: 2024-02-28
Included in: Uppy v3.23.0

- @uppy/core: remove unused import (Antoine du Hamel / #4972)

## 3.9.2

Released: 2024-02-22
Included in: Uppy v3.22.2

- @uppy/core: fix plugin detection (Antoine du Hamel / #4951)
- @uppy/core,@uppy/utils: Introduce `ValidateableFile` & move `MinimalRequiredUppyFile` into utils (Antoine du Hamel / #4944)
- @uppy/core: improve `UIPluginOptions` types (Merlijn Vos / #4946)

## 3.9.1

Released: 2024-02-20
Included in: Uppy v3.22.1

- @uppy/compressor,@uppy/core,@uppy/dashboard,@uppy/status-bar: bump `@transloadit/prettier-bytes` (Antoine du Hamel / #4933)

## 3.9.0

Released: 2024-02-19
Included in: Uppy v3.22.0

- @uppy/core: add utility type to help define plugin option types (antoine du hamel / #4885)
- @uppy/core: improve types of .use() (merlijn vos / #4882)
- @uppy/core: add `plugintarget` type and mark options as optional (antoine du hamel / #4874)
- @uppy/core: add `debuglogger` as export in manual types (antoine du hamel / #4831)
- @uppy/core: add missing requiredmetafields key in restrictions (darthf1 / #4819)
- @uppy/core: fix types (antoine du hamel / #4842)
- @uppy/core: refactor to ts (murderlon)

## 3.8.0

Released: 2023-12-12
Included in: Uppy v3.21.0

- @uppy/core: Fix onBeforeFileAdded with Golden Retriever (Merlijn Vos / #4799)

## 3.7.1

Released: 2023-11-12
Included in: Uppy v3.19.1

- @uppy/core,@uppy/dashboard,@uppy/react-native: Update Uppy's blue color to meet WCAG contrast requirements (Alexander Zaytsev / #4777)

## 3.7.0

Released: 2023-11-08
Included in: Uppy v3.19.0

- @uppy/core,@uppy/dashboard: don't cancel all files when clicking "done" (Mikael Finstad / #4771)
- @uppy/core: simplify types with class generic (JokcyLou / #4761)

## 3.6.1

Released: 2023-10-23
Included in: Uppy v3.18.1

- @uppy/core: fix `sideEffects` declaration (Antoine du Hamel / #4759)

## 3.6.0

Released: 2023-10-20
Included in: Uppy v3.18.0

- @uppy/core: mark the package as side-effect free (Antoine du Hamel / #4730)
- @uppy/core: type more events (Antoine du Hamel / #4719)

## 3.5.0

Released: 2023-09-05
Included in: Uppy v3.15.0

- @uppy/aws-s3-multipart,@uppy/aws-s3,@uppy/companion-client,@uppy/core,@uppy/tus,@uppy/utils,@uppy/xhr-upload: Move remote file upload logic into companion-client (Merlijn Vos / #4573)

## 3.4.0

Released: 2023-08-15
Included in: Uppy v3.14.0

- @uppy/core: allow duplicate files with onBeforeFileAdded (Merlijn Vos / #4594)

## 3.2.1

Released: 2023-06-19
Included in: Uppy v3.10.0

- @uppy/companion,@uppy/core,@uppy/dashboard,@uppy/golden-retriever,@uppy/status-bar,@uppy/utils: Migrate all lodash' per-method-packages usage to lodash. (LinusMain / #4274)
- @uppy/core: Don't set late (throttled) progress event on a file that is 100% complete (Artur Paikin / #4507)
- @uppy/core: remove `state` getter from types (Antoine du Hamel / #4477)

## 3.2.0

Released: 2023-04-18
Included in: Uppy v3.8.0

- @uppy/core: improve performance of validating & uploading files (Mikael Finstad / #4402)
- @uppy/core,@uppy/locales,@uppy/provider-views: User feedback adding recursive folders take 2 (Mikael Finstad / #4399)

## 3.1.2

Released: 2023-04-04
Included in: Uppy v3.7.0

- @uppy/core: fix bug with `setOptions` (Nguyễn bảo Trung / #4350)

## 3.1.0

Released: 2023-03-07
Included in: Uppy v3.6.0

- @uppy/core: fix uppy.resetProgress() (Artur Paikin / #4337)
- @uppy/core: fix some types (Antoine du Hamel / #4332)
- @uppy/core: Fixed type of State.info to match reality being an array of info objects (Marc Bennewitz / #4321)

## 3.0.6

Released: 2023-02-13
Included in: Uppy v3.5.0

- @uppy/audio,@uppy/core,@uppy/dashboard,@uppy/screen-capture: Warn more instead of erroring (Artur Paikin / #4302)

## 3.0.5

Released: 2023-01-26
Included in: Uppy v3.4.0

- @uppy/core: fix metafields validation when used as function (Merlijn Vos / #4276)
- @uppy/core: fix typo in Uppy.test.js (Ikko Ashimine / #4235)

## 3.0.4

Released: 2022-10-24
Included in: Uppy v3.2.2

- @uppy/core: make cancel() and close() arguments optional in types (Merlijn Vos / #4161)

## 3.0.3

Released: 2022-10-19
Included in: Uppy v3.2.0

- @uppy/core: do not crash if a file is removed before the upload starts (Antoine du Hamel / #4148)
- @uppy/core: Fix Uppy.cancelAll and Uppy.close types (Sven Grunewaldt / #4128)

## 3.0.2

Released: 2022-09-25
Included in: Uppy v3.1.0

- @uppy/audio,@uppy/aws-s3-multipart,@uppy/aws-s3,@uppy/box,@uppy/companion-client,@uppy/companion,@uppy/compressor,@uppy/core,@uppy/dashboard,@uppy/drag-drop,@uppy/drop-target,@uppy/dropbox,@uppy/facebook,@uppy/file-input,@uppy/form,@uppy/golden-retriever,@uppy/google-drive,@uppy/image-editor,@uppy/informer,@uppy/instagram,@uppy/locales,@uppy/onedrive,@uppy/progress-bar,@uppy/provider-views,@uppy/react,@uppy/redux-dev-tools,@uppy/remote-sources,@uppy/screen-capture,@uppy/status-bar,@uppy/store-default,@uppy/store-redux,@uppy/svelte,@uppy/thumbnail-generator,@uppy/transloadit,@uppy/tus,@uppy/unsplash,@uppy/url,@uppy/utils,@uppy/vue,@uppy/webcam,@uppy/xhr-upload,@uppy/zoom: add missing entries to changelog for individual packages (Antoine du Hamel / #4092)
- @uppy/core: Fix `Restrictor` counts ghost files against `maxNumberOfFiles` (Andrew McIntee / #4078)
- @uppy/core: fix types (Antoine du Hamel / #4072)

## 3.0.1

Released: 2022-08-30
Included in: Uppy v3.0.1

- @uppy/core,@uppy/dashboard,@uppy/thumbnail-generator: update definition type files for TS 4.8 compatibility (Antoine du Hamel / #4055)

## 3.0.0

Released: 2022-08-22
Included in: Uppy v3.0.0

- @uppy/core: core: uppy.addFile should accept browser File objects (Artur Paikin / #4020)
- @uppy/core,@uppy/dashboard,@uppy/status-bar: Style tweaks: use all: initial + other resets (Artur Paikin / #3983)
- Switch to ESM

## 3.0.0-beta.4

Released: 2022-08-16
Included in: Uppy v3.0.0-beta.5

- @uppy/core,@uppy/react: Fix all breaking todo comments for 3.0 (Merlijn Vos / #3907)

## 3.0.0-beta.2

Released: 2022-07-27
Included in: Uppy v3.0.0-beta.3

- @uppy/aws-s3,@uppy/core,@uppy/dashboard,@uppy/store-redux,@uppy/xhr-upload: upgrade `nanoid` to v4 (Antoine du Hamel / #3904)

## 3.0.0-beta.1

Released: 2022-06-09
Included in: Uppy v3.0.0-beta.1

- @uppy/core,@uppy/dashboard: fix types for some events (Antoine du Hamel / #3812)

## 2.3.2

Released: 2022-07-27
Included in: Uppy v2.13.1

- @uppy/core: Add missing type for retry-all event (Luc Boissaye / #3901)

## 2.3.1

Released: 2022-06-07
Included in: Uppy v2.12.0

- @uppy/core: fix `TypeError` when file was deleted (Antoine du Hamel / #3811)

## 2.3.0

Released: 2022-05-30
Included in: Uppy v2.11.0

- @uppy/angular,@uppy/audio,@uppy/aws-s3-multipart,@uppy/aws-s3,@uppy/box,@uppy/core,@uppy/dashboard,@uppy/drag-drop,@uppy/dropbox,@uppy/facebook,@uppy/file-input,@uppy/form,@uppy/golden-retriever,@uppy/google-drive,@uppy/image-editor,@uppy/informer,@uppy/instagram,@uppy/onedrive,@uppy/progress-bar,@uppy/react,@uppy/redux-dev-tools,@uppy/robodog,@uppy/screen-capture,@uppy/status-bar,@uppy/store-default,@uppy/store-redux,@uppy/thumbnail-generator,@uppy/transloadit,@uppy/tus,@uppy/unsplash,@uppy/url,@uppy/vue,@uppy/webcam,@uppy/xhr-upload,@uppy/zoom: doc: update bundler recommendation (Antoine du Hamel / #3763)
- @uppy/core: refactor to ESM (Antoine du Hamel / #3744)

## 2.2.0

Released: 2022-05-14
Included in: Uppy v2.10.0

- @uppy/aws-s3-multipart,@uppy/aws-s3,@uppy/core,@uppy/react,@uppy/transloadit,@uppy/tus,@uppy/xhr-upload: proposal: Cancel assemblies optional (Mikael Finstad / #3575)
- @uppy/core: add definition for addFiles method (Matteo Padovano / #3556)
- @uppy/core: wrap plugins in div.uppy-Root and set dir attrubute in UIPlugin (Artur Paikin / #3692)

## 2.1.10

Released: 2022-04-27
Included in: Uppy v2.9.5

- @uppy/core: fix `TypeError` when file was removed (Antoine du Hamel / #3670)

## 2.1.9

Released: 2022-04-27
Included in: Uppy v2.9.4

- @uppy/core: fix `TypeError` when file was removed (Antoine du Hamel / #3650)

## 2.1.8

Released: 2022-04-07
Included in: Uppy v2.9.3

- @uppy/core: fix TypeError in event handler when file was removed (Antoine du Hamel / #3629)

## 2.1.7

Released: 2022-03-29
Included in: Uppy v2.9.1

- @uppy/core: refactor: replace deprecated String.prototype.substr() (CommanderRoot / #3600)

## 2.1.6

Released: 2022-03-16
Included in: Uppy v2.8.0

- @uppy/core: Abstract restriction logic in a new Restricter class (Merlijn Vos / #3532)

## 2.1.5

Released: 2022-02-14
Included in: Uppy v2.5.0

- @uppy/core,@uppy/dashboard,@uppy/thumbnail-generator: Add dashboard and UIPlugin types (Merlijn Vos / #3426)

## 2.1.4

Released: 2021-12-09
Included in: Uppy v2.3.1

- @uppy/aws-s3,@uppy/core,@uppy/dashboard,@uppy/store-redux,@uppy/xhr-upload: deps: use `nanoid/non-secure` to workaround react-native limitation (Antoine du Hamel / #3350)

## 2.1.3

Released: 2021-12-07
Included in: Uppy v2.3.0

- @uppy/core: disable loose transpilation for legacy bundle (Antoine du Hamel / #3329)
- @uppy/aws-s3,@uppy/box,@uppy/core,@uppy/dashboard,@uppy/drag-drop,@uppy/dropbox,@uppy/facebook,@uppy/file-input,@uppy/google-drive,@uppy/image-editor,@uppy/instagram,@uppy/locales,@uppy/onedrive,@uppy/screen-capture,@uppy/status-bar,@uppy/thumbnail-generator,@uppy/transloadit,@uppy/url,@uppy/webcam,@uppy/xhr-upload,@uppy/zoom: Refactor locale scripts & generate types and docs (Merlijn Vos / #3276)<|MERGE_RESOLUTION|>--- conflicted
+++ resolved
@@ -1,6 +1,5 @@
 # @uppy/core
 
-<<<<<<< HEAD
 ## 4.0.0-beta.8
 
 Released: 2024-05-22
@@ -56,7 +55,7 @@
 - @uppy/core: fix some type errors (Antoine du Hamel / #5015)
 - @uppy/core: various type fixes (Antoine du Hamel / #4995)
 - @uppy/core,@uppy/provider-views: Fix breadcrumbs (Evgenia Karunus / #4986)
-=======
+
 ## 3.12.0
 
 Released: 2024-06-04
@@ -64,7 +63,6 @@
 
 - @uppy/core: check capabilities in clearUploadedFiles (Merlijn Vos / #5201)
 - @uppy/core: PartialTree - change the `maxTotalFileSize` error (Evgenia Karunus / #5203)
->>>>>>> 9816fd7f
 
 ## 3.11.3
 
