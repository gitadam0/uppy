--- conflicted
+++ resolved
@@ -1,11 +1,7 @@
 {
   "name": "@uppy/remote-sources",
   "description": "Uppy plugin that includes all remote sources that Uppy+Companion offer, like Instagram, Google Drive, Dropox, Box, Unsplash, Url etc",
-<<<<<<< HEAD
   "version": "2.0.0-beta.4",
-=======
-  "version": "1.3.0",
->>>>>>> b5df7d05
   "license": "MIT",
   "main": "lib/index.js",
   "type": "module",
@@ -13,7 +9,6 @@
     "file uploader",
     "instagram",
     "google-drive",
-    "google-photos",
     "facebook",
     "dropbox",
     "onedrive",
