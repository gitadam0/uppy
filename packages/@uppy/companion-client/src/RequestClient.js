--- conflicted
+++ resolved
@@ -1,11 +1,8 @@
 'use strict'
 
-<<<<<<< HEAD
 import UserFacingApiError from '@uppy/utils/lib/UserFacingApiError'
-=======
 // eslint-disable-next-line import/no-extraneous-dependencies
 import pRetry, { AbortError } from 'p-retry'
->>>>>>> de1b4abe
 
 import fetchWithNetworkError from '@uppy/utils/lib/fetchWithNetworkError'
 import ErrorWithCause from '@uppy/utils/lib/ErrorWithCause'
@@ -21,13 +18,10 @@
   return url.replace(/\/$/, '')
 }
 
-<<<<<<< HEAD
-export const authErrorStatusCode = 401
-=======
 const retryCount = 10 // set to a low number, like 2 to test manual user retries
 const socketActivityTimeoutMs = 5 * 60 * 1000 // set to a low number like 10000 to test this
 
-const authErrorStatusCode = 401
+export const authErrorStatusCode = 401
 
 class HttpError extends Error {
   statusCode
@@ -37,7 +31,6 @@
     this.statusCode = statusCode
   }
 }
->>>>>>> de1b4abe
 
 async function handleJSONResponse (res) {
   if (res.status === authErrorStatusCode) {
@@ -51,16 +44,12 @@
   let errMsg = `Failed request with status: ${res.status}. ${res.statusText}`
   let errData
   try {
-<<<<<<< HEAD
-    errData = await jsonPromise
-=======
-    const errData = await res.json()
+    errData = await res.json()
 
     errMsg = errData.message ? `${errMsg} message: ${errData.message}` : errMsg
     errMsg = errData.requestId
       ? `${errMsg} request-Id: ${errData.requestId}`
       : errMsg
->>>>>>> de1b4abe
   } catch {
     // if the response contains invalid JSON, let's ignore the error data
     throw new Error(errMsg)
@@ -70,13 +59,9 @@
     throw new UserFacingApiError(errData.message)
   }
 
-<<<<<<< HEAD
   errMsg = errData.message ? `${errMsg} message: ${errData.message}` : errMsg
   errMsg = errData.requestId ? `${errMsg} request-Id: ${errData.requestId}` : errMsg
-  throw new Error(errMsg)
-=======
   throw new HttpError({ statusCode: res.status, message: errMsg })
->>>>>>> de1b4abe
 }
 
 // todo pull out into core instead?
@@ -231,22 +216,15 @@
         body: data ? JSON.stringify(data) : null,
       })
       if (!skipPostResponse) this.onReceiveResponse(response)
-<<<<<<< HEAD
-      return await handleJSONResponse(response)
-    } catch (err) {
-      if (err instanceof AuthError || err instanceof UserFacingApiError) throw err // some errors must be passed through
-      throw new ErrorWithCause(`Could not ${method} ${this.#getUrl(path)}`, { cause: err })
-=======
 
       return await handleJSONResponse(response)
     } catch (err) {
       // pass these through
-      if (err instanceof AuthError || err.name === 'AbortError') throw err
+      if (err instanceof AuthError || err instanceof UserFacingApiError || err.name === 'AbortError') throw err
 
       throw new ErrorWithCause(`Could not ${method} ${this.#getUrl(path)}`, {
         cause: err,
       })
->>>>>>> de1b4abe
     }
   }
 
