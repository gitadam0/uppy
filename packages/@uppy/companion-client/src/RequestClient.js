'use strict'

import UserFacingApiError from '@uppy/utils/lib/UserFacingApiError'
// eslint-disable-next-line import/no-extraneous-dependencies
import pRetry, { AbortError } from 'p-retry'

import fetchWithNetworkError from '@uppy/utils/lib/fetchWithNetworkError'
import ErrorWithCause from '@uppy/utils/lib/ErrorWithCause'
import emitSocketProgress from '@uppy/utils/lib/emitSocketProgress'
import getSocketHost from '@uppy/utils/lib/getSocketHost'

import AuthError from './AuthError.js'

import packageJson from '../package.json'

// Remove the trailing slash so we can always safely append /xyz.
function stripSlash(url) {
  return url.replace(/\/$/, '')
}

const retryCount = 10 // set to a low number, like 2 to test manual user retries
const socketActivityTimeoutMs = 5 * 60 * 1000 // set to a low number like 10000 to test this

export const authErrorStatusCode = 401

class HttpError extends Error {
  statusCode

  constructor({ statusCode, message }) {
    super(message)
    this.name = 'HttpError'
    this.statusCode = statusCode
  }
}

async function handleJSONResponse(res) {
  if (res.status === authErrorStatusCode) {
    throw new AuthError()
  }

  if (res.ok) {
    return res.json()
  }

  let errMsg = `Failed request with status: ${res.status}. ${res.statusText}`
  let errData
  try {
    errData = await res.json()

    if (errData.message) errMsg = `${errMsg} message: ${errData.message}`
    if (errData.requestId) errMsg = `${errMsg} request-Id: ${errData.requestId}`
  } catch (cause) {
    // if the response contains invalid JSON, let's ignore the error data
    throw new Error(errMsg, { cause })
  }

  if (res.status >= 400 && res.status <= 499 && errData.message) {
    throw new UserFacingApiError(errData.message)
  }

  throw new HttpError({ statusCode: res.status, message: errMsg })
}

export default class RequestClient {
  static VERSION = packageJson.version

  #companionHeaders

  constructor(uppy, opts) {
    this.uppy = uppy
    this.opts = opts
    this.onReceiveResponse = this.onReceiveResponse.bind(this)
    this.#companionHeaders = opts?.companionHeaders
  }

  setCompanionHeaders(headers) {
    this.#companionHeaders = headers
  }

  [Symbol.for('uppy test: getCompanionHeaders')]() {
    return this.#companionHeaders
  }

  get hostname() {
    const { companion } = this.uppy.getState()
    const host = this.opts.companionUrl
    return stripSlash(companion && companion[host] ? companion[host] : host)
  }

<<<<<<< HEAD
  async headers() {
=======
  async headers (emptyBody = false) {
>>>>>>> 0bea173c
    const defaultHeaders = {
      Accept: 'application/json',
      ...(emptyBody ? undefined : {
        // Passing those headers on requests with no data forces browsers to first make a preflight request.
        'Content-Type': 'application/json',
      }),
    }

    return {
      ...defaultHeaders,
      ...this.#companionHeaders,
    }
  }

  onReceiveResponse({ headers }) {
    const state = this.uppy.getState()
    const companion = state.companion || {}
    const host = this.opts.companionUrl

    // Store the self-identified domain name for the Companion instance we just hit.
    if (headers.has('i-am') && headers.get('i-am') !== companion[host]) {
      this.uppy.setState({
        companion: { ...companion, [host]: headers.get('i-am') },
      })
    }
  }

  #getUrl(url) {
    if (/^(https?:|)\/\//.test(url)) {
      return url
    }
    return `${this.hostname}/${url}`
  }

<<<<<<< HEAD
  /*
    Preflight was added to avoid breaking change between older Companion-client versions and
    newer Companion versions and vice-versa. Usually the break will manifest via CORS errors because a
    version of companion-client could be sending certain headers to a version of Companion server that
    does not support those headers. In which case, the default preflight would lead to CORS.
    So to avoid those errors, we do preflight ourselves, to see what headers the Companion server
    we are communicating with allows. And based on that, companion-client knows what headers to
    send and what headers to not send.

    The preflight only happens once throughout the life-cycle of a certain
    Companion-client <-> Companion-server pair (allowedHeadersCache).
    Subsequent requests use the cached result of the preflight.
    However if there is an error retrieving the allowed headers, we will try again next time
  */
  async preflight(path) {
    const allowedHeadersCached = allowedHeadersCache.get(this.hostname)
    if (allowedHeadersCached != null) return allowedHeadersCached

    const fallbackAllowedHeaders = [
      'accept',
      'content-type',
      'uppy-auth-token',
    ]

    const promise = (async () => {
      try {
        const response = await fetch(this.#getUrl(path), { method: 'OPTIONS' })

        const header = response.headers.get('access-control-allow-headers')
        if (header == null || header === '*') {
          allowedHeadersCache.set(this.hostname, fallbackAllowedHeaders)
          return fallbackAllowedHeaders
        }

        this.uppy.log(
          `[CompanionClient] adding allowed preflight headers to companion cache: ${this.hostname} ${header}`,
        )

        const allowedHeaders = header
          .split(',')
          .map((headerName) => headerName.trim().toLowerCase())
        allowedHeadersCache.set(this.hostname, allowedHeaders)
        return allowedHeaders
      } catch (err) {
        this.uppy.log(
          `[CompanionClient] unable to make preflight request ${err}`,
          'warning',
        )
        // If the user gets a network error or similar, we should try preflight
        // again next time, or else we might get incorrect behaviour.
        allowedHeadersCache.delete(this.hostname) // re-fetch next time
        return fallbackAllowedHeaders
      }
    })()

    allowedHeadersCache.set(this.hostname, promise)
    return promise
  }

  async preflightAndHeaders(path) {
    const [allowedHeaders, headers] = await Promise.all([
      this.preflight(path),
      this.headers(),
    ])
    // filter to keep only allowed Headers
    return Object.fromEntries(
      Object.entries(headers).filter(([header]) => {
        if (!allowedHeaders.includes(header.toLowerCase())) {
          this.uppy.log(
            `[CompanionClient] excluding disallowed header ${header}`,
          )
          return false
        }
        return true
      }),
    )
  }

=======
>>>>>>> 0bea173c
  /** @protected */
  async request({ path, method = 'GET', data, skipPostResponse, signal }) {
    try {
      const headers = await this.headers(!data)
      const response = await fetchWithNetworkError(this.#getUrl(path), {
        method,
        signal,
        headers,
        credentials: this.opts.companionCookiesRule || 'same-origin',
        body: data ? JSON.stringify(data) : null,
      })
      if (!skipPostResponse) this.onReceiveResponse(response)

      return await handleJSONResponse(response)
    } catch (err) {
      // pass these through
      if (err.isAuthError || err.name === 'UserFacingApiError' || err.name === 'AbortError') throw err

      throw new ErrorWithCause(`Could not ${method} ${this.#getUrl(path)}`, {
        cause: err,
      })
    }
  }

  async get(path, options = undefined) {
    // TODO: remove boolean support for options that was added for backward compatibility.
    // eslint-disable-next-line no-param-reassign
    if (typeof options === 'boolean') options = { skipPostResponse: options }
    return this.request({ ...options, path })
  }

  async post(path, data, options = undefined) {
    // TODO: remove boolean support for options that was added for backward compatibility.
    // eslint-disable-next-line no-param-reassign
    if (typeof options === 'boolean') options = { skipPostResponse: options }
    return this.request({ ...options, path, method: 'POST', data })
  }

  async delete(path, data = undefined, options) {
    // TODO: remove boolean support for options that was added for backward compatibility.
    // eslint-disable-next-line no-param-reassign
    if (typeof options === 'boolean') options = { skipPostResponse: options }
    return this.request({ ...options, path, method: 'DELETE', data })
  }

  /**
   * Remote uploading consists of two steps:
   * 1. #requestSocketToken which starts the download/upload in companion and returns a unique token for the upload.
   * Then companion will halt the upload until:
   * 2. #awaitRemoteFileUpload is called, which will open/ensure a websocket connection towards companion, with the
   * previously generated token provided. It returns a promise that will resolve/reject once the file has finished
   * uploading or is otherwise done (failed, canceled)
   * 
   * @param {*} file 
   * @param {*} reqBody 
   * @param {*} options 
   * @returns 
   */
  async uploadRemoteFile(file, reqBody, options = {}) {
    try {
      const { signal, getQueue } = options

      return await pRetry(async () => {
        // if we already have a serverToken, assume that we are resuming the existing server upload id
        const existingServerToken = this.uppy.getFile(file.id)?.serverToken;
        if (existingServerToken != null) {
          this.uppy.log(`Connecting to exiting websocket ${existingServerToken}`)
          return this.#awaitRemoteFileUpload({ file, queue: getQueue(), signal })
        }

        const queueRequestSocketToken = getQueue().wrapPromiseFunction(async (...args) => {
          try {
            return await this.#requestSocketToken(...args)
          } catch (outerErr) {
            // throwing AbortError will cause p-retry to stop retrying
            if (outerErr.isAuthError) throw new AbortError(outerErr)

            if (outerErr.cause == null) throw outerErr
            const err = outerErr.cause

            const isRetryableHttpError = () => (
              [408, 409, 429, 418, 423].includes(err.statusCode)
              || (err.statusCode >= 500 && err.statusCode <= 599 && ![501, 505].includes(err.statusCode))
            )
<<<<<<< HEAD
            if (err.name === 'HttpError' && !isRetryableHttpError()) throw new AbortError(err);
=======
            if (err instanceof HttpError && !isRetryableHttpError()) throw new AbortError(err);
>>>>>>> 0bea173c

            // p-retry will retry most other errors,
            // but it will not retry TypeError (except network error TypeErrors)
            throw err
          }
        }, { priority: -1 })

        const serverToken = await queueRequestSocketToken({ file, postBody: reqBody, signal }).abortOn(signal)

        if (!this.uppy.getFile(file.id)) return undefined // has file since been removed?

        this.uppy.setFileState(file.id, { serverToken })

        return this.#awaitRemoteFileUpload({
          file: this.uppy.getFile(file.id), // re-fetching file because it might have changed in the meantime
          queue: getQueue(),
          signal
        })
      }, { retries: retryCount, signal, onFailedAttempt: (err) => this.uppy.log(`Retrying upload due to: ${err.message}`, 'warning') });
    } catch (err) {
      // this is a bit confusing, but note that an error with the `name` prop set to 'AbortError' (from AbortController)
      // is not the same as `p-retry` `AbortError`
      if (err.name === 'AbortError') {
        // The file upload was aborted, it’s not an error
        return undefined
      }

      this.uppy.emit('upload-error', file, err)
      throw err
    }
  }

  #requestSocketToken = async ({ file, postBody, signal }) => {
    if (file.remote.url == null) {
      throw new Error('Cannot connect to an undefined URL')
    }

    const res = await this.post(file.remote.url, {
      ...file.remote.body,
      ...postBody,
    }, signal)

    return res.token
  }

  /**
   * This method will ensure a websocket for the specified file and returns a promise that resolves
   * when the file has finished downloading, or rejects if it fails.
   * It will retry if the websocket gets disconnected
   * 
   * @param {{ file: UppyFile, queue: RateLimitedQueue, signal: AbortSignal }} file
   */
  async #awaitRemoteFileUpload({ file, queue, signal }) {
    let removeEventHandlers

    const { capabilities } = this.uppy.getState()

    try {
      return await new Promise((resolve, reject) => {
        const token = file.serverToken
        const host = getSocketHost(file.remote.companionUrl)

        /** @type {WebSocket} */
        let socket
        /** @type {AbortController?} */
        let socketAbortController
        let activityTimeout

        let { isPaused } = file

        const socketSend = (action, payload) => {
          if (socket == null || socket.readyState !== socket.OPEN) {
            this.uppy.log(`Cannot send "${action}" to socket ${file.id} because the socket state was ${String(socket?.readyState)}`, 'warning')
            return
          }

          socket.send(JSON.stringify({
            action,
            payload: payload ?? {},
          }))
        };

        function sendState() {
          if (!capabilities.resumableUploads) return;

          if (isPaused) socketSend('pause')
          else socketSend('resume')
        }

        const createWebsocket = async () => {
          if (socketAbortController) socketAbortController.abort()
          socketAbortController = new AbortController()

          const onFatalError = (err) => {
            // Remove the serverToken so that a new one will be created for the retry.
            this.uppy.setFileState(file.id, { serverToken: null })
            socketAbortController?.abort?.()
            reject(err)
          }

          // todo instead implement the ability for users to cancel / retry *currently uploading files* in the UI
          function resetActivityTimeout() {
            clearTimeout(activityTimeout)
            if (isPaused) return
            activityTimeout = setTimeout(() => onFatalError(new Error('Timeout waiting for message from Companion socket')), socketActivityTimeoutMs)
          }

          try {
            await queue.wrapPromiseFunction(async () => {
              // eslint-disable-next-line promise/param-names
              const reconnectWebsocket = async () => new Promise((resolveSocket, rejectSocket) => {
                socket = new WebSocket(`${host}/api/${token}`)

                resetActivityTimeout()

                socket.addEventListener('close', () => {
                  socket = undefined
                  rejectSocket(new Error('Socket closed unexpectedly'))
                })

                socket.addEventListener('error', (error) => {
                  this.uppy.log(`Companion socket error ${JSON.stringify(error)}, closing socket`, 'warning')
                  socket.close() // will 'close' event to be emitted
                })

                socket.addEventListener('open', () => {
                  sendState()
                })

                socket.addEventListener('message', (e) => {
                  resetActivityTimeout()

                  try {
                    const { action, payload } = JSON.parse(e.data)

                    switch (action) {
                      case 'progress': {
                        emitSocketProgress(this, payload, file)
                        break;
                      }
                      case 'success': {
                        this.uppy.emit('upload-success', file, { uploadURL: payload.url })
                        socketAbortController?.abort?.()
                        resolve()
                        break;
                      }
                      case 'error': {
                        const { message } = payload.error
                        throw Object.assign(new Error(message), { cause: payload.error })
                      }
                      default:
                        this.uppy.log(`Companion socket unknown action ${action}`, 'warning')
                    }
                  } catch (err) {
                    onFatalError(err)
                  }
                })

                const closeSocket = () => {
                  this.uppy.log(`Closing socket ${file.id}`, 'info')
                  clearTimeout(activityTimeout)
                  if (socket) socket.close()
                  socket = undefined
                }

                socketAbortController.signal.addEventListener('abort', () => {
                  closeSocket()
                })
              })

              await pRetry(reconnectWebsocket, {
                retries: retryCount,
                signal: socketAbortController.signal,
                onFailedAttempt: () => {
                  if (socketAbortController.signal.aborted) return // don't log in this case
                  this.uppy.log(`Retrying websocket ${file.id}`, 'info')
                },
              });
            })().abortOn(socketAbortController.signal);
          } catch (err) {
            if (socketAbortController.signal.aborted) return
            onFatalError(err)
          }
        }

        const pause = (newPausedState) => {
          if (!capabilities.resumableUploads) return;

          isPaused = newPausedState
          if (socket) sendState()

          if (newPausedState) {
            // Remove this file from the queue so another file can start in its place.
            socketAbortController?.abort?.() // close socket to free up the request for other uploads
          } else {
            // Resuming an upload should be queued, else you could pause and then
            // resume a queued upload to make it skip the queue.
            createWebsocket()
          }
        }

        const onFileRemove = (targetFile) => {
          if (!capabilities.individualCancellation) return
          if (targetFile.id !== file.id) return
          socketSend('cancel')
          socketAbortController?.abort?.()
          this.uppy.log(`upload ${file.id} was removed`, 'info')
          resolve()
        }

        const onCancelAll = ({ reason }) => {
          if (reason === 'user') {
            socketSend('cancel')
          }
          socketAbortController?.abort?.()
          this.uppy.log(`upload ${file.id} was canceled`, 'info')
          resolve()
        };

        const onFilePausedChange = (targetFileId, newPausedState) => {
          if (targetFileId !== file.id) return
          pause(newPausedState)
        }

        const onPauseAll = () => pause(true)
        const onResumeAll = () => pause(false)

        this.uppy.on('file-removed', onFileRemove)
        this.uppy.on('cancel-all', onCancelAll)
        this.uppy.on('upload-pause', onFilePausedChange)
        this.uppy.on('pause-all', onPauseAll)
        this.uppy.on('resume-all', onResumeAll)

        removeEventHandlers = () => {
          this.uppy.off('file-removed', onFileRemove)
          this.uppy.off('cancel-all', onCancelAll)
          this.uppy.off('upload-pause', onFilePausedChange)
          this.uppy.off('pause-all', onPauseAll)
          this.uppy.off('resume-all', onResumeAll)
        }

        signal.addEventListener('abort', () => {
          socketAbortController?.abort();
        })

        createWebsocket()
      })
    } finally {
      removeEventHandlers?.()
    }
  }
}<|MERGE_RESOLUTION|>--- conflicted
+++ resolved
@@ -87,11 +87,7 @@
     return stripSlash(companion && companion[host] ? companion[host] : host)
   }
 
-<<<<<<< HEAD
-  async headers() {
-=======
   async headers (emptyBody = false) {
->>>>>>> 0bea173c
     const defaultHeaders = {
       Accept: 'application/json',
       ...(emptyBody ? undefined : {
@@ -126,87 +122,6 @@
     return `${this.hostname}/${url}`
   }
 
-<<<<<<< HEAD
-  /*
-    Preflight was added to avoid breaking change between older Companion-client versions and
-    newer Companion versions and vice-versa. Usually the break will manifest via CORS errors because a
-    version of companion-client could be sending certain headers to a version of Companion server that
-    does not support those headers. In which case, the default preflight would lead to CORS.
-    So to avoid those errors, we do preflight ourselves, to see what headers the Companion server
-    we are communicating with allows. And based on that, companion-client knows what headers to
-    send and what headers to not send.
-
-    The preflight only happens once throughout the life-cycle of a certain
-    Companion-client <-> Companion-server pair (allowedHeadersCache).
-    Subsequent requests use the cached result of the preflight.
-    However if there is an error retrieving the allowed headers, we will try again next time
-  */
-  async preflight(path) {
-    const allowedHeadersCached = allowedHeadersCache.get(this.hostname)
-    if (allowedHeadersCached != null) return allowedHeadersCached
-
-    const fallbackAllowedHeaders = [
-      'accept',
-      'content-type',
-      'uppy-auth-token',
-    ]
-
-    const promise = (async () => {
-      try {
-        const response = await fetch(this.#getUrl(path), { method: 'OPTIONS' })
-
-        const header = response.headers.get('access-control-allow-headers')
-        if (header == null || header === '*') {
-          allowedHeadersCache.set(this.hostname, fallbackAllowedHeaders)
-          return fallbackAllowedHeaders
-        }
-
-        this.uppy.log(
-          `[CompanionClient] adding allowed preflight headers to companion cache: ${this.hostname} ${header}`,
-        )
-
-        const allowedHeaders = header
-          .split(',')
-          .map((headerName) => headerName.trim().toLowerCase())
-        allowedHeadersCache.set(this.hostname, allowedHeaders)
-        return allowedHeaders
-      } catch (err) {
-        this.uppy.log(
-          `[CompanionClient] unable to make preflight request ${err}`,
-          'warning',
-        )
-        // If the user gets a network error or similar, we should try preflight
-        // again next time, or else we might get incorrect behaviour.
-        allowedHeadersCache.delete(this.hostname) // re-fetch next time
-        return fallbackAllowedHeaders
-      }
-    })()
-
-    allowedHeadersCache.set(this.hostname, promise)
-    return promise
-  }
-
-  async preflightAndHeaders(path) {
-    const [allowedHeaders, headers] = await Promise.all([
-      this.preflight(path),
-      this.headers(),
-    ])
-    // filter to keep only allowed Headers
-    return Object.fromEntries(
-      Object.entries(headers).filter(([header]) => {
-        if (!allowedHeaders.includes(header.toLowerCase())) {
-          this.uppy.log(
-            `[CompanionClient] excluding disallowed header ${header}`,
-          )
-          return false
-        }
-        return true
-      }),
-    )
-  }
-
-=======
->>>>>>> 0bea173c
   /** @protected */
   async request({ path, method = 'GET', data, skipPostResponse, signal }) {
     try {
@@ -291,11 +206,7 @@
               [408, 409, 429, 418, 423].includes(err.statusCode)
               || (err.statusCode >= 500 && err.statusCode <= 599 && ![501, 505].includes(err.statusCode))
             )
-<<<<<<< HEAD
             if (err.name === 'HttpError' && !isRetryableHttpError()) throw new AbortError(err);
-=======
-            if (err instanceof HttpError && !isRetryableHttpError()) throw new AbortError(err);
->>>>>>> 0bea173c
 
             // p-retry will retry most other errors,
             // but it will not retry TypeError (except network error TypeErrors)
