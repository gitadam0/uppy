--- conflicted
+++ resolved
@@ -1,6 +1,5 @@
 # @uppy/drag-drop
 
-<<<<<<< HEAD
 ## 4.0.0-beta.1
 
 Released: 2024-03-28
@@ -9,14 +8,13 @@
 - @uppy/drag-drop: refine type of private variables (Antoine du Hamel / #5026)
 - @uppy/drag-drop,@uppy/progress-bar: add missing exports (Antoine du Hamel / #5009)
 - @uppy/drag-drop: refactor to TypeScript (Antoine du Hamel / #4983)
-=======
+
 ## 3.1.1
 
 Released: 2024-07-02
 Included in: Uppy v3.27.2
 
 - docs,@uppy/drag-drop: `uppy.io/docs` - fix typos/broken links (Evgenia Karunus / #5296)
->>>>>>> 937107a4
 
 ## 3.1.0
 
