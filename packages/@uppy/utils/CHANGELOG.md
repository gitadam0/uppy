# @uppy/utils

<<<<<<< HEAD
## 6.0.0-beta.1

Released: 2024-03-28
Included in: Uppy v4.0.0-beta.1

- @uppy/aws-s3-multipart,@uppy/tus,@uppy/utils,@uppy/xhr-upload: Make `allowedMetaFields` consistent (Merlijn Vos / #5011)
- @uppy/utils: fix `RateLimitedQueue#wrapPromiseFunction` types (Antoine du Hamel / #5007)
- @uppy/utils: fix `findAllDOMElements` type (Antoine du Hamel / #4997)
- @uppy/utils: fix `AbortablePromise` type (Antoine du Hamel / #4988)
- @uppy/utils: migrate RateLimitedQueue to TS (Merlijn Vos / #4981)
=======
## 5.8.0

Released: 2024-04-16
Included in: Uppy v3.24.3

- @uppy/utils: add fetcher (Merlijn Vos / #5073)
>>>>>>> c45407d0

## 5.7.5

Released: 2024-03-27
Included in: Uppy v3.24.0

- @uppy/utils: fix `RateLimitedQueue#wrapPromiseFunction` types (Antoine du Hamel / #5007)
- @uppy/utils: fix `findAllDOMElements` type (Antoine du Hamel / #4997)
- @uppy/utils: fix `AbortablePromise` type (Antoine du Hamel / #4988)
- @uppy/utils: migrate RateLimitedQueue to TS (Merlijn Vos / #4981)

## 5.7.4

Released: 2024-02-28
Included in: Uppy v3.23.0

- @uppy/companion-client,@uppy/utils,@uppy/xhr-upload: improvements for #4922 (Mikael Finstad / #4960)
- @uppy/utils: fix various type issues (Mikael Finstad / #4958)
- @uppy/utils: simplify `findDOMElements` (Mikael Finstad / #4957)

## 5.7.3

Released: 2024-02-22
Included in: Uppy v3.22.2

- @uppy/core,@uppy/utils: Introduce `ValidateableFile` & move `MinimalRequiredUppyFile` into utils (Antoine du Hamel / #4944)
- @uppy/utils: remove EventManager circular reference (Merlijn Vos / #4949)

## 5.7.1

Released: 2024-02-19
Included in: Uppy v3.22.0

- @uppy/utils: improve types for `finddomelement` (antoine du hamel / #4873)
- @uppy/utils: improve `preprocess` and `postprocess` types (antoine du hamel / #4841)

## 5.7.0

Released: 2023-12-12
Included in: Uppy v3.21.0

- @uppy/utils: fix import in test files (Antoine du Hamel / #4806)

## 5.6.0

Released: 2023-11-08
Included in: Uppy v3.19.0

- @uppy/utils: refactor to TS (Antoine du Hamel / #4699)

## 5.5.1

Released: 2023-09-29
Included in: Uppy v3.17.0

- @uppy/utils: test: migrate to Vitest for Uppy core and Uppy plugins (Antoine du Hamel / #4700)

## 5.5.0

Released: 2023-09-05
Included in: Uppy v3.15.0

- @uppy/aws-s3-multipart,@uppy/aws-s3,@uppy/companion-client,@uppy/core,@uppy/tus,@uppy/utils,@uppy/xhr-upload: Move remote file upload logic into companion-client (Merlijn Vos / #4573)

## 5.4.3

Released: 2023-07-24
Included in: Uppy v3.13.1

- @uppy/utils: align version of `preact` with the UI plugins (Antoine du Hamel / #4599)

## 5.4.0

Released: 2023-06-19
Included in: Uppy v3.10.0

- @uppy/companion,@uppy/core,@uppy/dashboard,@uppy/golden-retriever,@uppy/status-bar,@uppy/utils: Migrate all lodash' per-method-packages usage to lodash. (LinusMain / #4274)
- @uppy/aws-s3-multipart,@uppy/aws-s3,@uppy/tus,@uppy/utils,@uppy/xhr-upload: When file is removed (or all are canceled), controller.abort queued requests (Artur Paikin / #4504)
- @uppy/utils: rename `EventTracker` -> `EventManager` (Stephen Wooten / #4481)

## 5.1.3

Released: 2023-03-07
Included in: Uppy v3.6.0

- @uppy/utils: workaround chrome crash (Mikael Finstad / #4310)

## 5.1.2

Released: 2023-01-26
Included in: Uppy v3.4.0

- @uppy/utils: better fallbacks for the drag & drop API (Antoine du Hamel / #4260)
- @uppy/utils: Fix getSpeed type (referenced `bytesTotal` instead of `uploadStarted`) (Pascal Wengerter / #4263)

## 5.1.1

Released: 2022-11-16
Included in: Uppy v3.3.1

- @uppy/utils: fix types (Antoine du Hamel / #4212)

## 5.1.0

Released: 2022-11-10
Included in: Uppy v3.3.0

- @uppy/utils: update typings for `RateLimitedQueue` (Antoine du Hamel / #4204)
- @uppy/utils: add `cause` support for `AbortError`s (Antoine du Hamel / #4198)

## 5.0.2

Released: 2022-09-25
Included in: Uppy v3.1.0

- @uppy/audio,@uppy/aws-s3-multipart,@uppy/aws-s3,@uppy/box,@uppy/companion-client,@uppy/companion,@uppy/compressor,@uppy/core,@uppy/dashboard,@uppy/drag-drop,@uppy/drop-target,@uppy/dropbox,@uppy/facebook,@uppy/file-input,@uppy/form,@uppy/golden-retriever,@uppy/google-drive,@uppy/image-editor,@uppy/informer,@uppy/instagram,@uppy/locales,@uppy/onedrive,@uppy/progress-bar,@uppy/provider-views,@uppy/react,@uppy/redux-dev-tools,@uppy/remote-sources,@uppy/screen-capture,@uppy/status-bar,@uppy/store-default,@uppy/store-redux,@uppy/svelte,@uppy/thumbnail-generator,@uppy/transloadit,@uppy/tus,@uppy/unsplash,@uppy/url,@uppy/utils,@uppy/vue,@uppy/webcam,@uppy/xhr-upload,@uppy/zoom: add missing entries to changelog for individual packages (Antoine du Hamel / #4092)

## 5.0.1

Released: 2022-08-30
Included in: Uppy v3.0.1

- @uppy/utils: fix `relativePath` when drag&dropping a folder (Antoine du Hamel / #4043)
- @uppy/utils: Post-release website fixes (Merlijn Vos / #4038)

## 5.0.0

Released: 2022-08-22
Included in: Uppy v3.0.0

- @uppy/utils: fix drop of multiple files on Chromium browsers (Antoine du Hamel / #3998)
- @uppy/utils: Fix @uppy/utils microtip.scss export (Merlijn Vos / #3995)
- Switch to ESM

## 5.0.0-beta.1

Released: 2022-08-16
Included in: Uppy v3.0.0-beta.5

- @uppy/utils: Fix webp mimetype (Merlijn Vos / #3961)
- @uppy/utils: modernize `getDroppedFiles` (Antoine du Hamel / #3534)

## 4.1.0

Released: 2022-05-30
Included in: Uppy v2.11.0

- @uppy/utils: refactor to ESM (Antoine du Hamel / #3721)

## 4.0.7

Released: 2022-04-27
Included in: Uppy v2.9.4

- @uppy/utils: Fix getFileType for dicom images (Merlijn Vos / #3610)

## 4.0.6

Released: 2022-04-07
Included in: Uppy v2.9.2

- @uppy/aws-s3,@uppy/companion-client,@uppy/transloadit,@uppy/utils: Propagate `isNetworkError` through error wrappers (Renée Kooi / #3620)<|MERGE_RESOLUTION|>--- conflicted
+++ resolved
@@ -1,6 +1,5 @@
 # @uppy/utils
 
-<<<<<<< HEAD
 ## 6.0.0-beta.1
 
 Released: 2024-03-28
@@ -11,14 +10,13 @@
 - @uppy/utils: fix `findAllDOMElements` type (Antoine du Hamel / #4997)
 - @uppy/utils: fix `AbortablePromise` type (Antoine du Hamel / #4988)
 - @uppy/utils: migrate RateLimitedQueue to TS (Merlijn Vos / #4981)
-=======
+
 ## 5.8.0
 
 Released: 2024-04-16
 Included in: Uppy v3.24.3
 
 - @uppy/utils: add fetcher (Merlijn Vos / #5073)
->>>>>>> c45407d0
 
 ## 5.7.5
 
