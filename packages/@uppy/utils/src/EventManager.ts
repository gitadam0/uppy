--- conflicted
+++ resolved
@@ -1,125 +1,3 @@
-<<<<<<< HEAD
-import type {
-  Uppy,
-  UploadPauseCallback,
-  FileRemovedCallback,
-  UploadRetryCallback,
-  GenericEventCallback,
-  // @ts-expect-error @uppy/core has not been typed yet
-} from '@uppy/core'
-import type { UppyFile } from './UppyFile'
-/**
- * Create a wrapper around an event emitter with a `remove` method to remove
- * all events that were added using the wrapped emitter.
- */
-export default class EventManager {
-  #uppy: Uppy
-
-  #events: Array<Parameters<typeof Uppy.prototype.on>> = []
-
-  constructor(uppy: Uppy) {
-    this.#uppy = uppy
-  }
-
-  on(
-    event: Parameters<typeof Uppy.prototype.on>[0],
-    fn: Parameters<typeof Uppy.prototype.on>[1],
-  ): Uppy {
-    this.#events.push([event, fn])
-    return this.#uppy.on(event, fn)
-  }
-
-  remove(): void {
-    for (const [event, fn] of this.#events.splice(0)) {
-      this.#uppy.off(event, fn)
-    }
-  }
-
-  onFilePause(fileID: UppyFile['id'], cb: (isPaused: boolean) => void): void {
-    this.on(
-      'upload-pause',
-      (
-        targetFileID: Parameters<UploadPauseCallback>[0],
-        isPaused: Parameters<UploadPauseCallback>[1],
-      ) => {
-        if (fileID === targetFileID) {
-          // @ts-expect-error @uppy/core has not been typed yet
-          cb(isPaused)
-        }
-      },
-    )
-  }
-
-  onFileRemove(
-    fileID: UppyFile['id'],
-    cb: (isPaused: UppyFile['id']) => void,
-  ): void {
-    this.on('file-removed', (file: Parameters<FileRemovedCallback<any>>[0]) => {
-      // @ts-expect-error @uppy/core has not been typed yet
-      if (fileID === file.id) cb(file.id)
-    })
-  }
-
-  onPause(fileID: UppyFile['id'], cb: (isPaused: boolean) => void): void {
-    this.on(
-      'upload-pause',
-      (
-        targetFileID: Parameters<UploadPauseCallback>[0],
-        isPaused: Parameters<UploadPauseCallback>[1],
-      ) => {
-        if (fileID === targetFileID) {
-          // const isPaused = this.#uppy.pauseResume(fileID)
-          // @ts-expect-error @uppy/core has not been typed yet
-          cb(isPaused)
-        }
-      },
-    )
-  }
-
-  onRetry(fileID: UppyFile['id'], cb: () => void): void {
-    this.on(
-      'upload-retry',
-      (targetFileID: Parameters<UploadRetryCallback>[0]) => {
-        if (fileID === targetFileID) {
-          cb()
-        }
-      },
-    )
-  }
-
-  onRetryAll(fileID: UppyFile['id'], cb: () => void): void {
-    this.on('retry-all', () => {
-      if (!this.#uppy.getFile(fileID)) return
-      cb()
-    })
-  }
-
-  onPauseAll(fileID: UppyFile['id'], cb: () => void): void {
-    this.on('pause-all', () => {
-      if (!this.#uppy.getFile(fileID)) return
-      cb()
-    })
-  }
-
-  onCancelAll(
-    fileID: UppyFile['id'],
-    eventHandler: GenericEventCallback,
-  ): void {
-    this.on('cancel-all', (...args: Parameters<GenericEventCallback>) => {
-      if (!this.#uppy.getFile(fileID)) return
-      eventHandler(...args)
-    })
-  }
-
-  onResumeAll(fileID: UppyFile['id'], cb: () => void): void {
-    this.on('resume-all', () => {
-      if (!this.#uppy.getFile(fileID)) return
-      cb()
-    })
-  }
-}
-=======
 // eslint-disable-next-line
 // @ts-ignore Circular project reference
-export { default } from '@uppy/core/lib/EventManager.js'
->>>>>>> c48aa82a
+export { default } from '@uppy/core/lib/EventManager.js'